--- conflicted
+++ resolved
@@ -21,10 +21,7 @@
             telnet \
             moreutils \
             brotli
-<<<<<<< HEAD
-=======
 
->>>>>>> 68489386
 
 ENV TZ=Europe/Moscow
 RUN ln -snf /usr/share/zoneinfo/$TZ /etc/localtime && echo $TZ > /etc/timezone
