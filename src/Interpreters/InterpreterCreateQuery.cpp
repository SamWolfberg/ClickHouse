#include <memory>

#include <filesystem>

#include <Access/AccessControl.h>
#include <Access/User.h>

#include <Core/Settings.h>
<<<<<<< HEAD
#include <Parsers/ASTSetQuery.h>
=======
#include <Interpreters/InterpreterAlterQuery.h>
#include <Parsers/ASTPartition.h>
#include <Parsers/ASTSetQuery.h>
#include <Parsers/queryToString.h>
>>>>>>> c6225da0
#include <Common/Exception.h>
#include <Common/Macros.h>
#include <Common/PoolId.h>
#include <Common/StringUtils.h>
#include <Common/atomicRename.h>
#include <Common/escapeForFileName.h>
#include <Common/logger_useful.h>
#include <Common/randomSeed.h>
#include <Common/typeid_cast.h>
<<<<<<< HEAD
#include "Interpreters/TreeRewriter.h"
=======
>>>>>>> c6225da0

#include <Core/Defines.h>
#include <Core/SettingsEnums.h>
#include <Core/ServerSettings.h>

#include <IO/WriteBufferFromFile.h>
#include <IO/WriteHelpers.h>

#include <Parsers/ASTColumnDeclaration.h>
#include <Parsers/ASTCreateQuery.h>
#include <Parsers/ASTIdentifier.h>
#include <Parsers/ASTLiteral.h>
#include <Parsers/ASTInsertQuery.h>
#include <Parsers/ParserCreateQuery.h>
#include <Parsers/formatAST.h>
#include <Parsers/parseQuery.h>

#include <Storages/MergeTree/MergeTreeSettings.h>
#include <Storages/StorageFactory.h>
#include <Storages/StorageInMemoryMetadata.h>
#include <Storages/StorageReplicatedMergeTree.h>
#include <Storages/StorageTimeSeries.h>
#include <Storages/WindowView/StorageWindowView.h>

#include <Interpreters/Context.h>
#include <Interpreters/executeDDLQueryOnCluster.h>
#include <Interpreters/executeQuery.h>
#include <Interpreters/DDLTask.h>
#include <Interpreters/ExpressionAnalyzer.h>
#include <Interpreters/InterpreterFactory.h>
#include <Interpreters/InterpreterCreateQuery.h>
#include <Interpreters/InterpreterSelectWithUnionQuery.h>
#include <Interpreters/InterpreterSelectQueryAnalyzer.h>
#include <Interpreters/InterpreterInsertQuery.h>
#include <Interpreters/InterpreterRenameQuery.h>
#include <Interpreters/AddDefaultDatabaseVisitor.h>
#include <Interpreters/GinFilter.h>
#include <Interpreters/parseColumnsListForTableFunction.h>

#include <Access/Common/AccessRightsElement.h>

#include <DataTypes/DataTypeFactory.h>
#include <DataTypes/NestedUtils.h>
#include <DataTypes/DataTypesNumber.h>
#include <DataTypes/DataTypeLowCardinality.h>
#include <DataTypes/DataTypeNullable.h>
#include <DataTypes/DataTypeAggregateFunction.h>
#include <DataTypes/ObjectUtils.h>
#include <DataTypes/hasNullable.h>

#include <Databases/DatabaseFactory.h>
#include <Databases/DatabaseReplicated.h>
#include <Databases/DatabaseOnDisk.h>
#include <Databases/TablesLoader.h>
#include <Databases/DDLDependencyVisitor.h>
#include <Databases/NormalizeAndEvaluateConstantsVisitor.h>

#include <Dictionaries/getDictionaryConfigurationFromAST.h>

#include <Compression/CompressionFactory.h>

#include <Interpreters/InterpreterDropQuery.h>
#include <Interpreters/QueryLog.h>
#include <Interpreters/addTypeConversionToAST.h>
#include <Interpreters/FunctionNameNormalizer.h>
#include <Interpreters/ApplyWithSubqueryVisitor.h>

#include <TableFunctions/TableFunctionFactory.h>

#include <Functions/UserDefined/UserDefinedSQLFunctionFactory.h>
#include <Functions/UserDefined/UserDefinedSQLFunctionVisitor.h>
#include <Interpreters/ReplaceQueryParameterVisitor.h>
#include <Parsers/QueryParameterVisitor.h>


namespace CurrentMetrics
{
    extern const Metric AttachedTable;
}

namespace DB
{
namespace Setting
{
    extern const SettingsBool allow_experimental_analyzer;
    extern const SettingsBool allow_experimental_codecs;
    extern const SettingsBool allow_experimental_database_materialized_mysql;
    extern const SettingsBool allow_experimental_database_materialized_postgresql;
    extern const SettingsBool allow_experimental_full_text_index;
    extern const SettingsBool allow_experimental_inverted_index;
    extern const SettingsBool allow_experimental_refreshable_materialized_view;
    extern const SettingsBool allow_experimental_statistics;
    extern const SettingsBool allow_experimental_vector_similarity_index;
    extern const SettingsBool allow_materialized_view_with_bad_select;
    extern const SettingsBool allow_suspicious_codecs;
    extern const SettingsBool compatibility_ignore_collation_in_create_table;
    extern const SettingsBool compatibility_ignore_auto_increment_in_create_table;
    extern const SettingsBool create_if_not_exists;
    extern const SettingsFloat create_replicated_merge_tree_fault_injection_probability;
    extern const SettingsBool database_atomic_wait_for_drop_and_detach_synchronously;
    extern const SettingsUInt64 database_replicated_allow_explicit_uuid;
    extern const SettingsBool database_replicated_allow_heavy_create;
    extern const SettingsBool database_replicated_allow_only_replicated_engine;
    extern const SettingsBool data_type_default_nullable;
    extern const SettingsSQLSecurityType default_materialized_view_sql_security;
    extern const SettingsSQLSecurityType default_normal_view_sql_security;
    extern const SettingsDefaultTableEngine default_table_engine;
    extern const SettingsDefaultTableEngine default_temporary_table_engine;
    extern const SettingsString default_view_definer;
    extern const SettingsUInt64 distributed_ddl_entry_format_version;
    extern const SettingsBool enable_deflate_qpl_codec;
    extern const SettingsBool enable_zstd_qat_codec;
    extern const SettingsBool flatten_nested;
    extern const SettingsBool fsync_metadata;
    extern const SettingsBool insert_allow_materialized_columns;
    extern const SettingsSeconds lock_acquire_timeout;
    extern const SettingsUInt64 max_parser_backtracks;
    extern const SettingsUInt64 max_parser_depth;
    extern const SettingsBool restore_replace_external_engines_to_null;
    extern const SettingsBool restore_replace_external_table_functions_to_null;
    extern const SettingsBool restore_replace_external_dictionary_source_to_null;
}

namespace ErrorCodes
{
    extern const int TABLE_ALREADY_EXISTS;
    extern const int DICTIONARY_ALREADY_EXISTS;
    extern const int EMPTY_LIST_OF_COLUMNS_PASSED;
    extern const int INCORRECT_QUERY;
    extern const int UNKNOWN_DATABASE_ENGINE;
    extern const int DUPLICATE_COLUMN;
    extern const int DATABASE_ALREADY_EXISTS;
    extern const int BAD_ARGUMENTS;
    extern const int BAD_DATABASE_FOR_TEMPORARY_TABLE;
    extern const int ILLEGAL_SYNTAX_FOR_DATA_TYPE;
    extern const int ILLEGAL_COLUMN;
    extern const int ILLEGAL_INDEX;
    extern const int LOGICAL_ERROR;
    extern const int UNKNOWN_DATABASE;
    extern const int PATH_ACCESS_DENIED;
    extern const int NOT_IMPLEMENTED;
    extern const int ENGINE_REQUIRED;
    extern const int UNKNOWN_STORAGE;
    extern const int SYNTAX_ERROR;
    extern const int SUPPORT_IS_DISABLED;
    extern const int TOO_MANY_TABLES;
    extern const int TOO_MANY_DATABASES;
    extern const int THERE_IS_NO_COLUMN;
}

namespace fs = std::filesystem;

InterpreterCreateQuery::InterpreterCreateQuery(const ASTPtr & query_ptr_, ContextMutablePtr context_)
    : WithMutableContext(context_), query_ptr(query_ptr_)
{
}


BlockIO InterpreterCreateQuery::createDatabase(ASTCreateQuery & create)
{
    String database_name = create.getDatabase();

    auto guard = DatabaseCatalog::instance().getDDLGuard(database_name, "");

    /// Database can be created before or it can be created concurrently in another thread, while we were waiting in DDLGuard
    if (DatabaseCatalog::instance().isDatabaseExist(database_name))
    {
        if (create.if_not_exists)
            return {};
        else
            throw Exception(ErrorCodes::DATABASE_ALREADY_EXISTS, "Database {} already exists.", database_name);
    }

    auto db_num_limit = getContext()->getGlobalContext()->getServerSettings().max_database_num_to_throw;
    if (db_num_limit > 0 && !internal)
    {
        size_t db_count = DatabaseCatalog::instance().getDatabases().size();
        std::initializer_list<std::string_view> system_databases =
        {
            DatabaseCatalog::TEMPORARY_DATABASE,
            DatabaseCatalog::SYSTEM_DATABASE,
            DatabaseCatalog::INFORMATION_SCHEMA,
            DatabaseCatalog::INFORMATION_SCHEMA_UPPERCASE,
        };

        for (const auto & system_database : system_databases)
        {
            if (db_count > 0 && DatabaseCatalog::instance().isDatabaseExist(std::string(system_database)))
                --db_count;
        }

        if (db_count >= db_num_limit)
            throw Exception(ErrorCodes::TOO_MANY_DATABASES,
                            "Too many databases. "
                            "The limit (server configuration parameter `max_database_num_to_throw`) is set to {}, the current number of databases is {}",
                            db_num_limit, db_count);
    }

    /// Will write file with database metadata, if needed.
    String database_name_escaped = escapeForFileName(database_name);
    fs::path metadata_path = fs::weakly_canonical(getContext()->getPath());
    fs::create_directories(metadata_path / "metadata");
    fs::path metadata_file_tmp_path = metadata_path / "metadata" / (database_name_escaped + ".sql.tmp");
    fs::path metadata_file_path = metadata_path / "metadata" / (database_name_escaped + ".sql");

    if (!create.storage && create.attach)
    {
        if (!fs::exists(metadata_file_path))
            throw Exception(ErrorCodes::UNKNOWN_DATABASE_ENGINE, "Database engine must be specified for ATTACH DATABASE query");
        /// Short syntax: try read database definition from file
        auto ast = DatabaseOnDisk::parseQueryFromMetadata(nullptr, getContext(), metadata_file_path);
        create = ast->as<ASTCreateQuery &>();
        if (create.table || !create.storage)
            throw Exception(ErrorCodes::INCORRECT_QUERY, "Metadata file {} contains incorrect CREATE DATABASE query", metadata_file_path.string());
        create.attach = true;
        create.attach_short_syntax = true;
        create.setDatabase(database_name);
    }
    else if (!create.storage)
    {
        /// For new-style databases engine is explicitly specified in .sql
        /// When attaching old-style database during server startup, we must always use Ordinary engine
        if (create.attach)
            throw Exception(ErrorCodes::UNKNOWN_DATABASE_ENGINE, "Database engine must be specified for ATTACH DATABASE query");
        auto engine = std::make_shared<ASTFunction>();
        auto storage = std::make_shared<ASTStorage>();
        engine->name = "Atomic";
        engine->no_empty_args = true;
        storage->set(storage->engine, engine);
        create.set(create.storage, storage);
    }
    else if ((create.columns_list
              && ((create.columns_list->indices && !create.columns_list->indices->children.empty())
                  || (create.columns_list->projections && !create.columns_list->projections->children.empty()))))
    {
        /// Currently, there are no database engines, that support any arguments.
        throw Exception(ErrorCodes::UNKNOWN_DATABASE_ENGINE, "Unknown database engine: {}", serializeAST(*create.storage));
    }

    if (create.storage && !create.storage->engine)
        throw Exception(ErrorCodes::INCORRECT_QUERY, "Database engine must be specified");

    if (create.storage->engine->name == "Atomic"
        || create.storage->engine->name == "Replicated"
        || create.storage->engine->name == "MaterializedPostgreSQL")
    {
        if (create.attach && create.uuid == UUIDHelpers::Nil)
            throw Exception(ErrorCodes::INCORRECT_QUERY, "UUID must be specified for ATTACH. "
                            "If you want to attach existing database, use just ATTACH DATABASE {};", create.getDatabase());
        else if (create.uuid == UUIDHelpers::Nil)
            create.uuid = UUIDHelpers::generateV4();

        metadata_path = metadata_path / "store" / DatabaseCatalog::getPathForUUID(create.uuid);

        if (!create.attach && fs::exists(metadata_path) && !fs::is_empty(metadata_path))
            throw Exception(ErrorCodes::DATABASE_ALREADY_EXISTS, "Metadata directory {} already exists and is not empty", metadata_path.string());
    }
    else if (create.storage->engine->name == "MaterializeMySQL"
        || create.storage->engine->name == "MaterializedMySQL")
    {
        /// It creates nested database with Ordinary or Atomic engine depending on UUID in query and default engine setting.
        /// Do nothing if it's an internal ATTACH on server startup or short-syntax ATTACH query from user,
        /// because we got correct query from the metadata file in this case.
        /// If we got query from user, then normalize it first.
        bool attach_from_user = create.attach && !internal && !create.attach_short_syntax;
        bool create_from_user = !create.attach;

        if (create_from_user)
        {
            if (create.uuid == UUIDHelpers::Nil)
                create.uuid = UUIDHelpers::generateV4();    /// Will enable Atomic engine for nested database
        }
        else if (attach_from_user && create.uuid == UUIDHelpers::Nil)
        {
            /// Ambiguity is possible: should we attach nested database as Ordinary
            /// or throw "UUID must be specified" for Atomic? So we suggest short syntax for Ordinary.
            throw Exception(ErrorCodes::INCORRECT_QUERY,
                            "Use short attach syntax ('ATTACH DATABASE name;' without engine) "
                            "to attach existing database or specify UUID to attach new database with Atomic engine");
        }

        /// Set metadata path according to nested engine
        if (create.uuid == UUIDHelpers::Nil)
            metadata_path = metadata_path / "metadata" / database_name_escaped;
        else
            metadata_path = metadata_path / "store" / DatabaseCatalog::getPathForUUID(create.uuid);
    }
    else
    {
        bool is_on_cluster = getContext()->getClientInfo().query_kind == ClientInfo::QueryKind::SECONDARY_QUERY;
        if (create.uuid != UUIDHelpers::Nil && !is_on_cluster && !internal)
            throw Exception(ErrorCodes::INCORRECT_QUERY, "Ordinary database engine does not support UUID");

        /// The database doesn't support UUID so we'll ignore it. The UUID could be set here because of either
        /// a) the initiator of `ON CLUSTER` query generated it to ensure the same UUIDs are used on different hosts; or
        /// b) `RESTORE from backup` query generated it to ensure the same UUIDs are used on different hosts.
        create.uuid = UUIDHelpers::Nil;
        metadata_path = metadata_path / "metadata" / database_name_escaped;
    }

    if (create.storage->engine->name == "Replicated" && !internal && !create.attach && create.storage->engine->arguments)
    {
        /// Fill in default parameters
        if (create.storage->engine->arguments->children.size() == 1)
            create.storage->engine->arguments->children.push_back(std::make_shared<ASTLiteral>("{shard}"));

        if (create.storage->engine->arguments->children.size() == 2)
            create.storage->engine->arguments->children.push_back(std::make_shared<ASTLiteral>("{replica}"));
    }

    if ((create.storage->engine->name == "MaterializeMySQL" || create.storage->engine->name == "MaterializedMySQL")
        && !getContext()->getSettingsRef()[Setting::allow_experimental_database_materialized_mysql] && !internal && !create.attach)
    {
        throw Exception(ErrorCodes::UNKNOWN_DATABASE_ENGINE,
                        "MaterializedMySQL is an experimental database engine. "
                        "Enable allow_experimental_database_materialized_mysql to use it");
    }

    if (create.storage->engine->name == "MaterializedPostgreSQL"
        && !getContext()->getSettingsRef()[Setting::allow_experimental_database_materialized_postgresql] && !internal && !create.attach)
    {
        throw Exception(ErrorCodes::UNKNOWN_DATABASE_ENGINE,
                        "MaterializedPostgreSQL is an experimental database engine. "
                        "Enable allow_experimental_database_materialized_postgresql to use it");
    }

    bool need_write_metadata = !create.attach || !fs::exists(metadata_file_path);
    bool need_lock_uuid = internal || need_write_metadata;
    auto mode = getLoadingStrictnessLevel(create.attach, force_attach, has_force_restore_data_flag, /*secondary*/ false);

    /// Lock uuid, so we will known it's already in use.
    /// We do it when attaching databases on server startup (internal) and on CREATE query (!create.attach);
    TemporaryLockForUUIDDirectory uuid_lock;
    if (need_lock_uuid)
        uuid_lock = TemporaryLockForUUIDDirectory{create.uuid};
    else if (create.uuid != UUIDHelpers::Nil && !DatabaseCatalog::instance().hasUUIDMapping(create.uuid))
        throw Exception(ErrorCodes::LOGICAL_ERROR, "Cannot find UUID mapping for {}, it's a bug", create.uuid);

    DatabasePtr database = DatabaseFactory::instance().get(create, metadata_path / "", getContext());

    if (create.uuid != UUIDHelpers::Nil)
        create.setDatabase(TABLE_WITH_UUID_NAME_PLACEHOLDER);

    if (need_write_metadata)
    {
        create.attach = true;
        create.if_not_exists = false;

        WriteBufferFromOwnString statement_buf;
        formatAST(create, statement_buf, false);
        writeChar('\n', statement_buf);
        String statement = statement_buf.str();

        /// Needed to make database creation retriable if it fails after the file is created
        fs::remove(metadata_file_tmp_path);

        /// Exclusive flag guarantees, that database is not created right now in another thread.
        WriteBufferFromFile out(metadata_file_tmp_path, statement.size(), O_WRONLY | O_CREAT | O_EXCL);
        writeString(statement, out);

        out.next();
        if (getContext()->getSettingsRef()[Setting::fsync_metadata])
            out.sync();
        out.close();
    }

    /// We attach database before loading it's tables, so do not allow concurrent DDL queries
    auto db_guard = DatabaseCatalog::instance().getExclusiveDDLGuardForDatabase(database_name);

    bool added = false;
    bool renamed = false;
    try
    {
        /// TODO Attach db only after it was loaded. Now it's not possible because of view dependencies
        DatabaseCatalog::instance().attachDatabase(database_name, database);
        added = true;

        if (!load_database_without_tables)
        {
            /// We use global context here, because storages lifetime is bigger than query context lifetime
            TablesLoader loader{getContext()->getGlobalContext(), {{database_name, database}}, mode};
            auto load_tasks = loader.loadTablesAsync();
            auto startup_tasks = loader.startupTablesAsync();
            /// First prioritize, schedule and wait all the load table tasks
            waitLoad(currentPoolOr(TablesLoaderForegroundPoolId), load_tasks);
            /// Only then prioritize, schedule and wait all the startup tasks
            waitLoad(currentPoolOr(TablesLoaderForegroundPoolId), startup_tasks);
        }

        if (need_write_metadata)
        {
            /// Prevents from overwriting metadata of detached database
            renameNoReplace(metadata_file_tmp_path, metadata_file_path);
            renamed = true;
        }
    }
    catch (...)
    {
        if (renamed)
        {
            [[maybe_unused]] bool removed = fs::remove(metadata_file_path);
            assert(removed);
        }
        if (added)
            DatabaseCatalog::instance().detachDatabase(getContext(), database_name, false, false);

        throw;
    }

    return {};
}


ASTPtr InterpreterCreateQuery::formatColumns(const NamesAndTypesList & columns)
{
    auto columns_list = std::make_shared<ASTExpressionList>();

    for (const auto & column : columns)
    {
        const auto column_declaration = std::make_shared<ASTColumnDeclaration>();
        column_declaration->name = column.name;

        ParserDataType type_parser;
        String type_name = column.type->getName();
        const char * pos = type_name.data();
        const char * end = pos + type_name.size();
        column_declaration->type = parseQuery(type_parser, pos, end, "data type", 0, DBMS_DEFAULT_MAX_PARSER_DEPTH, DBMS_DEFAULT_MAX_PARSER_BACKTRACKS);
        columns_list->children.emplace_back(column_declaration);
    }

    return columns_list;
}

ASTPtr InterpreterCreateQuery::formatColumns(const NamesAndTypesList & columns, const NamesAndAliases & alias_columns)
{
    std::shared_ptr<ASTExpressionList> columns_list = std::static_pointer_cast<ASTExpressionList>(formatColumns(columns));

    for (const auto & alias_column : alias_columns)
    {
        const auto column_declaration = std::make_shared<ASTColumnDeclaration>();
        column_declaration->name = alias_column.name;

        ParserDataType type_parser;
        String type_name = alias_column.type->getName();
        const char * type_pos = type_name.data();
        const char * type_end = type_pos + type_name.size();
        column_declaration->type = parseQuery(type_parser, type_pos, type_end, "data type", 0, DBMS_DEFAULT_MAX_PARSER_DEPTH, DBMS_DEFAULT_MAX_PARSER_BACKTRACKS);

        column_declaration->default_specifier = "ALIAS";

        const auto & alias = alias_column.expression;
        const char * alias_pos = alias.data();
        const char * alias_end = alias_pos + alias.size();
        ParserExpression expression_parser;
        column_declaration->default_expression = parseQuery(expression_parser, alias_pos, alias_end, "expression", 0, DBMS_DEFAULT_MAX_PARSER_DEPTH, DBMS_DEFAULT_MAX_PARSER_BACKTRACKS);
        column_declaration->children.push_back(column_declaration->default_expression);

        columns_list->children.emplace_back(column_declaration);
    }

    return columns_list;
}

ASTPtr InterpreterCreateQuery::formatColumns(const ColumnsDescription & columns)
{
    auto columns_list = std::make_shared<ASTExpressionList>();

    for (const auto & column : columns)
    {
        const auto column_declaration = std::make_shared<ASTColumnDeclaration>();
        ASTPtr column_declaration_ptr{column_declaration};

        column_declaration->name = column.name;

        ParserDataType type_parser;
        String type_name = column.type->getName();
        const char * type_name_pos = type_name.data();
        const char * type_name_end = type_name_pos + type_name.size();
        column_declaration->type = parseQuery(type_parser, type_name_pos, type_name_end, "data type", 0, DBMS_DEFAULT_MAX_PARSER_DEPTH, DBMS_DEFAULT_MAX_PARSER_BACKTRACKS);

        if (column.default_desc.expression)
        {
            column_declaration->default_specifier = toString(column.default_desc.kind);
            column_declaration->default_expression = column.default_desc.expression->clone();
            column_declaration->children.push_back(column_declaration->default_expression);
        }

        column_declaration->ephemeral_default = column.default_desc.ephemeral_default;

        if (!column.comment.empty())
        {
            column_declaration->comment = std::make_shared<ASTLiteral>(Field(column.comment));
            column_declaration->children.push_back(column_declaration->comment);
        }

        if (column.codec)
        {
            column_declaration->codec = column.codec;
            column_declaration->children.push_back(column_declaration->codec);
        }

        if (!column.statistics.empty())
        {
            column_declaration->statistics_desc = column.statistics.getAST();
            column_declaration->children.push_back(column_declaration->statistics_desc);
        }

        if (column.ttl)
        {
            column_declaration->ttl = column.ttl;
            column_declaration->children.push_back(column_declaration->ttl);
        }

        if (!column.settings.empty())
        {
            auto settings = std::make_shared<ASTSetQuery>();
            settings->is_standalone = false;
            settings->changes = column.settings;
            column_declaration->settings = std::move(settings);
        }

        columns_list->children.push_back(column_declaration_ptr);
    }

    return columns_list;
}

ASTPtr InterpreterCreateQuery::formatIndices(const IndicesDescription & indices)
{
    auto res = std::make_shared<ASTExpressionList>();

    for (const auto & index : indices)
        res->children.push_back(index.definition_ast->clone());

    return res;
}

ASTPtr InterpreterCreateQuery::formatConstraints(const ConstraintsDescription & constraints)
{
    auto res = std::make_shared<ASTExpressionList>();

    for (const auto & constraint : constraints.getConstraints())
        res->children.push_back(constraint->clone());

    return res;
}

ASTPtr InterpreterCreateQuery::formatProjections(const ProjectionsDescription & projections)
{
    auto res = std::make_shared<ASTExpressionList>();

    for (const auto & projection : projections)
        res->children.push_back(projection.definition_ast->clone());

    return res;
}

DataTypePtr InterpreterCreateQuery::getColumnType(
    const ASTColumnDeclaration & col_decl, const LoadingStrictnessLevel mode, const bool make_columns_nullable)
{
    if (!col_decl.type)
    {
        /// we're creating dummy DataTypeUInt8 in order to prevent the NullPointerException in ExpressionActions
        return std::make_shared<DataTypeUInt8>();
    }

    DataTypePtr column_type = DataTypeFactory::instance().get(col_decl.type);

    if (LoadingStrictnessLevel::ATTACH <= mode)
        setVersionToAggregateFunctions(column_type, true);

    if (col_decl.null_modifier)
    {
        if (column_type->isNullable())
            throw Exception(ErrorCodes::ILLEGAL_SYNTAX_FOR_DATA_TYPE, "Can't use [NOT] NULL modifier with Nullable type");
        if (*col_decl.null_modifier)
            column_type = makeNullable(column_type);
    }
    else if (make_columns_nullable)
    {
        column_type = makeNullable(column_type);
    }
    else if (
        !hasNullable(column_type) && col_decl.default_specifier == "DEFAULT" && col_decl.default_expression
        && col_decl.default_expression->as<ASTLiteral>() && col_decl.default_expression->as<ASTLiteral>()->value.isNull())
    {
        if (column_type->lowCardinality())
        {
            const auto * low_cardinality_type = typeid_cast<const DataTypeLowCardinality *>(column_type.get());
            assert(low_cardinality_type);
            column_type = std::make_shared<DataTypeLowCardinality>(makeNullable(low_cardinality_type->getDictionaryType()));
        }
        else
            column_type = makeNullable(column_type);
    }
    return column_type;
}

ColumnsDescription InterpreterCreateQuery::getColumnsDescription(
    const ASTExpressionList & columns_ast, ContextPtr context_, LoadingStrictnessLevel mode, bool is_restore_from_backup)
{
    /// First, deduce implicit types.

    /** all default_expressions as a single expression list,
     *  mixed with conversion-columns for each explicitly specified type */

    DefaultExpressionsInfo default_expr_info{std::make_shared<ASTExpressionList>()};
    NamesAndTypesList column_names_and_types;
    bool make_columns_nullable = mode <= LoadingStrictnessLevel::SECONDARY_CREATE && !is_restore_from_backup
<<<<<<< HEAD
        && context_->getSettingsRef().data_type_default_nullable;
=======
        && context_->getSettingsRef()[Setting::data_type_default_nullable];
    bool has_columns_with_default_without_type = false;
>>>>>>> c6225da0

    for (const auto & ast : columns_ast.children)
    {
        const auto & col_decl = ast->as<ASTColumnDeclaration &>();

        if (col_decl.collation && !context_->getSettingsRef()[Setting::compatibility_ignore_collation_in_create_table])
        {
            throw Exception(
                ErrorCodes::NOT_IMPLEMENTED, "Cannot support collation, please set compatibility_ignore_collation_in_create_table=true");
        }


        column_names_and_types.emplace_back(col_decl.name, getColumnType(col_decl, mode, make_columns_nullable));

        /// add column to postprocessing if there is a default_expression specified
        getDefaultExpressionInfoInto(col_decl, column_names_and_types.back().type, default_expr_info);
    }

    Block defaults_sample_block;
    /// Set missing types and wrap default_expression's in a conversion-function if necessary.
    /// We try to avoid that validation while restoring from a backup because it might be slow or troublesome
    /// (for example, a default expression can contain dictGet() and that dictionary can access remote servers or
    /// require different users to authenticate).
    if (!default_expr_info.expr_list->children.empty()
        && (default_expr_info.has_columns_with_default_without_type || (mode <= LoadingStrictnessLevel::CREATE)))
    {
        defaults_sample_block = validateColumnsDefaultsAndGetSampleBlock(default_expr_info.expr_list, column_names_and_types, context_);
    }

    bool skip_checks = LoadingStrictnessLevel::SECONDARY_CREATE <= mode;
    bool sanity_check_compression_codecs = !skip_checks && !context_->getSettingsRef()[Setting::allow_suspicious_codecs];
    bool allow_experimental_codecs = skip_checks || context_->getSettingsRef()[Setting::allow_experimental_codecs];
    bool enable_deflate_qpl_codec = skip_checks || context_->getSettingsRef()[Setting::enable_deflate_qpl_codec];
    bool enable_zstd_qat_codec = skip_checks || context_->getSettingsRef()[Setting::enable_zstd_qat_codec];

    ColumnsDescription res;
    auto name_type_it = column_names_and_types.begin();
    for (const auto * ast_it = columns_ast.children.begin(); ast_it != columns_ast.children.end(); ++ast_it, ++name_type_it)
    {
        ColumnDescription column;

        auto & col_decl = (*ast_it)->as<ASTColumnDeclaration &>();

        column.name = col_decl.name;

        /// ignore or not other database extensions depending on compatibility settings
        if (col_decl.default_specifier == "AUTO_INCREMENT"
            && !context_->getSettingsRef()[Setting::compatibility_ignore_auto_increment_in_create_table])
        {
            throw Exception(ErrorCodes::SYNTAX_ERROR,
                            "AUTO_INCREMENT is not supported. To ignore the keyword "
                            "in column declaration, set `compatibility_ignore_auto_increment_in_create_table` to true");
        }

        if (col_decl.default_expression)
        {
            if (context_->hasQueryContext() && context_->getQueryContext().get() == context_.get())
            {
                /// Normalize query only for original CREATE query, not on metadata loading.
                /// And for CREATE query we can pass local context, because result will not change after restart.
                NormalizeAndEvaluateConstantsVisitor::Data visitor_data{context_};
                NormalizeAndEvaluateConstantsVisitor visitor(visitor_data);
                visitor.visit(col_decl.default_expression);
            }

            ASTPtr default_expr = col_decl.default_expression->clone();

            if (col_decl.type)
                column.type = name_type_it->type;
            else
            {
                column.type = defaults_sample_block.getByName(column.name).type;
                /// set nullability for case of column declaration w/o type but with default expression
                if ((col_decl.null_modifier && *col_decl.null_modifier) || make_columns_nullable)
                    column.type = makeNullable(column.type);
            }

            column.default_desc.kind = columnDefaultKindFromString(col_decl.default_specifier);
            column.default_desc.expression = default_expr;
            column.default_desc.ephemeral_default = col_decl.ephemeral_default;
        }
        else if (col_decl.type)
            column.type = name_type_it->type;
        else
            throw Exception(ErrorCodes::LOGICAL_ERROR, "Neither default value expression nor type is provided for a column");

        if (col_decl.comment)
            column.comment = col_decl.comment->as<ASTLiteral &>().value.safeGet<String>();

        if (col_decl.codec)
        {
            if (col_decl.default_specifier == "ALIAS")
                throw Exception(ErrorCodes::BAD_ARGUMENTS, "Cannot specify codec for column type ALIAS");
            column.codec = CompressionCodecFactory::instance().validateCodecAndGetPreprocessedAST(
                col_decl.codec, column.type, sanity_check_compression_codecs, allow_experimental_codecs, enable_deflate_qpl_codec, enable_zstd_qat_codec);
        }

        if (col_decl.statistics_desc)
        {
            if (!skip_checks && !context_->getSettingsRef()[Setting::allow_experimental_statistics])
                throw Exception(
                    ErrorCodes::INCORRECT_QUERY, "Create table with statistics is now disabled. Turn on allow_experimental_statistics");
            column.statistics = ColumnStatisticsDescription::fromColumnDeclaration(col_decl, column.type);
        }

        if (col_decl.ttl)
            column.ttl = col_decl.ttl;

        if (col_decl.settings)
        {
            column.settings = col_decl.settings->as<ASTSetQuery &>().changes;
            MergeTreeColumnSettings::validate(column.settings);
        }

        res.add(std::move(column));
    }

    if (mode <= LoadingStrictnessLevel::SECONDARY_CREATE && !is_restore_from_backup && context_->getSettingsRef()[Setting::flatten_nested])
        res.flattenNested();


    if (res.getAllPhysical().empty())
        throw Exception(ErrorCodes::EMPTY_LIST_OF_COLUMNS_PASSED, "Cannot CREATE table without physical columns");

    return res;
}


ConstraintsDescription InterpreterCreateQuery::getConstraintsDescription(
    const ASTExpressionList * constraints, const ColumnsDescription & columns, ContextPtr local_context)
{
    ASTs constraints_data;
    const auto column_names_and_types = columns.getAllPhysical();
    if (constraints)
        for (const auto & constraint : constraints->children)
        {
            auto clone = constraint->clone();
            TreeRewriter(local_context).analyze(clone, column_names_and_types);
            constraints_data.push_back(constraint->clone());
        }
    return ConstraintsDescription{constraints_data};
}


InterpreterCreateQuery::TableProperties InterpreterCreateQuery::getTablePropertiesAndNormalizeCreateQuery(
    ASTCreateQuery & create, LoadingStrictnessLevel mode) const
{
    /// Set the table engine if it was not specified explicitly.
    setEngine(create);

    /// We have to check access rights again (in case engine was changed).
    if (create.storage && create.storage->engine)
        getContext()->checkAccess(AccessType::TABLE_ENGINE, create.storage->engine->name);

    /// If this is a TimeSeries table then we need to normalize list of columns (add missing columns and reorder), and also set inner table engines.
    if (create.is_time_series_table && (mode < LoadingStrictnessLevel::ATTACH))
        StorageTimeSeries::normalizeTableDefinition(create, getContext());

    TableProperties properties;
    TableLockHolder as_storage_lock;

    if (create.columns_list)
    {
        if (create.as_table_function && (create.columns_list->indices || create.columns_list->constraints))
            throw Exception(ErrorCodes::INCORRECT_QUERY, "Indexes and constraints are not supported for table functions");

        /// Dictionaries have dictionary_attributes_list instead of columns_list
        assert(!create.is_dictionary);

        if (create.columns_list->columns)
        {
            properties.columns = getColumnsDescription(*create.columns_list->columns, getContext(), mode, is_restore_from_backup);
        }

        if (create.columns_list->indices)
            for (const auto & index : create.columns_list->indices->children)
            {
                IndexDescription index_desc = IndexDescription::getIndexFromAST(index->clone(), properties.columns, getContext());
                if (properties.indices.has(index_desc.name))
                    throw Exception(ErrorCodes::ILLEGAL_INDEX, "Duplicated index name {} is not allowed. Please use different index names.", backQuoteIfNeed(index_desc.name));

                const auto & settings = getContext()->getSettingsRef();
                if (index_desc.type == FULL_TEXT_INDEX_NAME && !settings[Setting::allow_experimental_full_text_index])
                    throw Exception(ErrorCodes::SUPPORT_IS_DISABLED, "Experimental full-text index feature is disabled. Turn on setting 'allow_experimental_full_text_index'");
                /// ----
                /// Temporary check during a transition period. Please remove at the end of 2024.
                if (index_desc.type == INVERTED_INDEX_NAME && !settings[Setting::allow_experimental_inverted_index])
                    throw Exception(ErrorCodes::ILLEGAL_INDEX, "Please use index type 'full_text' instead of 'inverted'");
                /// ----
                if (index_desc.type == "vector_similarity" && !settings[Setting::allow_experimental_vector_similarity_index])
                    throw Exception(ErrorCodes::SUPPORT_IS_DISABLED, "Experimental vector similarity index is disabled. Turn on setting 'allow_experimental_vector_similarity_index'");

                properties.indices.push_back(index_desc);
            }

        if (create.columns_list->projections)
            for (const auto & projection_ast : create.columns_list->projections->children)
            {
                auto projection = ProjectionDescription::getProjectionFromAST(projection_ast, properties.columns, getContext());
                properties.projections.add(std::move(projection));
            }

        properties.constraints = getConstraintsDescription(create.columns_list->constraints, properties.columns, getContext());
    }
    else if (!create.as_table.empty())
    {
        String as_database_name = getContext()->resolveDatabase(create.as_database);
        StoragePtr as_storage = DatabaseCatalog::instance().getTable({as_database_name, create.as_table}, getContext());

        /// as_storage->getColumns() and setEngine(...) must be called under structure lock of other_table for CREATE ... AS other_table.
        as_storage_lock = as_storage->lockForShare(getContext()->getCurrentQueryId(), getContext()->getSettingsRef()[Setting::lock_acquire_timeout]);
        auto as_storage_metadata = as_storage->getInMemoryMetadataPtr();
        properties.columns = as_storage_metadata->getColumns();

        if (!create.comment && !as_storage_metadata->comment.empty())
            create.set(create.comment, std::make_shared<ASTLiteral>(as_storage_metadata->comment));

        /// Secondary indices and projections make sense only for MergeTree family of storage engines.
        /// We should not copy them for other storages.
        if (create.storage && endsWith(create.storage->engine->name, "MergeTree"))
        {
            properties.indices = as_storage_metadata->getSecondaryIndices();
            properties.projections = as_storage_metadata->getProjections().clone();
        }
        else
        {
            /// Only MergeTree support TTL
            properties.columns.resetColumnTTLs();
        }

        properties.constraints = as_storage_metadata->getConstraints();

        if (create.is_clone_as)
        {
            if (!endsWith(as_storage->getName(), "MergeTree"))
                throw Exception(ErrorCodes::SUPPORT_IS_DISABLED, "Only support CLONE AS from tables of the MergeTree family");

            if (create.storage)
            {
                if (!endsWith(create.storage->engine->name, "MergeTree"))
                    throw Exception(ErrorCodes::SUPPORT_IS_DISABLED, "Only support CLONE AS with tables of the MergeTree family");

                /// Ensure that as_storage and the new storage has the same primary key, sorting key and partition key
                auto query_to_string = [](const IAST * ast) { return ast ? queryToString(*ast) : ""; };

                const String as_storage_sorting_key_str = query_to_string(as_storage_metadata->getSortingKeyAST().get());
                const String as_storage_primary_key_str = query_to_string(as_storage_metadata->getPrimaryKeyAST().get());
                const String as_storage_partition_key_str = query_to_string(as_storage_metadata->getPartitionKeyAST().get());

                const String storage_sorting_key_str = query_to_string(create.storage->order_by);
                const String storage_primary_key_str = query_to_string(create.storage->primary_key);
                const String storage_partition_key_str = query_to_string(create.storage->partition_by);

                if (as_storage_sorting_key_str != storage_sorting_key_str)
                {
                    /// It is possible that the storage only has primary key and an empty sorting key, and as_storage has both primary key and sorting key with the same value.
                    if (as_storage_sorting_key_str != as_storage_primary_key_str || as_storage_sorting_key_str != storage_primary_key_str)
                    {
                        throw Exception(ErrorCodes::BAD_ARGUMENTS, "Tables have different ordering");
                    }
                }
                if (as_storage_partition_key_str != storage_partition_key_str)
                    throw Exception(ErrorCodes::BAD_ARGUMENTS, "Tables have different partition key");

                if (as_storage_primary_key_str != storage_primary_key_str)
                    throw Exception(ErrorCodes::BAD_ARGUMENTS, "Tables have different primary key");
            }
        }
    }
    else if (create.select)
    {
        if (create.isParameterizedView())
            return properties;

        Block as_select_sample;

        if (getContext()->getSettingsRef()[Setting::allow_experimental_analyzer])
        {
            as_select_sample = InterpreterSelectQueryAnalyzer::getSampleBlock(create.select->clone(), getContext());
        }
        else
        {
            as_select_sample = InterpreterSelectWithUnionQuery::getSampleBlock(create.select->clone(), getContext());
        }

        properties.columns = ColumnsDescription(as_select_sample.getNamesAndTypesList());
        properties.columns_inferred_from_select_query = true;
    }
    else if (create.as_table_function)
    {
        /// Table function without columns list.
        auto table_function_ast = create.as_table_function->ptr();
        auto table_function = TableFunctionFactory::instance().get(table_function_ast, getContext());
        properties.columns = table_function->getActualTableStructure(getContext(), /*is_insert_query*/ true);
    }
    else if (create.is_dictionary)
    {
        if (!create.dictionary || !create.dictionary->source)
            return {};

        /// Evaluate expressions (like currentDatabase() or tcpPort()) in dictionary source definition.
        NormalizeAndEvaluateConstantsVisitor::Data visitor_data{getContext()};
        NormalizeAndEvaluateConstantsVisitor visitor(visitor_data);
        visitor.visit(create.dictionary->source->ptr());

        return {};
    }
    else if (!create.storage || !create.storage->engine)
        throw Exception(ErrorCodes::LOGICAL_ERROR, "Unexpected application state. CREATE query is missing either its storage or engine.");
    /// We can have queries like "CREATE TABLE <table> ENGINE=<engine>" if <engine>
    /// supports schema inference (will determine table structure in it's constructor).
    else if (!StorageFactory::instance().getStorageFeatures(create.storage->engine->name).supports_schema_inference)
        throw Exception(ErrorCodes::INCORRECT_QUERY, "Incorrect CREATE query: required list of column descriptions or AS section or SELECT.");

    /// Even if query has list of columns, canonicalize it (unfold Nested columns).
    if (!create.columns_list)
        create.set(create.columns_list, std::make_shared<ASTColumns>());

    ASTPtr new_columns = formatColumns(properties.columns);
    ASTPtr new_indices = formatIndices(properties.indices);
    ASTPtr new_constraints = formatConstraints(properties.constraints);
    ASTPtr new_projections = formatProjections(properties.projections);

    create.columns_list->setOrReplace(create.columns_list->columns, new_columns);
    create.columns_list->setOrReplace(create.columns_list->indices, new_indices);
    create.columns_list->setOrReplace(create.columns_list->constraints, new_constraints);
    create.columns_list->setOrReplace(create.columns_list->projections, new_projections);

    validateTableStructure(create, properties);

    assert(as_database_saved.empty() && as_table_saved.empty());
    std::swap(create.as_database, as_database_saved);
    std::swap(create.as_table, as_table_saved);
    if (!as_table_saved.empty())
        create.is_create_empty = false;

    return properties;
}

void InterpreterCreateQuery::validateTableStructure(const ASTCreateQuery & create,
                                                    const InterpreterCreateQuery::TableProperties & properties) const
{
    /// Check for duplicates
    std::set<String> all_columns;
    for (const auto & column : properties.columns)
    {
        if (!all_columns.emplace(column.name).second)
            throw Exception(ErrorCodes::DUPLICATE_COLUMN, "Column {} already exists", backQuoteIfNeed(column.name));
    }

    const auto & settings = getContext()->getSettingsRef();

    /// If it's not attach and not materialized view to existing table,
    /// we need to validate data types (check for experimental or suspicious types).
    if (!create.attach && !create.is_materialized_view)
    {
        DataTypeValidationSettings validation_settings(settings);
        for (const auto & name_and_type_pair : properties.columns.getAllPhysical())
            validateDataType(name_and_type_pair.type, validation_settings);
    }
}

void validateVirtualColumns(const IStorage & storage)
{
    auto virtual_columns = storage.getVirtualsPtr();
    for (const auto & storage_column : storage.getInMemoryMetadataPtr()->getColumns())
    {
        if (virtual_columns->tryGet(storage_column.name, VirtualsKind::Persistent))
        {
            throw Exception(ErrorCodes::ILLEGAL_COLUMN,
                "Cannot create table with column '{}' for {} engines because it is reserved for persistent virtual column",
                storage_column.name, storage.getName());
        }
    }
}

void InterpreterCreateQuery::validateMaterializedViewColumnsAndEngine(const ASTCreateQuery & create, const TableProperties & properties, const DatabasePtr & database)
{
    /// This is not strict validation, just catches common errors that would make the view not work.
    /// It's possible to circumvent these checks by ALTERing the view or target table after creation;
    /// we should probably do some of these checks on ALTER as well.

    NamesAndTypesList all_output_columns;
    bool check_columns = false;
    if (create.hasTargetTableID(ViewTarget::To))
     {
        if (StoragePtr to_table = DatabaseCatalog::instance().tryGetTable(
                create.getTargetTableID(ViewTarget::To), getContext()))
        {
            all_output_columns = to_table->getInMemoryMetadataPtr()->getSampleBlock().getNamesAndTypesList();
            check_columns = true;
        }
    }
    else if (!properties.columns_inferred_from_select_query)
    {
        all_output_columns = properties.columns.getInsertable();
        check_columns = true;
    }

    if (create.refresh_strategy && !create.refresh_strategy->append)
    {
        if (database && database->getEngineName() != "Atomic")
            throw Exception(ErrorCodes::INCORRECT_QUERY,
                "Refreshable materialized views (except with APPEND) only support Atomic database engine, but database {} has engine {}", create.getDatabase(), database->getEngineName());

        std::string message;
        if (!supportsAtomicRename(&message))
            throw Exception(ErrorCodes::NOT_IMPLEMENTED,
                "Can't create refreshable materialized view because exchanging files is not supported by the OS ({})", message);
    }

    Block input_block;

    if (check_columns)
    {
        try
        {
            if (getContext()->getSettingsRef()[Setting::allow_experimental_analyzer])
            {
                input_block = InterpreterSelectQueryAnalyzer::getSampleBlock(create.select->clone(), getContext());
            }
            else
            {
                input_block = InterpreterSelectWithUnionQuery(create.select->clone(),
                    getContext(),
                    SelectQueryOptions().analyze()).getSampleBlock();
            }
        }
        catch (Exception &)
        {
            if (!getContext()->getSettingsRef()[Setting::allow_materialized_view_with_bad_select])
                throw;
            check_columns = false;
        }
    }

    if (check_columns)
    {
        std::unordered_map<std::string_view, DataTypePtr> output_types;
        for (const NameAndTypePair & nt : all_output_columns)
            output_types[nt.name] = nt.type;

        ColumnsWithTypeAndName input_columns;
        ColumnsWithTypeAndName output_columns;
        for (const auto & input_column : input_block)
        {
            auto it = output_types.find(input_column.name);
            if (it != output_types.end())
            {
                input_columns.push_back(input_column.cloneEmpty());
                output_columns.push_back(ColumnWithTypeAndName(it->second->createColumn(), it->second, input_column.name));
            }
            else if (create.refresh_strategy)
            {
                /// Unrecognized columns produced by SELECT query are allowed by regular materialized
                /// views, but not by refreshable ones. This is in part because it was easier to
                /// implement, in part because refreshable views have less concern about ALTERing target
                /// tables.
                ///
                /// The motivating scenario for allowing this in regular MV is ALTERing the table+query.
                /// Suppose the user removes a column from target table, then a minute later
                /// correspondingly updates the view's query to not produce that column.
                /// If MV didn't allow unrecognized columns then during that minute all INSERTs into the
                /// source table would fail - unacceptable.
                /// For refreshable views, during that minute refreshes will fail - acceptable.
                throw Exception(ErrorCodes::THERE_IS_NO_COLUMN, "SELECT query outputs column with name '{}', which is not found in the target table. Use 'AS' to assign alias that matches a column name.", input_column.name);
            }
        }

        if (input_columns.empty())
            throw Exception(ErrorCodes::THERE_IS_NO_COLUMN, "None of the columns produced by the SELECT query are present in the target table. Use 'AS' to assign aliases that match column names.");

        ActionsDAG::makeConvertingActions(
            input_columns,
            output_columns,
            ActionsDAG::MatchColumnsMode::Position
        );
    }
}

namespace
{
    void checkTemporaryTableEngineName(const String & name)
    {
        if (name.starts_with("Replicated") || name.starts_with("Shared") || name == "KeeperMap")
            throw Exception(ErrorCodes::INCORRECT_QUERY, "Temporary tables cannot be created with Replicated, Shared or KeeperMap table engines");
    }

    void setDefaultTableEngine(ASTStorage & storage, DefaultTableEngine engine)
    {
        if (engine == DefaultTableEngine::None)
            throw Exception(ErrorCodes::ENGINE_REQUIRED, "Table engine is not specified in CREATE query");

        auto engine_ast = std::make_shared<ASTFunction>();
        engine_ast->name = SettingFieldDefaultTableEngine(engine).toString();
        engine_ast->no_empty_args = true;
        storage.set(storage.engine, engine_ast);
    }

    void setNullTableEngine(ASTStorage & storage)
    {
        storage.forEachPointerToChild([](void ** ptr) mutable
        {
            *ptr = nullptr;
        });

        auto engine_ast = std::make_shared<ASTFunction>();
        engine_ast->name = "Null";
        engine_ast->no_empty_args = true;
        storage.set(storage.engine, engine_ast);
    }

    void setNullDictionarySourceIfExternal(ASTCreateQuery & create_query)
    {
        ASTDictionary & dict = *create_query.dictionary;
        if (Poco::toLower(dict.source->name) == "clickhouse")
        {
            auto config = getDictionaryConfigurationFromAST(create_query, Context::getGlobalContextInstance());
            auto info = getInfoIfClickHouseDictionarySource(config, Context::getGlobalContextInstance());
            if (info && info->is_local)
                return;
        }
        auto source_ast = std::make_shared<ASTFunctionWithKeyValueArguments>();
        source_ast->name = "null";
        source_ast->elements = std::make_shared<ASTExpressionList>();
        source_ast->children.push_back(source_ast->elements);
        dict.set(dict.source, source_ast);
    }
}

void InterpreterCreateQuery::setEngine(ASTCreateQuery & create) const
{
    if (create.as_table_function)
    {
        if (getContext()->getSettingsRef()[Setting::restore_replace_external_table_functions_to_null])
        {
            const auto & factory = TableFunctionFactory::instance();

            auto properties = factory.tryGetProperties(create.as_table_function->as<ASTFunction>()->name);
            if (properties && properties->allow_readonly)
                return;
            if (!create.storage)
            {
                auto storage_ast = std::make_shared<ASTStorage>();
                create.set(create.storage, storage_ast);
            }
            else
                throw Exception(ErrorCodes::LOGICAL_ERROR, "Storage should not be created yet, it's a bug.");
            create.as_table_function = nullptr;
            setNullTableEngine(*create.storage);
        }
        return;
    }

    if (create.is_dictionary && getContext()->getSettingsRef()[Setting::restore_replace_external_dictionary_source_to_null])
        setNullDictionarySourceIfExternal(create);

    if (create.is_dictionary || create.is_ordinary_view || create.is_live_view || create.is_window_view)
        return;

    if (create.temporary)
    {
        /// Some part of storage definition is specified, but ENGINE is not: just set the one from default_temporary_table_engine setting.

        if (!create.cluster.empty())
            throw Exception(ErrorCodes::INCORRECT_QUERY, "Temporary tables cannot be created with ON CLUSTER clause");

        if (!create.storage)
        {
            auto storage_ast = std::make_shared<ASTStorage>();
            create.set(create.storage, storage_ast);
        }

        if (!create.storage->engine)
            setDefaultTableEngine(*create.storage, getContext()->getSettingsRef()[Setting::default_temporary_table_engine].value);

        checkTemporaryTableEngineName(create.storage->engine->name);
        return;
    }

    if (create.is_materialized_view)
    {
        /// A materialized view with an external target doesn't need a table engine.
        if (create.is_materialized_view_with_external_target())
            return;

        if (auto to_engine = create.getTargetInnerEngine(ViewTarget::To))
        {
            /// This materialized view already has a storage definition.
            if (!to_engine->engine)
            {
                /// Some part of storage definition (such as PARTITION BY) is specified, but ENGINE is not: just set default one.
                setDefaultTableEngine(*to_engine, getContext()->getSettingsRef()[Setting::default_table_engine].value);
            }
            return;
        }
    }

    if (create.storage)
    {
        /// This table already has a storage definition.
        if (!create.storage->engine)
        {
            /// Some part of storage definition (such as PARTITION BY) is specified, but ENGINE is not: just set default one.
            setDefaultTableEngine(*create.storage, getContext()->getSettingsRef()[Setting::default_table_engine].value);
        }
        /// For external tables with restore_replace_external_engine_to_null setting we replace external engines to
        /// Null table engine.
        else if (getContext()->getSettingsRef()[Setting::restore_replace_external_engines_to_null])
        {
            if (StorageFactory::instance().getStorageFeatures(create.storage->engine->name).source_access_type != AccessType::NONE)
            {
                setNullTableEngine(*create.storage);
            }
        }
        return;
    }

    /// We'll try to extract a storage definition from clause `AS`:
    ///     CREATE TABLE table_name AS other_table_name
    std::shared_ptr<ASTStorage> storage_def;
    if (!create.as_table.empty())
    {
        /// NOTE Getting the structure from the table specified in the AS is done not atomically with the creation of the table.

        String as_database_name = getContext()->resolveDatabase(create.as_database);
        String as_table_name = create.as_table;

        ASTPtr as_create_ptr = DatabaseCatalog::instance().getDatabase(as_database_name)->getCreateTableQuery(as_table_name, getContext());
        const auto & as_create = as_create_ptr->as<ASTCreateQuery &>();

        const String qualified_name = backQuoteIfNeed(as_database_name) + "." + backQuoteIfNeed(as_table_name);

        if (as_create.is_ordinary_view)
            throw Exception(ErrorCodes::INCORRECT_QUERY, "Cannot CREATE a table AS {}, it is a View", qualified_name);

        if (as_create.is_materialized_view_with_external_target())
        {
            throw Exception(
                ErrorCodes::INCORRECT_QUERY,
                "Cannot CREATE a table AS {}, it is a Materialized View without storage. Use \"AS {}\" instead",
                qualified_name,
                as_create.getTargetTableID(ViewTarget::To).getFullTableName());
        }

        if (as_create.is_live_view)
            throw Exception(ErrorCodes::INCORRECT_QUERY, "Cannot CREATE a table AS {}, it is a Live View", qualified_name);

        if (as_create.is_window_view)
            throw Exception(ErrorCodes::INCORRECT_QUERY, "Cannot CREATE a table AS {}, it is a Window View", qualified_name);

        if (as_create.is_dictionary)
            throw Exception(ErrorCodes::INCORRECT_QUERY, "Cannot CREATE a table AS {}, it is a Dictionary", qualified_name);

        if (as_create.is_materialized_view)
        {
            storage_def = as_create.getTargetInnerEngine(ViewTarget::To);
        }
        else if (as_create.as_table_function)
        {
            create.set(create.as_table_function, as_create.as_table_function->ptr());
            return;
        }
        else if (as_create.storage)
        {
            storage_def = typeid_cast<std::shared_ptr<ASTStorage>>(as_create.storage->ptr());
            create.is_time_series_table = as_create.is_time_series_table;
        }
        else
        {
            throw Exception(ErrorCodes::LOGICAL_ERROR, "Cannot set engine, it's a bug.");
        }
    }

    if (!storage_def)
    {
        /// Set ENGINE by default.
        storage_def = std::make_shared<ASTStorage>();
        setDefaultTableEngine(*storage_def, getContext()->getSettingsRef()[Setting::default_table_engine].value);
    }

    /// Use the found table engine to modify the create query.
    if (create.is_materialized_view)
        create.setTargetInnerEngine(ViewTarget::To, storage_def);
    else
        create.set(create.storage, storage_def);
}

void InterpreterCreateQuery::assertOrSetUUID(ASTCreateQuery & create, const DatabasePtr & database) const
{
    const auto * kind = create.is_dictionary ? "Dictionary" : "Table";
    const auto * kind_upper = create.is_dictionary ? "DICTIONARY" : "TABLE";
    bool is_replicated_database_internal = database->getEngineName() == "Replicated" && getContext()->getClientInfo().is_replicated_database_internal;
    bool from_path = create.attach_from_path.has_value();
    bool is_on_cluster = getContext()->getClientInfo().query_kind == ClientInfo::QueryKind::SECONDARY_QUERY;

    if (database->getEngineName() == "Replicated" && create.uuid != UUIDHelpers::Nil && !is_replicated_database_internal && !is_on_cluster && !create.attach)
    {
        if (getContext()->getSettingsRef()[Setting::database_replicated_allow_explicit_uuid] == 0)
        {
            throw Exception(ErrorCodes::BAD_ARGUMENTS, "It's not allowed to explicitly specify UUIDs for tables in Replicated databases, "
                                                       "see database_replicated_allow_explicit_uuid");
        }
        else if (getContext()->getSettingsRef()[Setting::database_replicated_allow_explicit_uuid] == 1)
        {
            LOG_WARNING(&Poco::Logger::get("InterpreterCreateQuery"), "It's not recommended to explicitly specify UUIDs for tables in Replicated databases");
        }
        else if (getContext()->getSettingsRef()[Setting::database_replicated_allow_explicit_uuid] == 2)
        {
            UUID old_uuid = create.uuid;
            create.uuid = UUIDHelpers::Nil;
            create.generateRandomUUIDs();
            LOG_WARNING(&Poco::Logger::get("InterpreterCreateQuery"), "Replaced a user-provided UUID ({}) with a random one ({}) "
                                                                   "to make sure it's unique", old_uuid, create.uuid);
        }
    }

    if (is_replicated_database_internal && !internal)
    {
        if (create.uuid == UUIDHelpers::Nil)
            throw Exception(ErrorCodes::LOGICAL_ERROR, "Table UUID is not specified in DDL log");
    }

    if (database->getUUID() != UUIDHelpers::Nil)
    {
        if (create.attach && !from_path && create.uuid == UUIDHelpers::Nil)
        {
            throw Exception(ErrorCodes::INCORRECT_QUERY,
                            "Incorrect ATTACH {} query for Atomic database engine. "
                            "Use one of the following queries instead:\n"
                            "1. ATTACH {} {};\n"
                            "2. CREATE {} {} <table definition>;\n"
                            "3. ATTACH {} {} FROM '/path/to/data/' <table definition>;\n"
                            "4. ATTACH {} {} UUID '<uuid>' <table definition>;",
                            kind_upper,
                            kind_upper, create.table,
                            kind_upper, create.table,
                            kind_upper, create.table,
                            kind_upper, create.table);
        }

        create.generateRandomUUIDs();
    }
    else
    {
        bool has_uuid = (create.uuid != UUIDHelpers::Nil) || create.hasInnerUUIDs();
        if (has_uuid && !is_on_cluster && !internal)
        {
            /// We don't show the following error message either
            /// 1) if it's a secondary query (an initiator of a CREATE TABLE ON CLUSTER query
            /// doesn't know the exact database engines on replicas and generates an UUID, and then the replicas are free to ignore that UUID); or
            /// 2) if it's an internal query (for example RESTORE uses internal queries to create tables and it generates an UUID
            /// before creating a table to be possibly ignored if the database engine doesn't need it).
            throw Exception(ErrorCodes::INCORRECT_QUERY,
                            "{} UUID specified, but engine of database {} is not Atomic", kind, create.getDatabase());
        }

        /// The database doesn't support UUID so we'll ignore it. The UUID could be set here because of either
        /// a) the initiator of `ON CLUSTER` query generated it to ensure the same UUIDs are used on different hosts; or
        /// b) `RESTORE from backup` query generated it to ensure the same UUIDs are used on different hosts.
        create.resetUUIDs();
    }
}


namespace
{

void addTableDependencies(const ASTCreateQuery & create, const ASTPtr & query_ptr, const ContextPtr & context)
{
    QualifiedTableName qualified_name{create.getDatabase(), create.getTable()};
    auto ref_dependencies = getDependenciesFromCreateQuery(context->getGlobalContext(), qualified_name, query_ptr, context->getCurrentDatabase());
    auto loading_dependencies = getLoadingDependenciesFromCreateQuery(context->getGlobalContext(), qualified_name, query_ptr);
    DatabaseCatalog::instance().addDependencies(qualified_name, ref_dependencies, loading_dependencies);
}

void checkTableCanBeAddedWithNoCyclicDependencies(const ASTCreateQuery & create, const ASTPtr & query_ptr, const ContextPtr & context)
{
    QualifiedTableName qualified_name{create.getDatabase(), create.getTable()};
    auto ref_dependencies = getDependenciesFromCreateQuery(context->getGlobalContext(), qualified_name, query_ptr, context->getCurrentDatabase());
    auto loading_dependencies = getLoadingDependenciesFromCreateQuery(context->getGlobalContext(), qualified_name, query_ptr);
    DatabaseCatalog::instance().checkTableCanBeAddedWithNoCyclicDependencies(qualified_name, ref_dependencies, loading_dependencies);
}

bool isReplicated(const ASTStorage & storage)
{
    if (!storage.engine)
        return false;
    const auto & storage_name = storage.engine->name;
    return storage_name.starts_with("Replicated") || storage_name.starts_with("Shared");
}

}

BlockIO InterpreterCreateQuery::createTable(ASTCreateQuery & create)
{
    /// Temporary tables are created out of databases.
    if (create.temporary && create.database)
        throw Exception(ErrorCodes::BAD_DATABASE_FOR_TEMPORARY_TABLE,
                        "Temporary tables cannot be inside a database. "
                        "You should not specify a database for a temporary table.");

    String current_database = getContext()->getCurrentDatabase();
    auto database_name = create.database ? create.getDatabase() : current_database;

    bool is_secondary_query = getContext()->getZooKeeperMetadataTransaction() && !getContext()->getZooKeeperMetadataTransaction()->isInitialQuery();
    auto mode = getLoadingStrictnessLevel(create.attach, /*force_attach*/ false, /*has_force_restore_data_flag*/ false, is_secondary_query || is_restore_from_backup);

    if (!create.sql_security && create.supportSQLSecurity() && !getContext()->getServerSettings().ignore_empty_sql_security_in_create_view_query)
        create.sql_security = std::make_shared<ASTSQLSecurity>();

    if (create.sql_security)
        processSQLSecurityOption(getContext(), create.sql_security->as<ASTSQLSecurity &>(), create.is_materialized_view, /* skip_check_permissions= */ mode >= LoadingStrictnessLevel::SECONDARY_CREATE);

    DDLGuardPtr ddl_guard;

    // If this is a stub ATTACH query, read the query definition from the database
    if (create.attach && !create.storage && !create.columns_list)
    {
        // In case of an ON CLUSTER query, the database may not be present on the initiator node
        auto database = DatabaseCatalog::instance().tryGetDatabase(database_name);
        if (database && database->shouldReplicateQuery(getContext(), query_ptr))
        {
            auto guard = DatabaseCatalog::instance().getDDLGuard(database_name, create.getTable());
            create.setDatabase(database_name);
            guard->releaseTableLock();
            return database->tryEnqueueReplicatedDDL(query_ptr, getContext(), QueryFlags{ .internal = internal, .distributed_backup_restore = is_restore_from_backup });
        }

        if (!create.cluster.empty())
            return executeQueryOnCluster(create);

        if (!database)
            throw Exception(ErrorCodes::UNKNOWN_DATABASE, "Database {} does not exist", backQuoteIfNeed(database_name));

        /// For short syntax of ATTACH query we have to lock table name here, before reading metadata
        /// and hold it until table is attached
        if (likely(need_ddl_guard))
            ddl_guard = DatabaseCatalog::instance().getDDLGuard(database_name, create.getTable());

        bool if_not_exists = create.if_not_exists;

        // Table SQL definition is available even if the table is detached (even permanently)
        auto query = database->getCreateTableQuery(create.getTable(), getContext());
        FunctionNameNormalizer::visit(query.get());
        auto create_query = query->as<ASTCreateQuery &>();

        if (!create.is_dictionary && create_query.is_dictionary)
            throw Exception(ErrorCodes::INCORRECT_QUERY,
                "Cannot ATTACH TABLE {}.{}, it is a Dictionary",
                backQuoteIfNeed(database_name), backQuoteIfNeed(create.getTable()));

        if (create.is_dictionary && !create_query.is_dictionary)
            throw Exception(ErrorCodes::INCORRECT_QUERY,
                "Cannot ATTACH DICTIONARY {}.{}, it is a Table",
                backQuoteIfNeed(database_name), backQuoteIfNeed(create.getTable()));

        create = create_query; // Copy the saved create query, but use ATTACH instead of CREATE

        create.attach = true;
        create.attach_short_syntax = true;
        create.if_not_exists = if_not_exists;

        /// Compatibility setting which should be enabled by default on attach
        /// Otherwise server will be unable to start for some old-format of IPv6/IPv4 types
        getContext()->setSetting("cast_ipv4_ipv6_default_on_conversion_error", 1);
    }

    /// TODO throw exception if !create.attach_short_syntax && !create.attach_from_path && !internal

    if (create.attach_from_path)
    {
        chassert(!ddl_guard);
        fs::path user_files = fs::path(getContext()->getUserFilesPath()).lexically_normal();
        fs::path root_path = fs::path(getContext()->getPath()).lexically_normal();

        if (getContext()->getClientInfo().query_kind == ClientInfo::QueryKind::INITIAL_QUERY)
        {
            fs::path data_path = fs::path(*create.attach_from_path).lexically_normal();
            if (data_path.is_relative())
                data_path = (user_files / data_path).lexically_normal();
            if (!startsWith(data_path, user_files))
                throw Exception(ErrorCodes::PATH_ACCESS_DENIED,
                                "Data directory {} must be inside {} to attach it", String(data_path), String(user_files));

            /// Data path must be relative to root_path
            create.attach_from_path = fs::relative(data_path, root_path) / "";
        }
        else
        {
            fs::path data_path = (root_path / *create.attach_from_path).lexically_normal();
            if (!startsWith(data_path, user_files))
                throw Exception(ErrorCodes::PATH_ACCESS_DENIED,
                                "Data directory {} must be inside {} to attach it", String(data_path), String(user_files));
        }
    }
    else if (create.attach && !create.attach_short_syntax && getContext()->getClientInfo().query_kind != ClientInfo::QueryKind::SECONDARY_QUERY)
    {
        auto log = getLogger("InterpreterCreateQuery");
        LOG_WARNING(log, "ATTACH TABLE query with full table definition is not recommended: "
                         "use either ATTACH TABLE {}; to attach existing table "
                         "or CREATE TABLE {} <table definition>; to create new table "
                         "or ATTACH TABLE {} FROM '/path/to/data/' <table definition>; to create new table and attach data.",
                         create.getTable(), create.getTable(), create.getTable());
    }

    if (!create.temporary && !create.database)
        create.setDatabase(current_database);

    if (create.targets)
        create.targets->setCurrentDatabase(current_database);

    if (create.select && create.isView())
    {
        // Expand CTE before filling default database
        ApplyWithSubqueryVisitor::visit(*create.select);
        AddDefaultDatabaseVisitor visitor(getContext(), current_database);
        visitor.visit(*create.select);
    }

    if (create.refresh_strategy)
    {
        if (!getContext()->getSettingsRef()[Setting::allow_experimental_refreshable_materialized_view])
            throw Exception(ErrorCodes::SUPPORT_IS_DISABLED,
                "Refreshable materialized views are experimental. Enable allow_experimental_refreshable_materialized_view to use");

        AddDefaultDatabaseVisitor visitor(getContext(), current_database);
        visitor.visit(*create.refresh_strategy);
    }

    if (create.columns_list)
    {
        AddDefaultDatabaseVisitor visitor(getContext(), current_database);
        visitor.visit(*create.columns_list);
    }

    // substitute possible UDFs with their definitions
    if (!UserDefinedSQLFunctionFactory::instance().empty())
        UserDefinedSQLFunctionVisitor::visit(query_ptr);

    /// Set and retrieve list of columns, indices and constraints. Set table engine if needed. Rewrite query in canonical way.
    TableProperties properties = getTablePropertiesAndNormalizeCreateQuery(create, mode);

    DatabasePtr database;
    bool need_add_to_database = !create.temporary;
    // In case of an ON CLUSTER query, the database may not be present on the initiator node
    if (need_add_to_database)
        database = DatabaseCatalog::instance().tryGetDatabase(database_name);

    /// Check type compatible for materialized dest table and select columns
    if (create.select && create.is_materialized_view && mode <= LoadingStrictnessLevel::CREATE)
        validateMaterializedViewColumnsAndEngine(create, properties, database);

    bool is_storage_replicated = false;
    if (create.storage && isReplicated(*create.storage))
        is_storage_replicated = true;

    if (create.targets)
    {
        for (const auto & inner_table_engine : create.targets->getInnerEngines())
        {
            if (isReplicated(*inner_table_engine))
                is_storage_replicated = true;
        }
        }

        bool allow_heavy_populate = getContext()->getSettingsRef()[Setting::database_replicated_allow_heavy_create] && create.is_populate;
        if (!allow_heavy_populate && database && database->getEngineName() == "Replicated" && (create.select || create.is_populate))
        {
            const bool allow_create_select_for_replicated
                = (create.isView() && !create.is_populate) || create.is_create_empty || !is_storage_replicated;
            if (!allow_create_select_for_replicated)
            {
                /// POPULATE can be enabled with setting, provide hint in error message
                if (create.is_populate)
                    throw Exception(
                        ErrorCodes::SUPPORT_IS_DISABLED,
                        "CREATE with POPULATE is not supported with Replicated databases. Consider using separate CREATE and INSERT "
                        "queries. "
                        "Alternatively, you can enable 'database_replicated_allow_heavy_create' setting to allow this operation, use with "
                        "caution");

                throw Exception(
                    ErrorCodes::SUPPORT_IS_DISABLED,
                    "CREATE AS SELECT is not supported with Replicated databases. Consider using separate CREATE and INSERT queries.");
            }
        }

    if (create.is_clone_as)
    {
        if (database && database->getEngineName() == "Replicated")
            throw Exception(
                ErrorCodes::SUPPORT_IS_DISABLED,
                "CREATE CLONE AS is not supported with Replicated databases. Consider using separate CREATE and INSERT queries.");
    }

    if (database && database->shouldReplicateQuery(getContext(), query_ptr))
    {
        chassert(!ddl_guard);
        auto guard = DatabaseCatalog::instance().getDDLGuard(create.getDatabase(), create.getTable());
        assertOrSetUUID(create, database);
        guard->releaseTableLock();
        return database->tryEnqueueReplicatedDDL(query_ptr, getContext(), QueryFlags{ .internal = internal, .distributed_backup_restore = is_restore_from_backup });
    }

    if (!create.cluster.empty())
    {
        chassert(!ddl_guard);
        return executeQueryOnCluster(create);
    }

    if (need_add_to_database && !database)
        throw Exception(ErrorCodes::UNKNOWN_DATABASE, "Database {} does not exist", backQuoteIfNeed(database_name));

    if (create.replace_table
        || (create.replace_view && (database->getEngineName() == "Atomic" || database->getEngineName() == "Replicated")))
    {
        chassert(!ddl_guard);
        return doCreateOrReplaceTable(create, properties, mode);
    }

    /// Actually creates table
    bool created = doCreateTable(create, properties, ddl_guard, mode);
    ddl_guard.reset();

    if (!created)   /// Table already exists
        return {};

    /// If table has dependencies - add them to the graph
    addTableDependencies(create, query_ptr, getContext());
    return fillTableIfNeeded(create);
}

bool InterpreterCreateQuery::doCreateTable(ASTCreateQuery & create,
                                           const InterpreterCreateQuery::TableProperties & properties,
                                           DDLGuardPtr & ddl_guard, LoadingStrictnessLevel mode)
{
    if (create.temporary)
    {
        if (create.if_not_exists && getContext()->tryResolveStorageID({"", create.getTable()}, Context::ResolveExternal))
            return false;

        DatabasePtr database = DatabaseCatalog::instance().getDatabase(DatabaseCatalog::TEMPORARY_DATABASE);

        String temporary_table_name = create.getTable();
        auto creator = [&](const StorageID & table_id)
        {
            return StorageFactory::instance().get(create,
                database->getTableDataPath(table_id.getTableName()),
                getContext(),
                getContext()->getGlobalContext(),
                properties.columns,
                properties.constraints,
                mode);
        };
        auto temporary_table = TemporaryTableHolder(getContext(), creator, query_ptr);

        getContext()->getSessionContext()->addExternalTable(temporary_table_name, std::move(temporary_table));
        return true;
    }

    if (!ddl_guard && likely(need_ddl_guard))
        ddl_guard = DatabaseCatalog::instance().getDDLGuard(create.getDatabase(), create.getTable());

    String data_path;
    DatabasePtr database;

    database = DatabaseCatalog::instance().getDatabase(create.getDatabase());
    assertOrSetUUID(create, database);

    String storage_name = create.is_dictionary ? "Dictionary" : "Table";
    auto storage_already_exists_error_code = create.is_dictionary ? ErrorCodes::DICTIONARY_ALREADY_EXISTS : ErrorCodes::TABLE_ALREADY_EXISTS;

    /// Table can be created before or it can be created concurrently in another thread, while we were waiting in DDLGuard.
    if (database->isTableExist(create.getTable(), getContext()))
    {
        /// TODO Check structure of table
        if (create.if_not_exists)
            return false;
        else if (create.replace_view)
        {
            /// when executing CREATE OR REPLACE VIEW, drop current existing view
            auto drop_ast = std::make_shared<ASTDropQuery>();
            drop_ast->setDatabase(create.getDatabase());
            drop_ast->setTable(create.getTable());
            drop_ast->no_ddl_lock = true;

            auto drop_context = Context::createCopy(context);
            /// Don't check dependencies during DROP of the view, because we will recreate
            /// it with the same name and all dependencies will remain valid.
            drop_context->setSetting("check_table_dependencies", false);
            InterpreterDropQuery interpreter(drop_ast, drop_context);
            interpreter.execute();
        }
        else
        {
            if (database->getTable(create.getTable(), getContext())->isDictionary())
                throw Exception(ErrorCodes::DICTIONARY_ALREADY_EXISTS,
                                "Dictionary {}.{} already exists", backQuoteIfNeed(create.getDatabase()), backQuoteIfNeed(create.getTable()));
            else
                throw Exception(ErrorCodes::TABLE_ALREADY_EXISTS,
                                "Table {}.{} already exists", backQuoteIfNeed(create.getDatabase()), backQuoteIfNeed(create.getTable()));
        }
    }
    else if (!create.attach)
    {
        /// Checking that table may exists in detached/detached permanently state
        try
        {
            database->checkMetadataFilenameAvailability(create.getTable());
        }
        catch (const Exception &)
        {
            if (create.if_not_exists)
                return false;
            throw;
        }
    }

    data_path = database->getTableDataPath(create);
    auto full_data_path = fs::path{getContext()->getPath()} / data_path;

    if (!create.attach && !data_path.empty() && fs::exists(full_data_path))
    {
        if (getContext()->getZooKeeperMetadataTransaction() &&
            !getContext()->getZooKeeperMetadataTransaction()->isInitialQuery() &&
            !DatabaseCatalog::instance().hasUUIDMapping(create.uuid) &&
            Context::getGlobalContextInstance()->isServerCompletelyStarted() &&
            Context::getGlobalContextInstance()->getConfigRef().getBool("allow_moving_table_directory_to_trash", false))
        {
            /// This is a secondary query from a Replicated database. It cannot be retried with another UUID, we must execute it as is.
            /// We don't have a table with this UUID (and all metadata is loaded),
            /// so the existing directory probably contains some leftovers from previous unsuccessful attempts to create the table

            fs::path trash_path = fs::path{getContext()->getPath()} / "trash" / data_path / getHexUIntLowercase(thread_local_rng());
            LOG_WARNING(getLogger("InterpreterCreateQuery"), "Directory for {} data {} already exists. Will move it to {}",
                        Poco::toLower(storage_name), String(data_path), trash_path);
            fs::create_directories(trash_path.parent_path());
            renameNoReplace(full_data_path, trash_path);
        }
        else
        {
            throw Exception(storage_already_exists_error_code,
                "Directory for {} data {} already exists", Poco::toLower(storage_name), String(data_path));
        }
    }

    bool from_path = create.attach_from_path.has_value();
    String actual_data_path = data_path;
    if (from_path)
    {
        if (data_path.empty())
            throw Exception(ErrorCodes::NOT_IMPLEMENTED,
                            "ATTACH ... FROM ... query is not supported for {} database engine", database->getEngineName());
        /// We will try to create Storage instance with provided data path
        data_path = *create.attach_from_path;
        create.attach_from_path = std::nullopt;
    }

    if (create.attach)
    {
        /// If table was detached it's not possible to attach it back while some threads are using
        /// old instance of the storage. For example, AsynchronousMetrics may cause ATTACH to fail,
        /// so we allow waiting here. If database_atomic_wait_for_drop_and_detach_synchronously is disabled
        /// and old storage instance still exists it will throw exception.
        if (getContext()->getSettingsRef()[Setting::database_atomic_wait_for_drop_and_detach_synchronously])
            database->waitDetachedTableNotInUse(create.uuid);
        else
            database->checkDetachedTableNotInUse(create.uuid);
    }

    /// We should lock UUID on CREATE query (because for ATTACH it must be already locked previously).
    /// But ATTACH without create.attach_short_syntax flag works like CREATE actually, that's why we check it.
    bool need_lock_uuid = !create.attach_short_syntax;
    TemporaryLockForUUIDDirectory uuid_lock;
    if (need_lock_uuid)
        uuid_lock = TemporaryLockForUUIDDirectory{create.uuid};
    else if (create.uuid != UUIDHelpers::Nil && !DatabaseCatalog::instance().hasUUIDMapping(create.uuid))
    {
        /// FIXME MaterializedPostgreSQL works with UUIDs incorrectly and breaks invariants
        if (database->getEngineName() != "MaterializedPostgreSQL")
            throw Exception(ErrorCodes::LOGICAL_ERROR, "Cannot find UUID mapping for {}, it's a bug", create.uuid);
    }

    /// Before actually creating the table, check if it will lead to cyclic dependencies.
    checkTableCanBeAddedWithNoCyclicDependencies(create, query_ptr, getContext());

    StoragePtr res;
    /// NOTE: CREATE query may be rewritten by Storage creator or table function
    if (create.as_table_function)
    {
        auto table_function_ast = create.as_table_function->ptr();
        auto table_function = TableFunctionFactory::instance().get(table_function_ast, getContext());
        /// In case of CREATE AS table_function() query we should use global context
        /// in storage creation because there will be no query context on server startup
        /// and because storage lifetime is bigger than query context lifetime.
        res = table_function->execute(table_function_ast, getContext(), create.getTable(), properties.columns, /*use_global_context=*/true);
        res->renameInMemory({create.getDatabase(), create.getTable(), create.uuid});
    }
    else
    {
        res = StorageFactory::instance().get(create,
            data_path,
            getContext(),
            getContext()->getGlobalContext(),
            properties.columns,
            properties.constraints,
            mode);

        /// If schema wes inferred while storage creation, add columns description to create query.
        addColumnsDescriptionToCreateQueryIfNecessary(query_ptr->as<ASTCreateQuery &>(), res);
    }

    validateVirtualColumns(*res);

    if (!res->supportsDynamicSubcolumnsDeprecated() && hasDynamicSubcolumns(res->getInMemoryMetadataPtr()->getColumns()) && mode <= LoadingStrictnessLevel::CREATE)
    {
        throw Exception(ErrorCodes::ILLEGAL_COLUMN,
            "Cannot create table with column of type Object, "
            "because storage {} doesn't support dynamic subcolumns",
            res->getName());
    }

    if (!create.attach && getContext()->getSettingsRef()[Setting::database_replicated_allow_only_replicated_engine])
    {
        bool is_replicated_storage = typeid_cast<const StorageReplicatedMergeTree *>(res.get()) != nullptr;
        if (!is_replicated_storage && res->storesDataOnDisk() && database && database->getEngineName() == "Replicated")
            throw Exception(ErrorCodes::UNKNOWN_STORAGE,
                            "Only tables with a Replicated engine "
                            "or tables which do not store data on disk are allowed in a Replicated database");
    }

    if (from_path && !res->storesDataOnDisk())
        throw Exception(ErrorCodes::NOT_IMPLEMENTED,
                        "ATTACH ... FROM ... query is not supported for {} table engine, "
                        "because such tables do not store any data on disk. Use CREATE instead.", res->getName());

    auto * replicated_storage = typeid_cast<StorageReplicatedMergeTree *>(res.get());
    if (replicated_storage)
    {
        const auto probability = getContext()->getSettingsRef()[Setting::create_replicated_merge_tree_fault_injection_probability];
        std::bernoulli_distribution fault(probability);
        if (fault(thread_local_rng))
        {
            /// We emulate the case when the exception was thrown in StorageReplicatedMergeTree constructor
            if (!create.attach)
                replicated_storage->dropIfEmpty();

            throw Coordination::Exception(Coordination::Error::ZCONNECTIONLOSS, "Fault injected (during table creation)");
        }
    }

    UInt64 table_num_limit = getContext()->getGlobalContext()->getServerSettings().max_table_num_to_throw;
    if (table_num_limit > 0 && !internal)
    {
        UInt64 table_count = CurrentMetrics::get(CurrentMetrics::AttachedTable);
        if (table_count >= table_num_limit)
            throw Exception(ErrorCodes::TOO_MANY_TABLES,
                            "Too many tables. "
                            "The limit (server configuration parameter `max_table_num_to_throw`) is set to {}, the current number of tables is {}",
                            table_num_limit, table_count);
    }

    database->createTable(getContext(), create.getTable(), res, query_ptr);

    /// Move table data to the proper place. Wo do not move data earlier to avoid situations
    /// when data directory moved, but table has not been created due to some error.
    if (from_path)
        res->rename(actual_data_path, {create.getDatabase(), create.getTable(), create.uuid});

    /// We must call "startup" and "shutdown" while holding DDLGuard.
    /// Because otherwise method "shutdown" (from InterpreterDropQuery) can be called before startup
    /// (in case when table was created and instantly dropped before started up)
    ///
    /// Method "startup" may create background tasks and method "shutdown" will wait for them.
    /// But if "shutdown" is called before "startup", it will exit early, because there are no background tasks to wait.
    /// Then background task is created by "startup" method. And when destructor of a table object is called, background task is still active,
    /// and the task will use references to freed data.

    /// Also note that "startup" method is exception-safe. If exception is thrown from "startup",
    /// we can safely destroy the object without a call to "shutdown", because there is guarantee
    /// that no background threads/similar resources remain after exception from "startup".

    res->startup();
    return true;
}


BlockIO InterpreterCreateQuery::doCreateOrReplaceTable(ASTCreateQuery & create,
                                                       const InterpreterCreateQuery::TableProperties & properties, LoadingStrictnessLevel mode)
{
    /// Replicated database requires separate contexts for each DDL query
    ContextPtr current_context = getContext();
    if (auto txn = current_context->getZooKeeperMetadataTransaction())
        txn->setIsCreateOrReplaceQuery();
    ContextMutablePtr create_context = Context::createCopy(current_context);
    create_context->setQueryContext(std::const_pointer_cast<Context>(current_context));

    /// Before actually creating/replacing the table, check if it will lead to cyclic dependencies.
    checkTableCanBeAddedWithNoCyclicDependencies(create, query_ptr, create_context);

    auto make_drop_context = [&]() -> ContextMutablePtr
    {
        ContextMutablePtr drop_context = Context::createCopy(current_context);
        drop_context->setQueryContext(std::const_pointer_cast<Context>(current_context));
        return drop_context;
    };

    auto ast_drop = std::make_shared<ASTDropQuery>();
    String table_to_replace_name = create.getTable();

    {
        auto database = DatabaseCatalog::instance().getDatabase(create.getDatabase());
        if (database->getUUID() == UUIDHelpers::Nil)
            throw Exception(ErrorCodes::INCORRECT_QUERY,
                            "{} query is supported only for Atomic databases",
                            create.create_or_replace ? "CREATE OR REPLACE TABLE" : "REPLACE TABLE");


        UInt64 name_hash = sipHash64(create.getDatabase() + create.getTable());
        UInt16 random_suffix = thread_local_rng();
        if (auto txn = current_context->getZooKeeperMetadataTransaction())
        {
            /// Avoid different table name on database replicas
            random_suffix = sipHash64(txn->getTaskZooKeeperPath());
        }
        create.setTable(fmt::format("_tmp_replace_{}_{}",
                            getHexUIntLowercase(name_hash),
                            getHexUIntLowercase(random_suffix)));

        ast_drop->setTable(create.getTable());
        ast_drop->is_dictionary = create.is_dictionary;
        ast_drop->setDatabase(create.getDatabase());
        ast_drop->kind = ASTDropQuery::Drop;
    }

    bool created = false;
    bool renamed = false;
    try
    {
        /// Create temporary table (random name will be generated)
        DDLGuardPtr ddl_guard;
        [[maybe_unused]] bool done = InterpreterCreateQuery(query_ptr, create_context).doCreateTable(create, properties, ddl_guard, mode);
        ddl_guard.reset();
        assert(done);
        created = true;

        /// If table has dependencies - add them to the graph
        addTableDependencies(create, query_ptr, getContext());

        /// Try fill temporary table
        BlockIO fill_io = fillTableIfNeeded(create);
        executeTrivialBlockIO(fill_io, getContext());

        /// Replace target table with created one
        ASTRenameQuery::Element elem
        {
            ASTRenameQuery::Table
            {
                create.getDatabase().empty() ? nullptr : std::make_shared<ASTIdentifier>(create.getDatabase()),
                std::make_shared<ASTIdentifier>(create.getTable())
            },
            ASTRenameQuery::Table
            {
                create.getDatabase().empty() ? nullptr : std::make_shared<ASTIdentifier>(create.getDatabase()),
                std::make_shared<ASTIdentifier>(table_to_replace_name)
            }
        };

        auto ast_rename = std::make_shared<ASTRenameQuery>(ASTRenameQuery::Elements{std::move(elem)});
        ast_rename->dictionary = create.is_dictionary;
        if (create.create_or_replace || create.replace_view)
        {
            /// CREATE OR REPLACE TABLE/VIEW
            /// Will execute ordinary RENAME instead of EXCHANGE if the target table does not exist
            ast_rename->rename_if_cannot_exchange = true;
            ast_rename->exchange = false;
        }
        else
        {
            /// REPLACE TABLE/VIEW
            /// Will execute EXCHANGE query and fail if the target table does not exist
            ast_rename->exchange = true;
        }

        InterpreterRenameQuery interpreter_rename{ast_rename, current_context};
        interpreter_rename.execute();
        renamed = true;

        if (!interpreter_rename.renamedInsteadOfExchange())
        {
            /// Target table was replaced with new one, drop old table
            auto drop_context = make_drop_context();
            InterpreterDropQuery(ast_drop, drop_context).execute();
        }

        create.setTable(table_to_replace_name);

        return {};
    }
    catch (...)
    {
        /// Drop temporary table if it was successfully created, but was not renamed to target name
        if (created && !renamed)
        {
            auto drop_context = make_drop_context();
            InterpreterDropQuery(ast_drop, drop_context).execute();
        }
        throw;
    }
}

BlockIO InterpreterCreateQuery::fillTableIfNeeded(const ASTCreateQuery & create)
{
    /// If the query is a CREATE SELECT, insert the data into the table.
    if (create.select && !create.attach && !create.is_create_empty
        && !create.is_ordinary_view && !create.is_live_view
        && (!(create.is_materialized_view || create.is_window_view) || create.is_populate))
    {
        auto insert = std::make_shared<ASTInsertQuery>();
        insert->table_id = {create.getDatabase(), create.getTable(), create.uuid};
        if (create.is_window_view)
        {
            auto table = DatabaseCatalog::instance().getTable(insert->table_id, getContext());
            insert->select = typeid_cast<StorageWindowView *>(table.get())->getSourceTableSelectQuery();
        }
        else
            insert->select = create.select->clone();

        return InterpreterInsertQuery(
                   insert,
                   getContext(),
                   getContext()->getSettingsRef()[Setting::insert_allow_materialized_columns],
                   /* no_squash */ false,
                   /* no_destination */ false,
                   /* async_isnert */ false)
            .execute();
    }

    /// If the query is a CREATE TABLE .. CLONE AS ..., attach all partitions of the source table to the newly created table.
    if (create.is_clone_as && !as_table_saved.empty() && !create.is_create_empty && !create.is_ordinary_view && !create.is_live_view
        && (!(create.is_materialized_view || create.is_window_view) || create.is_populate))
    {
        String as_database_name = getContext()->resolveDatabase(create.as_database);

        auto partition = std::make_shared<ASTPartition>();
        partition->all = true;

        auto command = std::make_shared<ASTAlterCommand>();
        command->replace = false;
        command->type = ASTAlterCommand::REPLACE_PARTITION;
        command->partition = command->children.emplace_back(std::move(partition)).get();
        command->from_database = as_database_name;
        command->from_table = as_table_saved;
        command->to_database = create.getDatabase();
        command->to_table = create.getTable();

        auto command_list = std::make_shared<ASTExpressionList>();
        command_list->children.push_back(command);

        auto query = std::make_shared<ASTAlterQuery>();
        query->database = create.database;
        query->table = create.table;
        query->uuid = create.uuid;
        auto * alter = query->as<ASTAlterQuery>();

        alter->alter_object = ASTAlterQuery::AlterObjectType::TABLE;
        alter->set(alter->command_list, command_list);
        return InterpreterAlterQuery(query, getContext()).execute();
    }

    return {};
}

void InterpreterCreateQuery::prepareOnClusterQuery(ASTCreateQuery & create, ContextPtr local_context, const String & cluster_name)
{
    if (create.attach)
        return;

    /// For CREATE query generate UUID on initiator, so it will be the same on all hosts.
    /// It will be ignored if database does not support UUIDs.
    create.generateRandomUUIDs();

    /// For cross-replication cluster we cannot use UUID in replica path.
    String cluster_name_expanded = local_context->getMacros()->expand(cluster_name);
    ClusterPtr cluster = local_context->getCluster(cluster_name_expanded);

    if (cluster->maybeCrossReplication())
    {
        auto on_cluster_version = local_context->getSettingsRef()[Setting::distributed_ddl_entry_format_version];
        if (DDLLogEntry::NORMALIZE_CREATE_ON_INITIATOR_VERSION <= on_cluster_version)
            throw Exception(ErrorCodes::NOT_IMPLEMENTED, "Value {} of setting distributed_ddl_entry_format_version "
                                                         "is incompatible with cross-replication", on_cluster_version);

        /// Check that {uuid} macro is not used in zookeeper_path for ReplicatedMergeTree.
        /// Otherwise replicas will generate different paths.
        if (!create.storage)
            return;
        if (!create.storage->engine)
            return;
        if (!startsWith(create.storage->engine->name, "Replicated"))
            return;

        bool has_explicit_zk_path_arg = create.storage->engine->arguments &&
                                        create.storage->engine->arguments->children.size() >= 2 &&
                                        create.storage->engine->arguments->children[0]->as<ASTLiteral>() &&
                                        create.storage->engine->arguments->children[0]->as<ASTLiteral>()->value.getType() == Field::Types::String;

        if (has_explicit_zk_path_arg)
        {
            String zk_path = create.storage->engine->arguments->children[0]->as<ASTLiteral>()->value.safeGet<String>();
            Macros::MacroExpansionInfo info;
            info.table_id.uuid = create.uuid;
            info.ignore_unknown = true;
            local_context->getMacros()->expand(zk_path, info);
            if (!info.expanded_uuid)
                return;
        }

        throw Exception(ErrorCodes::INCORRECT_QUERY,
                        "Seems like cluster is configured for cross-replication, "
                        "but zookeeper_path for ReplicatedMergeTree is not specified or contains {{uuid}} macro. "
                        "It's not supported for cross replication, because tables must have different UUIDs. "
                        "Please specify unique zookeeper_path explicitly.");
    }
}

BlockIO InterpreterCreateQuery::executeQueryOnCluster(ASTCreateQuery & create)
{
    prepareOnClusterQuery(create, getContext(), create.cluster);
    DDLQueryOnClusterParams params;
    params.access_to_check = getRequiredAccess();
    return executeDDLQueryOnCluster(query_ptr, getContext(), params);
}

BlockIO InterpreterCreateQuery::execute()
{
    FunctionNameNormalizer::visit(query_ptr.get());
    auto & create = query_ptr->as<ASTCreateQuery &>();

    create.if_not_exists |= getContext()->getSettingsRef()[Setting::create_if_not_exists];

    bool is_create_database = create.database && !create.table;
    if (!create.cluster.empty() && !maybeRemoveOnCluster(query_ptr, getContext()))
    {
        auto on_cluster_version = getContext()->getSettingsRef()[Setting::distributed_ddl_entry_format_version];
        if (is_create_database || on_cluster_version < DDLLogEntry::NORMALIZE_CREATE_ON_INITIATOR_VERSION)
            return executeQueryOnCluster(create);
    }

    getContext()->checkAccess(getRequiredAccess());

    ASTQueryWithOutput::resetOutputASTIfExist(create);

    /// CREATE|ATTACH DATABASE
    if (is_create_database)
        return createDatabase(create);
    else
        return createTable(create);
}


AccessRightsElements InterpreterCreateQuery::getRequiredAccess() const
{
    /// Internal queries (initiated by the server itself) always have access to everything.
    if (internal)
        return {};

    AccessRightsElements required_access;
    const auto & create = query_ptr->as<const ASTCreateQuery &>();

    if (!create.table)
    {
        required_access.emplace_back(AccessType::CREATE_DATABASE, create.getDatabase());
    }
    else if (create.is_dictionary)
    {
        required_access.emplace_back(AccessType::CREATE_DICTIONARY, create.getDatabase(), create.getTable());
    }
    else if (create.isView())
    {
        assert(!create.temporary);
        if (create.replace_view)
            required_access.emplace_back(AccessType::DROP_VIEW | AccessType::CREATE_VIEW, create.getDatabase(), create.getTable());
        else
            required_access.emplace_back(AccessType::CREATE_VIEW, create.getDatabase(), create.getTable());
    }
    else
    {
        if (create.temporary)
        {
            /// Currently default table engine for temporary tables is Memory. default_table_engine does not affect temporary tables.
            if (create.storage && create.storage->engine && create.storage->engine->name != "Memory")
                required_access.emplace_back(AccessType::CREATE_ARBITRARY_TEMPORARY_TABLE);
            else
                required_access.emplace_back(AccessType::CREATE_TEMPORARY_TABLE);
        }
        else
        {
            if (create.replace_table)
                required_access.emplace_back(AccessType::DROP_TABLE, create.getDatabase(), create.getTable());
            required_access.emplace_back(AccessType::CREATE_TABLE, create.getDatabase(), create.getTable());
        }
    }

    if (create.targets)
    {
        for (const auto & target : create.targets->targets)
        {
            const auto & target_id = target.table_id;
            if (target_id)
                required_access.emplace_back(AccessType::SELECT | AccessType::INSERT, target_id.database_name, target_id.table_name);
        }
    }

    if (create.storage && create.storage->engine)
        required_access.emplace_back(AccessType::TABLE_ENGINE, create.storage->engine->name);

    return required_access;
}

void InterpreterCreateQuery::extendQueryLogElemImpl(QueryLogElement & elem, const ASTPtr &, ContextPtr) const
{
    if (!as_table_saved.empty())
    {
        String database = backQuoteIfNeed(as_database_saved.empty() ? getContext()->getCurrentDatabase() : as_database_saved);
        elem.query_databases.insert(database);
        elem.query_tables.insert(database + "." + backQuoteIfNeed(as_table_saved));
    }
}

void InterpreterCreateQuery::addColumnsDescriptionToCreateQueryIfNecessary(ASTCreateQuery & create, const StoragePtr & storage)
{
    if (create.is_dictionary || (create.columns_list && create.columns_list->columns && !create.columns_list->columns->children.empty()))
        return;

    auto ast_storage = std::make_shared<ASTStorage>();
    unsigned max_parser_depth_v = static_cast<unsigned>(getContext()->getSettingsRef()[Setting::max_parser_depth]);
    unsigned max_parser_backtracks_v = static_cast<unsigned>(getContext()->getSettingsRef()[Setting::max_parser_backtracks]);
    auto query_from_storage = DB::getCreateQueryFromStorage(storage, ast_storage, false, max_parser_depth_v, max_parser_backtracks_v, true);
    auto & create_query_from_storage = query_from_storage->as<ASTCreateQuery &>();

    if (!create.columns_list)
    {
        ASTPtr columns_list = std::make_shared<ASTColumns>(*create_query_from_storage.columns_list);
        create.set(create.columns_list, columns_list);
    }
    else
    {
        ASTPtr columns = std::make_shared<ASTExpressionList>(*create_query_from_storage.columns_list->columns);
        create.columns_list->set(create.columns_list->columns, columns);
    }
}

void InterpreterCreateQuery::processSQLSecurityOption(ContextPtr context_, ASTSQLSecurity & sql_security, bool is_materialized_view, bool skip_check_permissions)
{
    /// If no SQL security is specified, apply default from default_*_view_sql_security setting.
    if (!sql_security.type)
    {
        SQLSecurityType default_security;

        if (is_materialized_view)
            default_security = context_->getSettingsRef()[Setting::default_materialized_view_sql_security];
        else
            default_security = context_->getSettingsRef()[Setting::default_normal_view_sql_security];

        if (default_security == SQLSecurityType::DEFINER)
        {
            String default_definer = context_->getSettingsRef()[Setting::default_view_definer];
            if (default_definer == "CURRENT_USER")
                sql_security.is_definer_current_user = true;
            else
                sql_security.definer = std::make_shared<ASTUserNameWithHost>(default_definer);
        }

        sql_security.type = default_security;
    }

    /// Resolves `DEFINER = CURRENT_USER`. Can change the SQL security type if we try to resolve the user during the attachment.
    const auto current_user_name = context_->getUserName();
    if (sql_security.is_definer_current_user)
    {
        if (current_user_name.empty())
            /// This can happen only when attaching a view for the first time after migration and with `CURRENT_USER` default.
            if (is_materialized_view)
                sql_security.type = SQLSecurityType::NONE;
            else
                sql_security.type = SQLSecurityType::INVOKER;
        else if (sql_security.definer)
            sql_security.definer->replace(current_user_name);
        else
            sql_security.definer = std::make_shared<ASTUserNameWithHost>(current_user_name);
    }

    /// Checks the permissions for the specified definer user.
    if (sql_security.definer && !sql_security.is_definer_current_user && !skip_check_permissions)
    {
        const auto definer_name = sql_security.definer->toString();

        /// Validate that the user exists.
        context_->getAccessControl().getID<User>(definer_name);
        if (definer_name != current_user_name)
            context_->checkAccess(AccessType::SET_DEFINER, definer_name);
    }

    if (sql_security.type == SQLSecurityType::NONE && !skip_check_permissions)
        context_->checkAccess(AccessType::ALLOW_SQL_SECURITY_NONE);
}

void registerInterpreterCreateQuery(InterpreterFactory & factory)
{
    auto create_fn = [] (const InterpreterFactory::Arguments & args)
    {
        return std::make_unique<InterpreterCreateQuery>(args.query, args.context);
    };
    factory.registerInterpreter("InterpreterCreateQuery", create_fn);
}

}<|MERGE_RESOLUTION|>--- conflicted
+++ resolved
@@ -6,14 +6,10 @@
 #include <Access/User.h>
 
 #include <Core/Settings.h>
-<<<<<<< HEAD
-#include <Parsers/ASTSetQuery.h>
-=======
 #include <Interpreters/InterpreterAlterQuery.h>
 #include <Parsers/ASTPartition.h>
 #include <Parsers/ASTSetQuery.h>
 #include <Parsers/queryToString.h>
->>>>>>> c6225da0
 #include <Common/Exception.h>
 #include <Common/Macros.h>
 #include <Common/PoolId.h>
@@ -23,10 +19,6 @@
 #include <Common/logger_useful.h>
 #include <Common/randomSeed.h>
 #include <Common/typeid_cast.h>
-<<<<<<< HEAD
-#include "Interpreters/TreeRewriter.h"
-=======
->>>>>>> c6225da0
 
 #include <Core/Defines.h>
 #include <Core/SettingsEnums.h>
@@ -636,12 +628,7 @@
     DefaultExpressionsInfo default_expr_info{std::make_shared<ASTExpressionList>()};
     NamesAndTypesList column_names_and_types;
     bool make_columns_nullable = mode <= LoadingStrictnessLevel::SECONDARY_CREATE && !is_restore_from_backup
-<<<<<<< HEAD
-        && context_->getSettingsRef().data_type_default_nullable;
-=======
         && context_->getSettingsRef()[Setting::data_type_default_nullable];
-    bool has_columns_with_default_without_type = false;
->>>>>>> c6225da0
 
     for (const auto & ast : columns_ast.children)
     {
