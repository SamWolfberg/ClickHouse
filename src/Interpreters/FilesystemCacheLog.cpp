#include <DataTypes/DataTypeDate.h>
#include <DataTypes/DataTypeDateTime.h>
#include <DataTypes/DataTypeString.h>
#include <DataTypes/DataTypesNumber.h>
#include <DataTypes/DataTypeMap.h>
#include <Interpreters/ProfileEventsExt.h>
#include <Interpreters/FilesystemCacheLog.h>


namespace DB
{

static String typeToString(FilesystemCacheLogElement::ReadType type)
{
    switch (type)
    {
        case FilesystemCacheLogElement::ReadType::READ_FROM_CACHE:
            return "READ_FROM_CACHE";
        case FilesystemCacheLogElement::ReadType::READ_FROM_FS_AND_DOWNLOADED_TO_CACHE:
            return "READ_FROM_FS_AND_DOWNLOADED_TO_CACHE";
        case FilesystemCacheLogElement::ReadType::READ_FROM_FS_BYPASSING_CACHE:
            return "READ_FROM_FS_BYPASSING_CACHE";
    }
    __builtin_unreachable();
}

NamesAndTypesList FilesystemCacheLogElement::getNamesAndTypes()
{
    DataTypes types{
        std::make_shared<DataTypeNumber<UInt64>>(),
        std::make_shared<DataTypeNumber<UInt64>>(),
    };

    return {
        {"event_date", std::make_shared<DataTypeDate>()},
        {"event_time", std::make_shared<DataTypeDateTime>()},
        {"query_id", std::make_shared<DataTypeString>()},
        {"source_file_path", std::make_shared<DataTypeString>()},
        {"file_segment_range", std::make_shared<DataTypeTuple>(types)},
        {"total_requested_range", std::make_shared<DataTypeTuple>(types)},
        {"size", std::make_shared<DataTypeUInt64>()},
        {"read_type", std::make_shared<DataTypeString>()},
<<<<<<< HEAD
        {"ProfileEvents", std::make_shared<DataTypeMap>(std::make_shared<DataTypeString>(), std::make_shared<DataTypeUInt64>())},
        {"read_buffer_id", std::make_shared<DataTypeString>()},
=======
        {"cache_attempted", std::make_shared<DataTypeUInt8>()},
>>>>>>> 8b41a583
    };
}

void FilesystemCacheLogElement::appendToBlock(MutableColumns & columns) const
{
    size_t i = 0;

    columns[i++]->insert(DateLUT::instance().toDayNum(event_time).toUnderType());
    columns[i++]->insert(event_time);

    columns[i++]->insert(query_id);

    columns[i++]->insert(source_file_path);
    columns[i++]->insert(Tuple{file_segment_range.first, file_segment_range.second});
    columns[i++]->insert(Tuple{requested_range.first, requested_range.second});
    columns[i++]->insert(file_segment_size);
    columns[i++]->insert(typeToString(read_type));
<<<<<<< HEAD

    if (profile_counters)
    {
        auto * column = columns[i++].get();
        ProfileEvents::dumpToMapColumn(*profile_counters, column, true);
    }
    else
    {
        columns[i++]->insertDefault();
    }

    columns[i++]->insert(read_buffer_id);
=======
    columns[i++]->insert(cache_attempted);
>>>>>>> 8b41a583
}

};<|MERGE_RESOLUTION|>--- conflicted
+++ resolved
@@ -40,12 +40,9 @@
         {"total_requested_range", std::make_shared<DataTypeTuple>(types)},
         {"size", std::make_shared<DataTypeUInt64>()},
         {"read_type", std::make_shared<DataTypeString>()},
-<<<<<<< HEAD
+        {"cache_attempted", std::make_shared<DataTypeUInt8>()},
         {"ProfileEvents", std::make_shared<DataTypeMap>(std::make_shared<DataTypeString>(), std::make_shared<DataTypeUInt64>())},
         {"read_buffer_id", std::make_shared<DataTypeString>()},
-=======
-        {"cache_attempted", std::make_shared<DataTypeUInt8>()},
->>>>>>> 8b41a583
     };
 }
 
@@ -63,7 +60,7 @@
     columns[i++]->insert(Tuple{requested_range.first, requested_range.second});
     columns[i++]->insert(file_segment_size);
     columns[i++]->insert(typeToString(read_type));
-<<<<<<< HEAD
+    columns[i++]->insert(cache_attempted);
 
     if (profile_counters)
     {
@@ -76,9 +73,6 @@
     }
 
     columns[i++]->insert(read_buffer_id);
-=======
-    columns[i++]->insert(cache_attempted);
->>>>>>> 8b41a583
 }
 
 };