#pragma once
#include <boost/noncopyable.hpp>
#include <Interpreters/Cache/Guards.h>
#include <Interpreters/Cache/IFileCachePriority.h>
#include <Interpreters/Cache/FileCacheKey.h>
#include <Interpreters/Cache/FileSegment.h>

namespace DB
{
class FileSegment;
using FileSegmentPtr = std::shared_ptr<FileSegment>;
struct LockedKeyMetadata;
using LockedKeyMetadataPtr = std::shared_ptr<LockedKeyMetadata>;
class LockedCachePriority;
struct KeysQueue;
struct CleanupQueue;


struct FileSegmentMetadata : private boost::noncopyable
{
    FileSegmentMetadata(
        FileSegmentPtr file_segment_,
        LockedKeyMetadata & locked_key,
        LockedCachePriority * locked_queue);

    /// Pointer to file segment is always hold by the cache itself.
    /// Apart from pointer in cache, it can be hold by cache users, when they call
    /// getorSet(), but cache users always hold it via FileSegmentsHolder.
    bool releasable() const { return file_segment.unique(); }

    IFileCachePriority::Iterator & getQueueIterator() const;

    bool valid() const { return *evict_flag == false; }

    size_t size() const;

    FileSegmentPtr file_segment;

    using EvictFlag = std::shared_ptr<std::atomic<bool>>;
    EvictFlag evict_flag = std::make_shared<std::atomic<bool>>(false);
    struct EvictHolder : boost::noncopyable
    {
        explicit EvictHolder(EvictFlag evict_flag_) : evict_flag(evict_flag_) { *evict_flag = true; }
        ~EvictHolder() { *evict_flag = false; }
        EvictFlag evict_flag;
    };
    using EvictHolderPtr = std::unique_ptr<EvictHolder>;

    EvictHolderPtr getEvictHolder() { return std::make_unique<EvictHolder>(evict_flag); }
};

struct KeyMetadata : private std::map<size_t, FileSegmentMetadata>, private boost::noncopyable
{
    friend struct LockedKeyMetadata;
<<<<<<< HEAD
    friend struct CacheMetadata;

=======
>>>>>>> 54df4213
public:
    using Map = std::map<size_t, FileSegmentMetadata>;

    using Map::begin;
    using Map::rbegin;
    using Map::end;
    using Map::empty;
    using Map::size;
    using Map::emplace;
    using Map::lower_bound;
    using Map::find;
    using Map::iterator;

    explicit KeyMetadata(bool created_base_directory_, CleanupQueue & cleanup_queue_)
        : created_base_directory(created_base_directory_), cleanup_queue(cleanup_queue_) {}

    enum class KeyState
    {
        ACTIVE,
        REMOVING,
        REMOVED,
    };

    bool created_base_directory = false;

private:
    KeyGuard::Lock lock() const { return guard.lock(); }

    KeyState key_state = KeyState::ACTIVE;

    mutable KeyGuard guard;
    CleanupQueue & cleanup_queue;
};

using KeyMetadataPtr = std::shared_ptr<KeyMetadata>;

struct CleanupQueue
{
    friend struct CacheMetadata;
public:
    void add(const FileCacheKey & key);
    void remove(const FileCacheKey & key);
    size_t getSize() const;

private:
    bool tryPop(FileCacheKey & key);

    std::unordered_set<FileCacheKey> keys;
    mutable std::mutex mutex;
};

struct CacheMetadata : public std::unordered_map<FileCacheKey, KeyMetadataPtr>, private boost::noncopyable
{
public:
    using Key = FileCacheKey;

    explicit CacheMetadata(const std::string & base_directory_) : base_directory(base_directory_) {}

    String getPathInLocalCache(const Key & key, size_t offset, FileSegmentKind segment_kind) const;

    String getPathInLocalCache(const Key & key) const;

    enum class KeyNotFoundPolicy
    {
        THROW,
        CREATE_EMPTY,
        RETURN_NULL,
    };
    LockedKeyMetadataPtr lockKeyMetadata(const Key & key, KeyNotFoundPolicy key_not_found_policy, bool is_initial_load = false);

    LockedKeyMetadataPtr lockKeyMetadata(const Key & key, KeyMetadataPtr key_metadata, bool skip_if_in_cleanup_queue = false) const;

    using IterateCacheMetadataFunc = std::function<void(const LockedKeyMetadata &)>;
    void iterate(IterateCacheMetadataFunc && func);

    void doCleanup();

private:
    const std::string base_directory;
    CacheMetadataGuard guard;
    CleanupQueue cleanup_queue;
};


/**
 * `LockedKeyMetadata` is an object which makes sure that as long as it exists the following is true:
 * 1. the key cannot be removed from cache
 *    (Why: this LockedKeyMetadata locks key metadata mutex in ctor, unlocks it in dtor, and so
 *    when key is going to be deleted, key mutex is also locked.
 *    Why it cannot be the other way round? E.g. that ctor of LockedKeyMetadata locks the key
 *    right after it was deleted? This case it taken into consideration in createLockedKeyMetadata())
 * 2. the key cannot be modified, e.g. new offsets cannot be added to key; already existing
 *    offsets cannot be deleted from the key
 * And also provides some methods which allow the owner of this LockedKeyMetadata object to do such
 * modification of the key (adding/deleting offsets) and deleting the key from cache.
 */
struct LockedKeyMetadata : private boost::noncopyable
{
    LockedKeyMetadata(
        const FileCacheKey & key_,
        std::shared_ptr<KeyMetadata> key_metadata_,
        const std::string & key_path_);

    ~LockedKeyMetadata();

    const FileCacheKey & getKey() const { return key; }

    auto begin() const { return key_metadata->begin(); }
    auto end() const { return key_metadata->end(); }

    const FileSegmentMetadata * getByOffset(size_t offset) const;
    FileSegmentMetadata * getByOffset(size_t offset);

    const FileSegmentMetadata * tryGetByOffset(size_t offset) const;
    FileSegmentMetadata * tryGetByOffset(size_t offset);

    KeyMetadata::KeyState getKeyState() const { return key_metadata->key_state; }

    KeyMetadataPtr getKeyMetadata() const { return key_metadata; }
    KeyMetadataPtr getKeyMetadata() { return key_metadata; }

    void removeFileSegment(size_t offset, const FileSegmentGuard::Lock &, const CacheGuard::Lock &);

    void shrinkFileSegmentToDownloadedSize(size_t offset, const FileSegmentGuard::Lock &, const CacheGuard::Lock &);

    bool isLastOwnerOfFileSegment(size_t offset) const;

    void assertFileSegmentCorrectness(const FileSegment & file_segment) const;

    bool isRemovalCandidate() const;

    bool markAsRemovalCandidate(size_t offset);

    void removeFromCleanupQueue();

    bool markAsRemoved();

    std::string toString() const;

private:
    const FileCacheKey key;
    const std::string key_path;
    const std::shared_ptr<KeyMetadata> key_metadata;
    KeyGuard::Lock lock; /// `lock` must be destructed before `key_metadata`.
    Poco::Logger * log;
};

}<|MERGE_RESOLUTION|>--- conflicted
+++ resolved
@@ -52,11 +52,8 @@
 struct KeyMetadata : private std::map<size_t, FileSegmentMetadata>, private boost::noncopyable
 {
     friend struct LockedKeyMetadata;
-<<<<<<< HEAD
     friend struct CacheMetadata;
 
-=======
->>>>>>> 54df4213
 public:
     using Map = std::map<size_t, FileSegmentMetadata>;
 
