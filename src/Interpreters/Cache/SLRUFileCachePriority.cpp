--- conflicted
+++ resolved
@@ -181,13 +181,12 @@
     return true;
 }
 
-<<<<<<< HEAD
 EvictionCandidates SLRUFileCachePriority::collectCandidatesForEviction(
     size_t desired_size,
     size_t desired_elements_count,
     size_t max_candidates_to_evict,
     FileCacheReserveStat & stat,
-    const CacheGuard::Lock & lock)
+    const CachePriorityGuard::Lock & lock)
 {
     if (!max_candidates_to_evict)
         return {};
@@ -213,10 +212,7 @@
     return res;
 }
 
-void SLRUFileCachePriority::increasePriority(SLRUIterator & iterator, const CacheGuard::Lock & lock)
-=======
 void SLRUFileCachePriority::increasePriority(SLRUIterator & iterator, const CachePriorityGuard::Lock & lock)
->>>>>>> 595165ad
 {
     /// If entry is already in protected queue,
     /// we only need to increase its priority within the protected queue.
