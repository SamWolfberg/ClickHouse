--- conflicted
+++ resolved
@@ -148,22 +148,8 @@
     size_t i = 0;
     res_columns[i++]->insert(cache_name);
 
-<<<<<<< HEAD
-    if (has("cache_policy"))
-    {
-        auto policy = get_string("cache_policy");
-        boost::to_upper(policy);
-        if (policy == "LRU")
-            cache_policy = FileCachePolicy::LRU;
-        else if (policy == "SLRU")
-            cache_policy = FileCachePolicy::SLRU;
-        else
-            throw Exception(ErrorCodes::BAD_ARGUMENTS, "Unknown cache policy: {}", cache_policy);
-    }
-=======
     for (const auto & setting : impl->all())
         res_columns[i++]->insert(setting.getValue());
->>>>>>> 7951c172
 
     res_columns[i++]->insert(cache->isInitialized());
     res_columns[i++]->insert(cache->getUsedCacheSize());
