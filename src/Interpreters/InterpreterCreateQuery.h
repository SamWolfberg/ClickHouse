--- conflicted
+++ resolved
@@ -122,11 +122,8 @@
 
     BlockIO executeQueryOnCluster(ASTCreateQuery & create);
 
-<<<<<<< HEAD
     void convertMergeTreeTableIfPossible(ASTCreateQuery & create, DatabasePtr database, bool to_replicated);
-=======
     void throwIfTooManyEntities(ASTCreateQuery & create, StoragePtr storage) const;
->>>>>>> 4e56c026
 
     ASTPtr query_ptr;
 
