--- conflicted
+++ resolved
@@ -378,9 +378,6 @@
     }
 }
 
-<<<<<<< HEAD
-CancellationCode QueryStatus::cancelQuery(int code, const String & msg)
-=======
 void QueryStatus::ExecutorHolder::cancel()
 {
     std::lock_guard lock(mutex);
@@ -394,24 +391,19 @@
     executor = nullptr;
 }
 
-CancellationCode QueryStatus::cancelQuery(bool)
->>>>>>> b33e56a0
+CancellationCode QueryStatus::cancelQuery(int code, const String & msg)
 {
     if (is_killed.load())
         return CancellationCode::CancelSent;
 
     is_killed.store(true);
 
-<<<<<<< HEAD
     // Cancel threads to resolve possible deadlocks that can occur due to waiting on cancelable synchronization primitives (e.g. CancelableSharedMutex).
     // Every cancelable wait will finish and throw an exception. Any further attempt to wait on any cancelable primitive will also result in exception
     // (unless waiting is done inside `NonCancellable` scope).
     // Note that deadlocks are possible in the first place due to non-deterministic locking order when OvercommitTracker tries to cancel query.
     thread_group->cancel_tokens.cancelGroup(code, msg);
 
-    std::lock_guard lock(executors_mutex);
-    for (auto * e : executors)
-=======
     std::vector<ExecutorHolderPtr> executors_snapshot;
 
     {
@@ -431,7 +423,6 @@
     /// just mark that executor is invalid.
     /// So, it's ok to use a snapshot created above under a mutex, it won't be any differ from actual executors.
     for (const auto & e : executors_snapshot)
->>>>>>> b33e56a0
         e->cancel();
 
     return CancellationCode::CancelSent;
