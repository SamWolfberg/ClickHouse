#include <Columns/ColumnSparse.h>
#include <Columns/FilterDescription.h>
#include <Columns/IColumn.h>
#include <Core/ColumnsWithTypeAndName.h>
#include <Core/Names.h>
#include <Core/NamesAndTypes.h>
#include <DataTypes/DataTypeLowCardinality.h>
#include <DataTypes/IDataType.h>
#include <DataTypes/Serializations/ISerialization.h>
#include <Interpreters/ConcurrentHashJoin.h>
#include <Interpreters/Context.h>
#include <Interpreters/ExpressionActions.h>
#include <Interpreters/HashJoin/ScatteredBlock.h>
#include <Interpreters/PreparedSets.h>
#include <Interpreters/TableJoin.h>
#include <Interpreters/createBlockSelector.h>
#include <Parsers/ASTSelectQuery.h>
#include <Parsers/DumpASTNode.h>
#include <Parsers/ExpressionListParsers.h>
#include <Parsers/IAST_fwd.h>
#include <Parsers/parseQuery.h>
#include <Storages/SelectQueryInfo.h>
#include <Common/BitHelpers.h>
#include <Common/CurrentThread.h>
#include <Common/Exception.h>
#include <Common/ProfileEvents.h>
#include <Common/ThreadPool.h>
#include <Common/WeakHash.h>
#include <Common/scope_guard_safe.h>
#include <Common/setThreadName.h>
#include <Common/typeid_cast.h>

#include <Interpreters/HashJoin/HashJoin.h>
#include <Interpreters/HashJoin/KeyGetter.h>
#include <Interpreters/NullableUtils.h>
#include <base/defines.h>
#include <base/types.h>

#include <algorithm>
#include <numeric>

using namespace DB;

#define INVOKE_WITH_MAP(TYPE, maps, f) \
    case HashJoin::Type::TYPE:         \
        return f(*(maps).TYPE);

#define INVOKE_WITH_MAPS(TYPE, lhs_maps, rhs_maps, f) \
    case HashJoin::Type::TYPE:                        \
        return f(*(lhs_maps).TYPE, *(rhs_maps).TYPE);

#define APPLY_TO_MAP(M, type, ...)                        \
    switch (type)                                         \
    {                                                     \
        APPLY_FOR_TWO_LEVEL_JOIN_VARIANTS(M, __VA_ARGS__) \
                                                          \
        default:                                          \
            UNREACHABLE();                                \
    }

namespace ProfileEvents
{
extern const Event HashJoinPreallocatedElementsInHashTables;
}

namespace CurrentMetrics
{
extern const Metric ConcurrentHashJoinPoolThreads;
extern const Metric ConcurrentHashJoinPoolThreadsActive;
extern const Metric ConcurrentHashJoinPoolThreadsScheduled;
}

namespace
{

using BlockHashes = std::vector<UInt64>;

void updateStatistics(const auto & hash_joins, const DB::StatsCollectingParams & params)
{
    if (!params.isCollectionAndUseEnabled())
        return;

    std::vector<size_t> sizes(hash_joins.size());
    for (size_t i = 0; i < hash_joins.size(); ++i)
        sizes[i] = hash_joins[i]->data->getTotalRowCount();
    const auto median_size = sizes.begin() + sizes.size() / 2; // not precisely though...
    std::nth_element(sizes.begin(), median_size, sizes.end());
    if (auto sum_of_sizes = std::accumulate(sizes.begin(), sizes.end(), 0ull))
        DB::getHashTablesStatistics().update(sum_of_sizes, *median_size, params);
}

UInt32 toPowerOfTwo(UInt32 x)
{
    if (x <= 1)
        return 1;
    return static_cast<UInt32>(1) << (32 - std::countl_zero(x - 1));
}

HashJoin::RightTableDataPtr getData(const std::shared_ptr<ConcurrentHashJoin::InternalHashJoin> & join)
{
    return join->data->getJoinedData();
}

void reserveSpaceInHashMaps(HashJoin & hash_join, size_t ind, const StatsCollectingParams & stats_collecting_params, size_t slots)
{
    if (auto hint = getSizeHint(stats_collecting_params, slots))
    {
        /// Hash map is shared between all `HashJoin` instances, so the `median_size` is actually the total size
        /// we need to preallocate in all buckets of all hash maps.
        const size_t reserve_size = hint->median_size;

        /// Each `HashJoin` instance will "own" a subset of buckets during the build phase. Because of that
        /// we preallocate space only in the specific buckets of each `HashJoin` instance.
        auto reserve_space_in_buckets = [&](auto & maps, HashJoin::Type type, size_t idx)
        {
            APPLY_TO_MAP(
                INVOKE_WITH_MAP,
                type,
                maps,
                [&](auto & map)
                {
                    for (size_t j = idx; j < map.NUM_BUCKETS; j += slots)
                        map.impls[j].reserve(reserve_size / map.NUM_BUCKETS);
                })
        };

        const auto & right_data = hash_join.getJoinedData();
        std::visit([&](auto & maps) { return reserve_space_in_buckets(maps, right_data->type, ind); }, right_data->maps.at(0));
        ProfileEvents::increment(ProfileEvents::HashJoinPreallocatedElementsInHashTables, reserve_size / slots);
    }
}

template <typename HashTable>
concept HasGetBucketFromHashMemberFunc = requires {
    { std::declval<HashTable>().getBucketFromHash(static_cast<size_t>(0)) };
};
}

namespace DB
{

namespace ErrorCodes
{
    extern const int LOGICAL_ERROR;
    extern const int SET_SIZE_LIMIT_EXCEEDED;
}


ConcurrentHashJoin::ConcurrentHashJoin(
    ContextPtr context_,
    std::shared_ptr<TableJoin> table_join_,
    size_t slots_,
    const Block & right_sample_block,
    const StatsCollectingParams & stats_collecting_params_,
    bool any_take_last_row_)
    : context(context_)
    , table_join(table_join_)
    , slots(toPowerOfTwo(std::min<UInt32>(static_cast<UInt32>(slots_), 256)))
    , pool(std::make_unique<ThreadPool>(
          CurrentMetrics::ConcurrentHashJoinPoolThreads,
          CurrentMetrics::ConcurrentHashJoinPoolThreadsActive,
          CurrentMetrics::ConcurrentHashJoinPoolThreadsScheduled,
          /*max_threads_*/ slots,
          /*max_free_threads_*/ 0,
          /*queue_size_*/ slots))
    , stats_collecting_params(stats_collecting_params_)
{
    hash_joins.resize(slots);

    try
    {
        for (size_t i = 0; i < slots; ++i)
        {
            pool->scheduleOrThrow(
                [&, i, thread_group = CurrentThread::getGroup()]()
                {
                    SCOPE_EXIT_SAFE({
                        if (thread_group)
                            CurrentThread::detachFromGroupIfNotDetached();
                    });

                    if (thread_group)
                        CurrentThread::attachToGroupIfDetached(thread_group);
                    setThreadName("ConcurrentJoin");

                    /// reserve is not needed anyway - either we will use fixed-size hash map or shared two-level map (then reserve will be done in a special way below)
                    const size_t reserve_size = 0;

                    auto inner_hash_join = std::make_shared<InternalHashJoin>();
                    inner_hash_join->data = std::make_unique<HashJoin>(
                        table_join_,
                        right_sample_block,
                        any_take_last_row_,
                        reserve_size,
                        fmt::format("concurrent{}", i),
                        /*use_two_level_maps*/ true);
                    inner_hash_join->data->setMaxJoinedBlockRows(table_join->maxJoinedBlockRows());
                    hash_joins[i] = std::move(inner_hash_join);
                });
        }
        pool->wait();
    }
    catch (...)
    {
        tryLogCurrentException(__PRETTY_FUNCTION__);
        pool->wait();
        throw;
    }
}

ConcurrentHashJoin::~ConcurrentHashJoin()
{
    try
    {
        if (!hash_joins[0]->data->twoLevelMapIsUsed())
            return;

        updateStatistics(hash_joins, stats_collecting_params);

        for (size_t i = 0; i < slots; ++i)
        {
            // Hash tables destruction may be very time-consuming.
            // Without the following code, they would be destroyed in the current thread (i.e. sequentially).
            pool->scheduleOrThrow(
                [join = hash_joins[0], i, this, thread_group = CurrentThread::getGroup()]()
                {
                    SCOPE_EXIT_SAFE({
                        if (thread_group)
                            CurrentThread::detachFromGroupIfNotDetached();
                    });

                    if (thread_group)
                        CurrentThread::attachToGroupIfDetached(thread_group);
                    setThreadName("ConcurrentJoin");

                    auto clear_space_in_buckets = [&](auto & maps, HashJoin::Type type, size_t idx)
                    {
                        APPLY_TO_MAP(
                            INVOKE_WITH_MAP,
                            type,
                            maps,
                            [&](auto & map)
                            {
                                for (size_t j = idx; j < map.NUM_BUCKETS; j += slots)
                                    map.impls[j].clearAndShrink();
                            })
                    };
                    const auto & right_data = getData(join);
                    std::visit([&](auto & maps) { return clear_space_in_buckets(maps, right_data->type, i); }, right_data->maps.at(0));
                });
        }
        pool->wait();
    }
    catch (...)
    {
        tryLogCurrentException(__PRETTY_FUNCTION__);
        pool->wait();
    }
}

bool ConcurrentHashJoin::addBlockToJoin(const Block & right_block_, bool check_limits)
{
    /// We materialize columns here to avoid materializing them multiple times on different threads
    /// (inside different `hash_join`-s) because the block will be shared.
    Block right_block = hash_joins[0]->data->materializeColumnsFromRightBlock(right_block_);

    auto dispatched_blocks = dispatchBlock(table_join->getOnlyClause().key_names_right, std::move(right_block));
    size_t blocks_left = 0;
    for (const auto & block : dispatched_blocks)
    {
        if (block)
        {
            ++blocks_left;
        }
    }

    while (blocks_left > 0)
    {
        /// insert blocks into corresponding HashJoin instances
        for (size_t i = 0; i < dispatched_blocks.size(); ++i)
        {
            auto & hash_join = hash_joins[i];
            auto & dispatched_block = dispatched_blocks[i];

            if (dispatched_block)
            {
                /// if current hash_join is already processed by another thread, skip it and try later
                std::unique_lock<std::mutex> lock(hash_join->mutex, std::try_to_lock);
                if (!lock.owns_lock())
                    continue;

                if (!hash_join->space_was_preallocated && hash_join->data->twoLevelMapIsUsed())
                {
                    reserveSpaceInHashMaps(*hash_join->data, i, stats_collecting_params, slots);
                    hash_join->space_was_preallocated = true;
                }

                bool limit_exceeded = !hash_join->data->addBlockToJoin(dispatched_block, check_limits);

                dispatched_block = {};
                blocks_left--;

                if (limit_exceeded)
                    return false;
            }
        }
    }

    if (check_limits && table_join->sizeLimits().hasLimits())
        return table_join->sizeLimits().check(getTotalRowCount(), getTotalByteCount(), "JOIN", ErrorCodes::SET_SIZE_LIMIT_EXCEEDED);
    return true;
}

void ConcurrentHashJoin::joinBlock(Block & block, std::shared_ptr<ExtraBlock> & /*not_processed*/)
{
    Blocks res;
    ExtraScatteredBlocks extra_blocks;
    joinBlock(block, extra_blocks, res);
    chassert(!extra_blocks.rows());
    block = concatenateBlocks(res);
}

void ConcurrentHashJoin::joinBlock(Block & block, ExtraScatteredBlocks & extra_blocks, std::vector<Block> & res)
{
    ScatteredBlocks dispatched_blocks;
    auto & remaining_blocks = extra_blocks.remaining_blocks;
    if (extra_blocks.rows())
    {
        dispatched_blocks.swap(remaining_blocks);
    }
    else
    {
        hash_joins[0]->data->materializeColumnsFromLeftBlock(block);
        if (hash_joins[0]->data->twoLevelMapIsUsed())
            dispatched_blocks.emplace_back(std::move(block));
        else
            dispatched_blocks = dispatchBlock(table_join->getOnlyClause().key_names_left, std::move(block));
    }

    chassert(dispatched_blocks.size() == (hash_joins[0]->data->twoLevelMapIsUsed() ? 1 : slots));

    block = {};

    /// Just in case, should be no-op always
    remaining_blocks.resize(dispatched_blocks.size());

    chassert(res.empty());
    res.clear();
    res.reserve(dispatched_blocks.size());

    /// Might be zero, which means unlimited
    size_t remaining_rows_before_limit = table_join->maxJoinedBlockRows();

    for (size_t i = 0; i < dispatched_blocks.size(); ++i)
    {
        if (table_join->maxJoinedBlockRows() && remaining_rows_before_limit == 0)
        {
            /// Joining previous blocks produced enough rows already, skipping the rest of the blocks until the next call
            remaining_blocks[i] = std::move(dispatched_blocks[i]);
            continue;
        }
        auto & hash_join = hash_joins[i];
        auto & current_block = dispatched_blocks[i];
        if (current_block && (i == 0 || current_block.rows()))
            hash_join->data->joinBlock(current_block, remaining_blocks[i]);
        remaining_rows_before_limit -= std::min(current_block.rows(), remaining_rows_before_limit);
    }
    for (size_t i = 0; i < dispatched_blocks.size(); ++i)
    {
        auto & dispatched_block = dispatched_blocks[i];
        if (dispatched_block && (i == 0 || dispatched_block.rows()))
            res.emplace_back(std::move(dispatched_block).getSourceBlock());
    }
}

void ConcurrentHashJoin::checkTypesOfKeys(const Block & block) const
{
    hash_joins[0]->data->checkTypesOfKeys(block);
}

void ConcurrentHashJoin::setTotals(const Block & block)
{
    if (block)
    {
        std::lock_guard lock(totals_mutex);
        totals = block;
    }
}

const Block & ConcurrentHashJoin::getTotals() const
{
    return totals;
}

size_t ConcurrentHashJoin::getTotalRowCount() const
{
    size_t res = 0;
    for (const auto & hash_join : hash_joins)
    {
        std::lock_guard lock(hash_join->mutex);
        res += hash_join->data->getTotalRowCount();
    }
    return res;
}

size_t ConcurrentHashJoin::getTotalByteCount() const
{
    size_t res = 0;
    for (const auto & hash_join : hash_joins)
    {
        std::lock_guard lock(hash_join->mutex);
        res += hash_join->data->getTotalByteCount();
    }
    return res;
}

bool ConcurrentHashJoin::alwaysReturnsEmptySet() const
{
    for (const auto & hash_join : hash_joins)
    {
        std::lock_guard lock(hash_join->mutex);
        if (!hash_join->data->alwaysReturnsEmptySet())
            return false;
    }
    return true;
}

IBlocksStreamPtr ConcurrentHashJoin::getNonJoinedBlocks(
        const Block & /*left_sample_block*/, const Block & /*result_sample_block*/, UInt64 /*max_block_size*/) const
{
    if (!JoinCommon::hasNonJoinedBlocks(*table_join))
        return {};

    throw Exception(ErrorCodes::LOGICAL_ERROR, "Invalid join type. join kind: {}, strictness: {}",
                    table_join->kind(), table_join->strictness());
}

template <typename HashTable>
static IColumn::Selector hashToSelector(const HashTable & hash_table, const BlockHashes & hashes, size_t num_shards)
{
    assert(isPowerOf2(num_shards));
    const size_t num_rows = hashes.size();
    IColumn::Selector selector(num_rows);
    for (size_t i = 0; i < num_rows; ++i)
    {
        if constexpr (HasGetBucketFromHashMemberFunc<HashTable>)
            selector[i] = hash_table.getBucketFromHash(hashes[i]) & (num_shards - 1);
        else
            selector[i] = hashes[i] & (num_shards - 1);
    }
    return selector;
}

template <typename KeyGetter, typename HashTable>
BlockHashes calculateHashes(const HashTable & hash_table, const ColumnRawPtrs & key_columns, const Sizes & key_sizes)
{
    const size_t num_rows = key_columns[0]->size();
    Arena pool;
    auto key_getter = KeyGetter(key_columns, key_sizes, nullptr);
    BlockHashes hash(num_rows);
    for (size_t i = 0; i < num_rows; ++i)
        hash[i] = key_getter.getHash(hash_table, i, pool);
    return hash;
}

IColumn::Selector selectDispatchBlock(const HashJoin & join, size_t num_shards, const Strings & key_columns_names, const Block & from_block)
{
    std::vector<ColumnPtr> key_column_holders;
    ColumnRawPtrs key_columns;
    key_columns.reserve(key_columns_names.size());
    for (const auto & key_name : key_columns_names)
    {
        const auto & key_col = from_block.getByName(key_name).column->convertToFullColumnIfConst();
        const auto & key_col_no_lc = recursiveRemoveLowCardinality(recursiveRemoveSparse(key_col));
        key_column_holders.push_back(key_col_no_lc);
        key_columns.push_back(key_col_no_lc.get());
    }
    ConstNullMapPtr null_map{};
    ColumnPtr null_map_holder = extractNestedColumnsAndNullMap(key_columns, null_map);

    auto calculate_selector = [&](auto & maps)
    {
        BlockHashes hash;

        switch (join.getJoinedData()->type)
        {
        #define M(TYPE)                                                                                                                       \
            case HashJoin::Type::TYPE:                                                                                                        \
                hash = calculateHashes<typename KeyGetterForType<HashJoin::Type::TYPE, std::remove_reference_t<decltype(*maps.TYPE)>>::Type>( \
                    *maps.TYPE, key_columns, join.getKeySizes().at(0));                                                                       \
                return hashToSelector(*maps.TYPE, hash, num_shards);

                APPLY_FOR_JOIN_VARIANTS(M)
        #undef M

            default:
                UNREACHABLE();
        }
    };

    /// CHJ supports only one join clause for now
    chassert(join.getJoinedData()->maps.size() == 1, "Expected to have only one join clause");

    return std::visit([&](auto & maps) { return calculate_selector(maps); }, join.getJoinedData()->maps.at(0));
}

ScatteredBlocks scatterBlocksByCopying(size_t num_shards, const IColumn::Selector & selector, const Block & from_block)
{
    Blocks blocks(num_shards);
    for (size_t i = 0; i < num_shards; ++i)
        blocks[i] = from_block.cloneEmpty();

    for (size_t i = 0; i < from_block.columns(); ++i)
    {
        auto dispatched_columns = from_block.getByPosition(i).column->scatter(num_shards, selector);
        chassert(blocks.size() == dispatched_columns.size());
        for (size_t block_index = 0; block_index < num_shards; ++block_index)
        {
            blocks[block_index].getByPosition(i).column = std::move(dispatched_columns[block_index]);
        }
    }

    ScatteredBlocks result;
    result.reserve(num_shards);
    for (size_t i = 0; i < num_shards; ++i)
        result.emplace_back(std::move(blocks[i]));
    return result;
}

ScatteredBlocks scatterBlocksWithSelector(size_t num_shards, const IColumn::Selector & selector, const Block & from_block)
{
    std::vector<ScatteredBlock::IndexesPtr> selectors(num_shards);
    for (size_t i = 0; i < num_shards; ++i)
    {
        selectors[i] = ScatteredBlock::Indexes::create();
        selectors[i]->reserve(selector.size() / num_shards + 1);
    }
    for (size_t i = 0; i < selector.size(); ++i)
    {
        const size_t shard = selector[i];
        selectors[shard]->getData().push_back(i);
    }
    ScatteredBlocks result;
    result.reserve(num_shards);
    for (size_t i = 0; i < num_shards; ++i)
        result.emplace_back(from_block, std::move(selectors[i]));
    return result;
}

ScatteredBlocks ConcurrentHashJoin::dispatchBlock(const Strings & key_columns_names, Block && from_block)
{
    const size_t num_shards = hash_joins.size();
    if (num_shards == 1)
    {
        ScatteredBlocks res;
        res.emplace_back(std::move(from_block));
        return res;
    }

    IColumn::Selector selector = selectDispatchBlock(*hash_joins[0]->data, num_shards, key_columns_names, from_block);

    /// With zero-copy approach we won't copy the source columns, but will create a new one with indices.
    /// This is not beneficial when the whole set of columns is e.g. a single small column.
    constexpr auto threshold = sizeof(IColumn::Selector::value_type);
    const auto & data_types = from_block.getDataTypes();
    const bool use_zero_copy_approach
        = std::accumulate(
              data_types.begin(),
              data_types.end(),
              0u,
              [](size_t sum, const DataTypePtr & type)
              { return sum + (type->haveMaximumSizeOfValue() ? type->getMaximumSizeOfValueInMemory() : threshold + 1); })
        > threshold;

    return use_zero_copy_approach ? scatterBlocksWithSelector(num_shards, selector, from_block)
                                  : scatterBlocksByCopying(num_shards, selector, from_block);
}

IQueryTreeNode::HashState preCalculateCacheKey(const QueryTreeNodePtr & right_table_expression, const SelectQueryInfo & select_query_info)
{
    IQueryTreeNode::HashState hash;

    const auto * select = select_query_info.query->as<DB::ASTSelectQuery>();
    if (!select)
        return hash;

    if (const auto prewhere = select->prewhere())
        hash.update(prewhere->getTreeHash(/*ignore_aliases=*/true));
    if (const auto where = select->where())
        hash.update(where->getTreeHash(/*ignore_aliases=*/true));

    chassert(right_table_expression);
    hash.update(right_table_expression->getTreeHash());
    return hash;
}

UInt64 calculateCacheKey(
    std::shared_ptr<TableJoin> & table_join, const QueryTreeNodePtr & right_table_expression, const SelectQueryInfo & select_query_info)
{
    return calculateCacheKey(table_join, preCalculateCacheKey(right_table_expression, select_query_info));
}

UInt64 calculateCacheKey(std::shared_ptr<TableJoin> & table_join, IQueryTreeNode::HashState hash)
{
    chassert(table_join && table_join->oneDisjunct());
    const auto keys
        = NameOrderedSet{table_join->getClauses().at(0).key_names_right.begin(), table_join->getClauses().at(0).key_names_right.end()};
    for (const auto & name : keys)
        hash.update(name);

    return hash.get64();
}

void ConcurrentHashJoin::onBuildPhaseFinish()
{
    if (hash_joins[0]->data->twoLevelMapIsUsed())
    {
<<<<<<< HEAD
        // At this point, the build phase is finished. We need to build a shared common hash map to be used in the probe phase.
        // It is done in two steps:
        //     1. Merge hash maps into a single one. For that, we iterate over all sub-maps and move buckets from the current `HashJoin` instance to the common map.
        for (size_t i = 1; i < slots; ++i)
=======
        // `onBuildPhaseFinish` cannot be called concurrently with other IJoin methods, so we don't need a lock to access internal joins.
        hash_join->data->onBuildPhaseFinish();
    }

    if (!hash_joins[0]->data->twoLevelMapIsUsed())
        return;

    // At this point, the build phase is finished. We need to build a shared common hash map to be used in the probe phase.
    // It is done in two steps:
    //     1. Merge hash maps into a single one. For that, we iterate over all sub-maps and move buckets from the current `HashJoin` instance to the common map.
    for (size_t i = 1; i < slots; ++i)
    {
        auto move_buckets = [&](auto & lhs_maps, HashJoin::Type type, auto & rhs_maps, size_t idx)
>>>>>>> d37ef2da
        {
            auto move_buckets = [&](auto & lhs_maps, HashJoin::Type type, auto & rhs_maps, size_t idx)
            {
                APPLY_TO_MAP(
                    INVOKE_WITH_MAPS,
                    type,
                    lhs_maps,
                    rhs_maps,
                    [&](auto & lhs_map, auto & rhs_map)
                    {
                        for (size_t j = idx; j < lhs_map.NUM_BUCKETS; j += slots)
                        {
                            if (!lhs_map.impls[j].empty())
                                throw Exception(ErrorCodes::LOGICAL_ERROR, "Unexpected non-empty map");
                            lhs_map.impls[j] = std::move(rhs_map.impls[j]);
                        }
                    })
            };

            std::visit(
                [&](auto & lhs_map)
                {
                    using T = std::decay_t<decltype(lhs_map)>;
                    move_buckets(lhs_map, getData(hash_joins[0])->type, std::get<T>(getData(hash_joins[i])->maps.at(0)), i);
                },
                getData(hash_joins[0])->maps.at(0));
        }
    }

    // `onBuildPhaseFinish` cannot be called concurrently with other IJoin methods, so we don't need a lock to access internal joins.
    // The following calls must be done after the final common map is constructed, otherwise we will incorrectly initialize `used_flags`.
    for (const auto & hash_join : hash_joins)
        hash_join->data->onBuildPhaseFinish();

    if (hash_joins[0]->data->twoLevelMapIsUsed())
    {
        //     2. Copy this common map to all the `HashJoin` instances along with the `used_flags` data structure.
        for (size_t i = 1; i < slots; ++i)
        {
            getData(hash_joins[i])->maps = getData(hash_joins[0])->maps;
            hash_joins[i]->data->getUsedFlags() = hash_joins[0]->data->getUsedFlags();
        }
    }
}
}

#undef INVOKE_WITH_MAP
#undef INVOKE_WITH_MAPS
#undef APPLY_TO_MAP<|MERGE_RESOLUTION|>--- conflicted
+++ resolved
@@ -615,26 +615,10 @@
 {
     if (hash_joins[0]->data->twoLevelMapIsUsed())
     {
-<<<<<<< HEAD
         // At this point, the build phase is finished. We need to build a shared common hash map to be used in the probe phase.
         // It is done in two steps:
         //     1. Merge hash maps into a single one. For that, we iterate over all sub-maps and move buckets from the current `HashJoin` instance to the common map.
         for (size_t i = 1; i < slots; ++i)
-=======
-        // `onBuildPhaseFinish` cannot be called concurrently with other IJoin methods, so we don't need a lock to access internal joins.
-        hash_join->data->onBuildPhaseFinish();
-    }
-
-    if (!hash_joins[0]->data->twoLevelMapIsUsed())
-        return;
-
-    // At this point, the build phase is finished. We need to build a shared common hash map to be used in the probe phase.
-    // It is done in two steps:
-    //     1. Merge hash maps into a single one. For that, we iterate over all sub-maps and move buckets from the current `HashJoin` instance to the common map.
-    for (size_t i = 1; i < slots; ++i)
-    {
-        auto move_buckets = [&](auto & lhs_maps, HashJoin::Type type, auto & rhs_maps, size_t idx)
->>>>>>> d37ef2da
         {
             auto move_buckets = [&](auto & lhs_maps, HashJoin::Type type, auto & rhs_maps, size_t idx)
             {
