#pragma once

#include <Disks/IDisk.h>
#include <Disks/ObjectStorages/IObjectStorage.h>
#include <Disks/ObjectStorages/DiskObjectStorageRemoteMetadataRestoreHelper.h>
#include <Disks/ObjectStorages/IMetadataStorage.h>
#include <Common/re2.h>

<<<<<<< HEAD
#include "Encrypted/EncryptedObjectStorage.h"
=======
#include "config.h"

>>>>>>> b2fd0a90

namespace CurrentMetrics
{
    extern const Metric DiskSpaceReservedForMerge;
}

namespace DB
{

/// Disk build on top of IObjectStorage. Use additional disk (local for example)
/// for metadata storage. Metadata is a small files with mapping from local paths to
/// objects in object storage, like:
/// "/var/lib/clickhouse/data/db/table/all_0_0_0/columns.txt" -> /xxxxxxxxxxxxxxxxxxxx
///                                                           -> /yyyyyyyyyyyyyyyyyyyy
class DiskObjectStorage : public IDisk
{

friend class DiskObjectStorageReservation;
friend class DiskObjectStorageRemoteMetadataRestoreHelper;

public:
    DiskObjectStorage(
        const String & name_,
        const String & object_key_prefix_,
        MetadataStoragePtr metadata_storage_,
        ObjectStoragePtr object_storage_,
        const Poco::Util::AbstractConfiguration & config,
        const String & config_prefix);

    /// Create fake transaction
    DiskTransactionPtr createTransaction() override;

    DataSourceDescription getDataSourceDescription() const override { return data_source_description; }

    bool supportZeroCopyReplication() const override { return true; }

    bool supportParallelWrite() const override { return object_storage->supportParallelWrite(); }

    const String & getPath() const override { return metadata_storage->getPath(); }

    StoredObjects getStorageObjects(const String & local_path) const override;

    const std::string & getCacheName() const override { return object_storage->getCacheName(); }

    std::optional<UInt64> getTotalSpace() const override { return {}; }
    std::optional<UInt64> getAvailableSpace() const override { return {}; }
    std::optional<UInt64> getUnreservedSpace() const override { return {}; }

    UInt64 getKeepingFreeSpace() const override { return 0; }

    bool exists(const String & path) const override;

    bool isFile(const String & path) const override;

    void createFile(const String & path) override;

    size_t getFileSize(const String & path) const override;

    void moveFile(const String & from_path, const String & to_path) override;

    void moveFile(const String & from_path, const String & to_path, bool should_send_metadata);

    void replaceFile(const String & from_path, const String & to_path) override;

    void removeFile(const String & path) override { removeSharedFile(path, false); }

    void removeFileIfExists(const String & path) override { removeSharedFileIfExists(path, false); }

    void removeRecursive(const String & path) override { removeSharedRecursive(path, false, {}); }

    void removeSharedFile(const String & path, bool delete_metadata_only) override;

    void removeSharedFileIfExists(const String & path, bool delete_metadata_only) override;

    void removeSharedRecursive(const String & path, bool keep_all_batch_data, const NameSet & file_names_remove_metadata_only) override;

    void removeSharedFiles(const RemoveBatchRequest & files, bool keep_all_batch_data, const NameSet & file_names_remove_metadata_only) override;

    void truncateFile(const String & path, size_t size) override;

    MetadataStoragePtr getMetadataStorage() override { return metadata_storage; }

    UInt32 getRefCount(const String & path) const override;

    /// Return metadata for each file path. Also, before serialization reset
    /// ref_count for each metadata to zero. This function used only for remote
    /// fetches/sends in replicated engines. That's why we reset ref_count to zero.
    std::unordered_map<String, String> getSerializedMetadata(const std::vector<String> & file_paths) const override;

    String getUniqueId(const String & path) const override;

    bool checkUniqueId(const String & id) const override;

    void createHardLink(const String & src_path, const String & dst_path) override;
    void createHardLink(const String & src_path, const String & dst_path, bool should_send_metadata);

    void listFiles(const String & path, std::vector<String> & file_names) const override;

    void setReadOnly(const String & path) override;

    bool isDirectory(const String & path) const override;

    void createDirectory(const String & path) override;

    void createDirectories(const String & path) override;

    void clearDirectory(const String & path) override;

    void moveDirectory(const String & from_path, const String & to_path) override;

    void removeDirectory(const String & path) override;

    DirectoryIteratorPtr iterateDirectory(const String & path) const override;

    void setLastModified(const String & path, const Poco::Timestamp & timestamp) override;

    Poco::Timestamp getLastModified(const String & path) const override;

    time_t getLastChanged(const String & path) const override;

    bool isRemote() const override { return true; }

    void shutdown() override;

    void startupImpl(ContextPtr context) override;

    ReservationPtr reserve(UInt64 bytes) override;

    std::unique_ptr<ReadBufferFromFileBase> readFile(
        const String & path,
        const ReadSettings & settings,
        std::optional<size_t> read_hint,
        std::optional<size_t> file_size) const override;

    std::unique_ptr<WriteBufferFromFileBase> writeFile(
        const String & path,
        size_t buf_size,
        WriteMode mode,
        const WriteSettings & settings) override;

    Strings getBlobPath(const String & path) const override;
    void writeFileUsingBlobWritingFunction(const String & path, WriteMode mode, WriteBlobFunction && write_blob_function) override;

    void copyFile( /// NOLINT
        const String & from_file_path,
        IDisk & to_disk,
        const String & to_file_path,
        const ReadSettings & read_settings,
        const WriteSettings & write_settings = {},
        const std::function<void()> & cancellation_hook = {}
        ) override;

    void applyNewSettings(const Poco::Util::AbstractConfiguration & config, ContextPtr context_, const String &, const DisksMap &) override;

    void restoreMetadataIfNeeded(const Poco::Util::AbstractConfiguration & config, const std::string & config_prefix, ContextPtr context);

    void onFreeze(const String & path) override;

    void syncRevision(UInt64 revision) override;

    UInt64 getRevision() const override;

    ObjectStoragePtr getObjectStorage() override;

    DiskObjectStoragePtr createDiskObjectStorage() override;

    bool supportsCache() const override;
    bool supportsOverlays() const override;

    /// Is object storage read only?
    /// For example: WebObjectStorage is read only as it allows to read from a web server
    /// with static files, so only read-only operations are allowed for this storage.
    bool isReadOnly() const override;

    /// Is object write-once?
    /// For example: S3PlainObjectStorage is write once, this means that it
    /// does support BACKUP to this disk, but does not support INSERT into
    /// MergeTree table on this disk.
    bool isWriteOnce() const override;

    bool supportsHardLinks() const override;

    /// Get structure of object storage this disk works with. Examples:
    /// DiskObjectStorage(S3ObjectStorage)
    /// DiskObjectStorage(CachedObjectStorage(S3ObjectStorage))
    /// DiskObjectStorage(CachedObjectStorage(CachedObjectStorage(S3ObjectStorage)))
    String getStructure() const { return fmt::format("DiskObjectStorage-{}({})", getName(), object_storage->getName()); }

    /// Add a cache layer.
    /// Example: DiskObjectStorage(S3ObjectStorage) -> DiskObjectStorage(CachedObjectStorage(S3ObjectStorage))
    /// There can be any number of cache layers:
    /// DiskObjectStorage(CachedObjectStorage(...CacheObjectStorage(S3ObjectStorage)...))
    void wrapWithCache(FileCachePtr cache, const FileCacheSettings & cache_settings, const String & layer_name);

<<<<<<< HEAD
    /// Add an encryption layer.
    void wrapWithEncryption(EncryptedObjectStorageSettingsPtr enc_settings, const String & layer_name);

    /// Get names of all layers. Name is how the layer is defined in configuration file.
    NameSet getOverlaysNames() const override;
#endif
=======
    /// Get names of all cache layers. Name is how cache is defined in configuration file.
    NameSet getCacheLayersNames() const override;
>>>>>>> b2fd0a90

    bool supportsStat() const override { return metadata_storage->supportsStat(); }
    struct stat stat(const String & path) const override;

    bool supportsChmod() const override { return metadata_storage->supportsChmod(); }
    void chmod(const String & path, mode_t mode) override;

#if USE_AWS_S3
    std::shared_ptr<const S3::Client> getS3StorageClient() const override;
    std::shared_ptr<const S3::Client> tryGetS3StorageClient() const override;
#endif

private:

    /// Create actual disk object storage transaction for operations
    /// execution.
    DiskTransactionPtr createObjectStorageTransaction();
    DiskTransactionPtr createObjectStorageTransactionToAnotherDisk(DiskObjectStorage& to_disk);

    String getReadResourceName() const;
    String getWriteResourceName() const;

    const String object_key_prefix;
    LoggerPtr log;

    MetadataStoragePtr metadata_storage;
    ObjectStoragePtr object_storage;
    DataSourceDescription data_source_description;

    UInt64 reserved_bytes = 0;
    UInt64 reservation_count = 0;
    std::mutex reservation_mutex;

    bool tryReserve(UInt64 bytes);
    void sendMoveMetadata(const String & from_path, const String & to_path);

    const bool send_metadata;

    mutable std::mutex resource_mutex;
    String read_resource_name;
    String write_resource_name;

    std::unique_ptr<DiskObjectStorageRemoteMetadataRestoreHelper> metadata_helper;
};

using DiskObjectStoragePtr = std::shared_ptr<DiskObjectStorage>;

class DiskObjectStorageReservation final : public IReservation
{
public:
    DiskObjectStorageReservation(const std::shared_ptr<DiskObjectStorage> & disk_, UInt64 size_)
        : disk(disk_)
        , size(size_)
        , metric_increment(CurrentMetrics::DiskSpaceReservedForMerge, size_)
    {}

    UInt64 getSize() const override { return size; }

    std::optional<UInt64> getUnreservedSpace() const override { return unreserved_space; }

    DiskPtr getDisk(size_t i) const override;

    Disks getDisks() const override { return {disk}; }

    void update(UInt64 new_size) override;

    ~DiskObjectStorageReservation() override;

private:
    DiskObjectStoragePtr disk;
    UInt64 size;
    UInt64 unreserved_space;
    CurrentMetrics::Increment metric_increment;
};

}<|MERGE_RESOLUTION|>--- conflicted
+++ resolved
@@ -6,12 +6,8 @@
 #include <Disks/ObjectStorages/IMetadataStorage.h>
 #include <Common/re2.h>
 
-<<<<<<< HEAD
 #include "Encrypted/EncryptedObjectStorage.h"
-=======
 #include "config.h"
-
->>>>>>> b2fd0a90
 
 namespace CurrentMetrics
 {
@@ -206,17 +202,14 @@
     /// DiskObjectStorage(CachedObjectStorage(...CacheObjectStorage(S3ObjectStorage)...))
     void wrapWithCache(FileCachePtr cache, const FileCacheSettings & cache_settings, const String & layer_name);
 
-<<<<<<< HEAD
     /// Add an encryption layer.
     void wrapWithEncryption(EncryptedObjectStorageSettingsPtr enc_settings, const String & layer_name);
 
     /// Get names of all layers. Name is how the layer is defined in configuration file.
     NameSet getOverlaysNames() const override;
-#endif
-=======
+
     /// Get names of all cache layers. Name is how cache is defined in configuration file.
     NameSet getCacheLayersNames() const override;
->>>>>>> b2fd0a90
 
     bool supportsStat() const override { return metadata_storage->supportsStat(); }
     struct stat stat(const String & path) const override;
