#include <Common/config.h>

#include <Common/logger_useful.h>
#include <IO/ReadHelpers.h>
#include <IO/WriteHelpers.h>
#include <Interpreters/Context.h>
#include <Disks/DiskFactory.h>

#if USE_AWS_S3

#include <aws/core/client/DefaultRetryStrategy.h>

#include <base/getFQDNOrHostName.h>

#include <Disks/DiskRestartProxy.h>
#include <Disks/DiskLocal.h>

#include <Disks/ObjectStorages/DiskObjectStorage.h>
#include <Disks/ObjectStorages/DiskObjectStorageCommon.h>
#include <Disks/ObjectStorages/S3/ProxyConfiguration.h>
#include <Disks/ObjectStorages/S3/ProxyListConfiguration.h>
#include <Disks/ObjectStorages/S3/ProxyResolverConfiguration.h>
#include <Disks/ObjectStorages/S3/S3ObjectStorage.h>
#include <Disks/ObjectStorages/S3/diskSettings.h>
#include <Disks/ObjectStorages/MetadataStorageFromDisk.h>

#include <IO/S3Common.h>

#include <Storages/StorageS3Settings.h>

namespace DB
{

namespace ErrorCodes
{
    extern const int BAD_ARGUMENTS;
    extern const int PATH_ACCESS_DENIED;
}

namespace
{

void checkWriteAccess(IDisk & disk)
{
    auto file = disk.writeFile("test_acl", DBMS_DEFAULT_BUFFER_SIZE, WriteMode::Rewrite);
    try
    {
        file->write("test", 4);
    }
    catch (...)
    {
        file->finalize();
        throw;
    }
}

void checkReadAccess(const String & disk_name, IDisk & disk)
{
    auto file = disk.readFile("test_acl");
    String buf(4, '0');
    file->readStrict(buf.data(), 4);
    if (buf != "test")
        throw Exception("No read access to S3 bucket in disk " + disk_name, ErrorCodes::PATH_ACCESS_DENIED);
}

void checkRemoveAccess(IDisk & disk) { disk.removeFile("test_acl"); }

}

void registerDiskS3(DiskFactory & factory)
{
    auto creator = [](const String & name,
                      const Poco::Util::AbstractConfiguration & config,
                      const String & config_prefix,
                      ContextPtr context,
                      const DisksMap & /*map*/) -> DiskPtr {
        S3::URI uri(Poco::URI(config.getString(config_prefix + ".endpoint")));

        if (uri.key.empty())
            throw Exception(ErrorCodes::BAD_ARGUMENTS, "No key in S3 uri: {}", uri.uri.toString());

        if (uri.key.back() != '/')
            throw Exception(ErrorCodes::BAD_ARGUMENTS, "S3 path must ends with '/', but '{}' doesn't.", uri.key);

        auto [metadata_path, metadata_disk] = prepareForLocalMetadata(name, config, config_prefix, context);

<<<<<<< HEAD
=======
        auto metadata_storage = std::make_shared<MetadataStorageFromDisk>(metadata_disk, uri.key);

        FileCachePtr cache = getCachePtrForDisk(name, config, config_prefix, context);

>>>>>>> 36924cb4
        ObjectStoragePtr s3_storage = std::make_unique<S3ObjectStorage>(
            getClient(config, config_prefix, context),
            getSettings(config, config_prefix, context),
            uri.version_id, uri.bucket);

        bool send_metadata = config.getBool(config_prefix + ".send_metadata", false);
        uint64_t copy_thread_pool_size = config.getUInt(config_prefix + ".thread_pool_size", 16);

        std::shared_ptr<DiskObjectStorage> s3disk = std::make_shared<DiskObjectStorage>(
            name,
            uri.key,
            "DiskS3",
            std::move(metadata_storage),
            std::move(s3_storage),
            DiskType::S3,
            send_metadata,
            copy_thread_pool_size);

        /// This code is used only to check access to the corresponding disk.
        if (!config.getBool(config_prefix + ".skip_access_check", false))
        {
            checkWriteAccess(*s3disk);
            checkReadAccess(name, *s3disk);
            checkRemoveAccess(*s3disk);
        }

        s3disk->startup(context);

        std::shared_ptr<IDisk> disk_result = s3disk;

        return std::make_shared<DiskRestartProxy>(disk_result);
    };
    factory.registerDiskType("s3", creator);
}

}

#else

void registerDiskS3(DiskFactory &) {}

#endif<|MERGE_RESOLUTION|>--- conflicted
+++ resolved
@@ -9,9 +9,7 @@
 #if USE_AWS_S3
 
 #include <aws/core/client/DefaultRetryStrategy.h>
-
 #include <base/getFQDNOrHostName.h>
-
 #include <Disks/DiskRestartProxy.h>
 #include <Disks/DiskLocal.h>
 
@@ -84,13 +82,8 @@
 
         auto [metadata_path, metadata_disk] = prepareForLocalMetadata(name, config, config_prefix, context);
 
-<<<<<<< HEAD
-=======
         auto metadata_storage = std::make_shared<MetadataStorageFromDisk>(metadata_disk, uri.key);
 
-        FileCachePtr cache = getCachePtrForDisk(name, config, config_prefix, context);
-
->>>>>>> 36924cb4
         ObjectStoragePtr s3_storage = std::make_unique<S3ObjectStorage>(
             getClient(config, config_prefix, context),
             getSettings(config, config_prefix, context),
