--- conflicted
+++ resolved
@@ -49,6 +49,7 @@
 namespace Setting
 {
     extern const SettingsBool allow_not_comparable_types_in_comparison_functions;
+    extern const SettingsBool validate_enum_literals_in_opearators;
 }
 
 namespace ErrorCodes
@@ -648,10 +649,12 @@
 {
     bool check_decimal_overflow;
     bool validate_enum_literals_in_opearators;
+    bool allow_not_comparable_types;
 
     explicit ComparisonParams(const ContextPtr & context)
         : check_decimal_overflow(decimalCheckComparisonOverflow(context))
-        , validate_enum_literals_in_opearators(enumValidateLiteralsInOperators(context))
+        , validate_enum_literals_in_opearators(context->getSettingsRef()[Setting::validate_enum_literals_in_opearators])
+        , allow_not_comparable_types(context->getSettingsRef()[Setting::allow_not_comparable_types_in_comparison_functions])
     {}
 };
 
@@ -660,23 +663,13 @@
 {
 public:
     static constexpr auto name = Name::name;
-<<<<<<< HEAD
+
     static FunctionPtr create(ContextPtr context) { return std::make_shared<FunctionComparison>(ComparisonParams(context)); }
 
     explicit FunctionComparison(ComparisonParams params_) : params(std::move(params_)) {}
 
 private:
     const ComparisonParams params;
-=======
-    static FunctionPtr create(ContextPtr context) { return std::make_shared<FunctionComparison>(decimalCheckComparisonOverflow(context), context->getSettingsRef()[Setting::allow_not_comparable_types_in_comparison_functions]); }
-
-    explicit FunctionComparison(bool check_decimal_overflow_, bool allow_not_comparable_types_)
-        : check_decimal_overflow(check_decimal_overflow_), allow_not_comparable_types(allow_not_comparable_types_) {}
-
-private:
-    bool check_decimal_overflow = true;
-    bool allow_not_comparable_types = false;
->>>>>>> 2b86d229
 
     template <typename T0, typename T1>
     ColumnPtr executeNumRightType(const ColumnVector<T0> * col_left, const IColumn * col_right_untyped) const
@@ -1172,7 +1165,7 @@
     /// Get result types by argument types. If the function does not apply to these arguments, throw an exception.
     DataTypePtr getReturnTypeImpl(const DataTypes & arguments) const override
     {
-        if (!allow_not_comparable_types)
+        if (!params.allow_not_comparable_types)
         {
             if ((name == NameEquals::name || name == NameNotEquals::name))
             {
@@ -1223,11 +1216,7 @@
 
         if (left_tuple && right_tuple)
         {
-<<<<<<< HEAD
             auto func = std::make_shared<FunctionToOverloadResolverAdaptor>(std::make_shared<FunctionComparison<Op, Name>>(params));
-=======
-            auto func = std::make_shared<FunctionToOverloadResolverAdaptor>(std::make_shared<FunctionComparison<Op, Name>>(check_decimal_overflow, allow_not_comparable_types));
->>>>>>> 2b86d229
 
             bool has_nullable = false;
             bool has_null = false;
