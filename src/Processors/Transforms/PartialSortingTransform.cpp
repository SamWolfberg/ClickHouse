#include <Processors/Transforms/PartialSortingTransform.h>
#include <Interpreters/sortBlock.h>
#include <Common/PODArray.h>

namespace DB
{

PartialSortingTransform::PartialSortingTransform(
    const Block & header_, SortDescription & description_, UInt64 limit_)
    : ISimpleTransform(header_, header_, false)
    , description(description_), limit(limit_)
{
    // Sorting by no columns doesn't make sense.
    assert(!description.empty());
}

static ColumnRawPtrs extractColumns(const Block & block, const SortDescription & description)
{
    size_t size = description.size();
    ColumnRawPtrs res;
    res.reserve(size);

    for (size_t i = 0; i < size; ++i)
    {
        const IColumn * column = !description[i].column_name.empty()
            ? block.getByName(description[i].column_name).column.get()
            : block.safeGetByPosition(description[i].column_number).column.get();
        res.emplace_back(column);
    }

    return res;
}

bool less(const ColumnRawPtrs & lhs, UInt64 lhs_row_num,
          const ColumnRawPtrs & rhs, UInt64 rhs_row_num, const SortDescription & description)
{
    size_t size = description.size();
    for (size_t i = 0; i < size; ++i)
    {
        int res = description[i].direction * lhs[i]->compareAt(lhs_row_num, rhs_row_num, *rhs[i], description[i].nulls_direction);
        if (res < 0)
            return true;
        else if (res > 0)
            return false;
    }
    return false;
}

size_t getFilterMask(const ColumnRawPtrs & lhs, const ColumnRawPtrs & rhs, size_t rhs_row_num,
                     const SortDescription & description, size_t num_rows, IColumn::Filter & filter,
                     PaddedPODArray<UInt64> & rows_to_compare, PaddedPODArray<Int8> & compare_results)
{
    filter.resize(num_rows);
    compare_results.resize(num_rows);

    if (description.size() == 1)
    {
        /// Fast path for single column
        lhs[0]->compareColumn(*rhs[0], rhs_row_num, nullptr, compare_results,
                              description[0].direction, description[0].nulls_direction);
    }
    else
    {
        rows_to_compare.resize(num_rows);

        for (size_t i = 0; i < num_rows; ++i)
            rows_to_compare[i] = i;

        size_t size = description.size();
        for (size_t i = 0; i < size; ++i)
        {
            lhs[i]->compareColumn(*rhs[i], rhs_row_num, &rows_to_compare, compare_results,
                                  description[i].direction, description[i].nulls_direction);

            if (rows_to_compare.empty())
                break;
        }
    }

    size_t result_size_hint = 0;

    for (size_t i = 0; i < num_rows; ++i)
    {
        /// Leave only rows that are less then row from rhs.
        filter[i] = compare_results[i] < 0;

        if (filter[i])
            ++result_size_hint;
    }

    return result_size_hint;
}

void PartialSortingTransform::transform(Chunk & chunk)
{
    if (chunk.getNumRows())
    {
        // The following code works with Blocks and will lose the number of
        // rows when there are no columns. We shouldn't get such block, because
        // we have to sort by at least one column.
        assert(chunk.getNumColumns());
    }

    if (read_rows)
        read_rows->add(chunk.getNumRows());

    auto block = getInputPort().getHeader().cloneWithColumns(chunk.detachColumns());

    /** If we've saved columns from previously blocks we could filter all rows from current block
      * which are unnecessary for sortBlock(...) because they obviously won't be in the top LIMIT rows.
      */
    if (!threshold_block_columns.empty())
    {
        UInt64 rows_num = block.rows();
        auto block_columns = extractColumns(block, description);

        size_t result_size_hint = getFilterMask(
                block_columns, threshold_block_columns, limit - 1,
                description, rows_num, filter, rows_to_compare, compare_results);

        /// Everything was filtered. Skip whole chunk.
        if (result_size_hint == 0)
            return;

        if (result_size_hint < rows_num)
        {
            for (auto & column : block)
                column.column = column.column->filter(filter, result_size_hint);
        }
    }

    sortBlock(block, description, limit);

    /// Check if we can use this block for optimization.
    if (min_limit_for_partial_sort_optimization <= limit && limit <= block.rows())
    {
<<<<<<< HEAD
        /** If we filtered more than limit rows from block take block last row.
          * Otherwise take last limit row.
          *
          * If current threshold value is empty, update current threshold value.
          * If min block value is less than current threshold value, update current threshold value.
          */
        size_t min_row_to_compare = limit - 1;
        auto raw_block_columns = extractRawColumns(block, description_with_positions);

        if (sort_description_threshold_columns.empty() ||
            compareWithThreshold(raw_block_columns, min_row_to_compare, sort_description_threshold_columns, description))
        {
            size_t raw_block_columns_size = raw_block_columns.size();
            Columns sort_description_threshold_columns_updated(raw_block_columns_size);
=======
        auto block_columns = extractColumns(block, description);
>>>>>>> 43643c20

        if (threshold_block_columns.empty() ||
            less(block_columns, limit - 1, threshold_block_columns, limit - 1, description))
        {
            threshold_block = block;
            threshold_block_columns.swap(block_columns);
        }
    }

    chunk.setColumns(block.getColumns(), block.rows());
}

}<|MERGE_RESOLUTION|>--- conflicted
+++ resolved
@@ -134,24 +134,7 @@
     /// Check if we can use this block for optimization.
     if (min_limit_for_partial_sort_optimization <= limit && limit <= block.rows())
     {
-<<<<<<< HEAD
-        /** If we filtered more than limit rows from block take block last row.
-          * Otherwise take last limit row.
-          *
-          * If current threshold value is empty, update current threshold value.
-          * If min block value is less than current threshold value, update current threshold value.
-          */
-        size_t min_row_to_compare = limit - 1;
-        auto raw_block_columns = extractRawColumns(block, description_with_positions);
-
-        if (sort_description_threshold_columns.empty() ||
-            compareWithThreshold(raw_block_columns, min_row_to_compare, sort_description_threshold_columns, description))
-        {
-            size_t raw_block_columns_size = raw_block_columns.size();
-            Columns sort_description_threshold_columns_updated(raw_block_columns_size);
-=======
         auto block_columns = extractColumns(block, description);
->>>>>>> 43643c20
 
         if (threshold_block_columns.empty() ||
             less(block_columns, limit - 1, threshold_block_columns, limit - 1, description))
