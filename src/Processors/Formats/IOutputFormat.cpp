--- conflicted
+++ resolved
@@ -181,19 +181,14 @@
         has_progress_update_to_write = true;
         if (elapsed_ns >= prev_progress_write_ns + 1000 * progress_write_frequency_us)
         {
-<<<<<<< HEAD
             std::unique_lock lock(writing_mutex, std::try_to_lock);
             if (lock)
             {
                 writeProgress(statistics.progress);
+                flushImpl();
                 prev_progress_write_ns = elapsed_ns;
                 has_progress_update_to_write = false;
             }
-=======
-            writeProgress(statistics.progress);
-            flushImpl();
-            has_progress_update_to_write = false;
->>>>>>> 83ab7f52
         }
     }
 }
