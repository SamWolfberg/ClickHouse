--- conflicted
+++ resolved
@@ -450,15 +450,9 @@
         block_size,
         context);
 
-<<<<<<< HEAD
     if (dynamically_filtered_parts)
         dynamically_filtered_parts->parts_ranges_ptr = pool->getPartsWithRanges();
 
-    auto block_size_copy = block_size;
-    block_size_copy.min_marks_to_read = pool_settings.min_marks_for_concurrent_read;
-
-=======
->>>>>>> e3bb7a38
     Pipes pipes;
 
     for (size_t i = 0; i < pool_settings.threads; ++i)
