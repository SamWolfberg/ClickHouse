#include <Processors/QueryPlan/JoinStep.h>
#include <QueryPipeline/QueryPipelineBuilder.h>
#include <Processors/Transforms/JoiningTransform.h>
#include <Interpreters/IJoin.h>
#include <Interpreters/TableJoin.h>
#include <Interpreters/HashJoin/HashJoin.h>
#include <IO/Operators.h>
#include <Common/JSONBuilder.h>
#include <Common/typeid_cast.h>
<<<<<<< HEAD
#include <Processors/Transforms/ColumnPermuteTransform.h>
#include <Columns/ColumnSet.h>
#include <Storages/MergeTree/MergeTreeDataSelectExecutor.h>
=======
>>>>>>> fb2efa5f

namespace DB
{

namespace ErrorCodes
{
    extern const int LOGICAL_ERROR;
}

namespace
{

std::vector<std::pair<String, String>> describeJoinActions(const JoinPtr & join)
{
    std::vector<std::pair<String, String>> description;
    const auto & table_join = join->getTableJoin();

    description.emplace_back("Type", toString(table_join.kind()));
    description.emplace_back("Strictness", toString(table_join.strictness()));
    description.emplace_back("Algorithm", join->getName());

    if (table_join.strictness() == JoinStrictness::Asof)
        description.emplace_back("ASOF inequality", toString(table_join.getAsofInequality()));

    if (!table_join.getClauses().empty())
        description.emplace_back("Clauses", TableJoin::formatClauses(table_join.getClauses(), true /*short_format*/));

    return description;
}

}

JoinStep::JoinStep(
    const Header & left_header_,
    const Header & right_header_,
    JoinPtr join_,
    size_t max_block_size_,
    size_t max_streams_,
    bool keep_left_read_in_order_)
    : join(std::move(join_)), max_block_size(max_block_size_), max_streams(max_streams_), keep_left_read_in_order(keep_left_read_in_order_)
{
    updateInputHeaders({left_header_, right_header_});
}

void JoinStep::setDynamicParts(
    DynamiclyFilteredPartsRangesPtr dynamic_parts_,
    ActionsDAG dynamic_filter_,
    ColumnSet * column_set_,
    ContextPtr context_,
    StorageMetadataPtr metadata_)
{
    dynamic_parts = std::move(dynamic_parts_);
    dynamic_filter = std::move(dynamic_filter_);
    column_set = column_set_;
    context = std::move(context_);
    metadata = std::move(metadata_);
}

QueryPipelineBuilderPtr JoinStep::updatePipeline(QueryPipelineBuilders pipelines, const BuildQueryPipelineSettings &)
{
    if (pipelines.size() != 2)
        throw Exception(ErrorCodes::LOGICAL_ERROR, "JoinStep expect two input steps");

    if (join->pipelineType() == JoinPipelineType::YShaped)
    {
        auto joined_pipeline = QueryPipelineBuilder::joinPipelinesYShaped(
            std::move(pipelines[0]), std::move(pipelines[1]), join, *output_header, max_block_size, &processors);
        joined_pipeline->resize(max_streams);
        return joined_pipeline;
    }

<<<<<<< HEAD
    auto finish_callback = [
        algo = this->join,
        parts = this->dynamic_parts,
        col_set = this->column_set,
        filter = std::make_shared<ActionsDAG>(std::move(this->dynamic_filter)),
        ctx = this->context,
        metadata_snapshot = this->metadata]()
    {
        if (!parts)
            return;

        const auto * hash_join = typeid_cast<const HashJoin *>(algo.get());
        if (!hash_join)
            return;

        const auto & blocks = hash_join->getJoinedData()->right_key_columns_for_filter;
        if (blocks.empty())
            return;

        ColumnsWithTypeAndName squashed;
        std::vector<size_t> positions;
        const auto & table_join = hash_join->getTableJoin();
        const auto & clause = table_join.getClauses().front();
        // std::cerr << "===== " << blocks.front().dumpStructure() << std::endl;
        for (const auto & name : clause.key_names_right)
        {
            // std::cerr << ".... " << name << std::endl;
            if (blocks.front().has(name))
                positions.push_back(blocks.front().getPositionByName(name));
        }

        if (positions.empty())
            return;

        bool first = true;
        for (const auto & block : blocks)
        {
            if (first)
            {
                first = false;
                for (size_t pos : positions)
                    squashed.push_back(blocks.front().getByPosition(pos));
                continue;
            }

            for (size_t i = 0; i < positions.size(); ++i)
            {
                auto & sq_col = squashed[i];
                auto col_mutable = IColumn::mutate(std::move(sq_col.column));

                const auto & rhs_col = block.getByPosition(positions[i]);
                size_t rows = rhs_col.column->size();

                col_mutable->insertRangeFrom(*rhs_col.column, 0, rows);
                sq_col.column = std::move(col_mutable);
            }
        }

        // std::cerr << "Right join data rows " << squashed.front().column->size() << std::endl;

        auto set = std::make_shared<FutureSetFromTuple>(squashed, ctx->getSettingsRef());
        col_set->setData(std::move(set));

        // std::cerr << ".... ccc " << reinterpret_cast<const void *>(col_set) << std::endl;

        const auto & primary_key = metadata_snapshot->getPrimaryKey();
        const Names & primary_key_column_names = primary_key.column_names;

        KeyCondition key_condition(filter.get(), ctx, primary_key_column_names, primary_key.expression);
        // std::cerr << "======== " << key_condition.toString() << std::endl;

        const auto & settings = ctx->getSettingsRef();
        auto log = getLogger("DynamicJoinFilter");

        auto parts_with_lock = parts->parts_ranges_ptr->get();
        for (auto & part_range : parts_with_lock.parts_ranges)
        {
            MarkRanges filtered_ranges;
            for (auto & range : part_range.ranges)
            {
                // std::cerr << "Range " << range.begin << ' ' << range.end << std::endl;
                auto new_ranges = MergeTreeDataSelectExecutor::markRangesFromPKRange(
                    part_range.data_part,
                    range.begin,
                    range.end,
                    metadata_snapshot,
                    key_condition,
                    {}, nullptr, settings, log);

                for (auto & new_range : new_ranges)
                {
                    // std::cerr << "New Range " << new_range.begin << ' ' << new_range.end << std::endl;
                    if (new_range.getNumberOfMarks())
                        filtered_ranges.push_back(new_range);
                }
            }

            part_range.ranges = std::move(filtered_ranges);
        }
    };

    auto pipeline = QueryPipelineBuilder::joinPipelinesRightLeft(
        std::move(pipelines[0]),
        std::move(pipelines[1]),
        join,
        std::move(finish_callback),
        join_algorithm_header,
=======
    return QueryPipelineBuilder::joinPipelinesRightLeft(
        std::move(pipelines[0]),
        std::move(pipelines[1]),
        join,
        *output_header,
>>>>>>> fb2efa5f
        max_block_size,
        max_streams,
        keep_left_read_in_order,
        &processors);
}

bool JoinStep::allowPushDownToRight() const
{
    return join->pipelineType() == JoinPipelineType::YShaped || join->pipelineType() == JoinPipelineType::FillRightFirst;
}

void JoinStep::describePipeline(FormatSettings & settings) const
{
    IQueryPlanStep::describePipeline(processors, settings);
}

void JoinStep::describeActions(FormatSettings & settings) const
{
    String prefix(settings.offset, ' ');

    for (const auto & [name, value] : describeJoinActions(join))
        settings.out << prefix << name << ": " << value << '\n';
<<<<<<< HEAD
    if (swap_streams)
        settings.out << prefix << "Swapped: true\n";

    if (dynamic_parts)
    {
        settings.out << prefix << "Dynamic Filter\n";
        auto expression = std::make_shared<ExpressionActions>(dynamic_filter.clone());
        expression->describeActions(settings.out, prefix);
    }
=======
>>>>>>> fb2efa5f
}

void JoinStep::describeActions(JSONBuilder::JSONMap & map) const
{
    for (const auto & [name, value] : describeJoinActions(join))
        map.add(name, value);
}

void JoinStep::updateOutputHeader()
{
    output_header = JoiningTransform::transformHeader(input_headers.front(), join);
}

static ITransformingStep::Traits getStorageJoinTraits()
{
    return ITransformingStep::Traits
    {
        {
            .returns_single_stream = false,
            .preserves_number_of_streams = true,
            .preserves_sorting = false,
        },
        {
            .preserves_number_of_rows = false,
        }
    };
}

FilledJoinStep::FilledJoinStep(const Header & input_header_, JoinPtr join_, size_t max_block_size_)
    : ITransformingStep(
        input_header_,
        JoiningTransform::transformHeader(input_header_, join_),
        getStorageJoinTraits())
    , join(std::move(join_))
    , max_block_size(max_block_size_)
{
    if (!join->isFilled())
        throw Exception(ErrorCodes::LOGICAL_ERROR, "FilledJoinStep expects Join to be filled");
}

void FilledJoinStep::transformPipeline(QueryPipelineBuilder & pipeline, const BuildQueryPipelineSettings &)
{
    bool default_totals = false;
    if (!pipeline.hasTotals() && join->getTotals())
    {
        pipeline.addDefaultTotals();
        default_totals = true;
    }

    auto finish_counter = std::make_shared<JoiningTransform::FinishCounter>(pipeline.getNumStreams());

    pipeline.addSimpleTransform([&](const Block & header, QueryPipelineBuilder::StreamType stream_type)
    {
        bool on_totals = stream_type == QueryPipelineBuilder::StreamType::Totals;
        auto counter = on_totals ? nullptr : finish_counter;
        return std::make_shared<JoiningTransform>(header, *output_header, join, max_block_size, on_totals, default_totals, counter);
    });
}

void FilledJoinStep::updateOutputHeader()
{
    output_header = JoiningTransform::transformHeader(input_headers.front(), join);
}

void FilledJoinStep::describeActions(FormatSettings & settings) const
{
    String prefix(settings.offset, ' ');

    for (const auto & [name, value] : describeJoinActions(join))
        settings.out << prefix << name << ": " << value << '\n';
}

void FilledJoinStep::describeActions(JSONBuilder::JSONMap & map) const
{
    for (const auto & [name, value] : describeJoinActions(join))
        map.add(name, value);
}

}<|MERGE_RESOLUTION|>--- conflicted
+++ resolved
@@ -7,12 +7,8 @@
 #include <IO/Operators.h>
 #include <Common/JSONBuilder.h>
 #include <Common/typeid_cast.h>
-<<<<<<< HEAD
-#include <Processors/Transforms/ColumnPermuteTransform.h>
 #include <Columns/ColumnSet.h>
 #include <Storages/MergeTree/MergeTreeDataSelectExecutor.h>
-=======
->>>>>>> fb2efa5f
 
 namespace DB
 {
@@ -84,7 +80,6 @@
         return joined_pipeline;
     }
 
-<<<<<<< HEAD
     auto finish_callback = [
         algo = this->join,
         parts = this->dynamic_parts,
@@ -186,19 +181,12 @@
         }
     };
 
-    auto pipeline = QueryPipelineBuilder::joinPipelinesRightLeft(
+    return QueryPipelineBuilder::joinPipelinesRightLeft(
         std::move(pipelines[0]),
         std::move(pipelines[1]),
         join,
         std::move(finish_callback),
         join_algorithm_header,
-=======
-    return QueryPipelineBuilder::joinPipelinesRightLeft(
-        std::move(pipelines[0]),
-        std::move(pipelines[1]),
-        join,
-        *output_header,
->>>>>>> fb2efa5f
         max_block_size,
         max_streams,
         keep_left_read_in_order,
@@ -221,9 +209,6 @@
 
     for (const auto & [name, value] : describeJoinActions(join))
         settings.out << prefix << name << ": " << value << '\n';
-<<<<<<< HEAD
-    if (swap_streams)
-        settings.out << prefix << "Swapped: true\n";
 
     if (dynamic_parts)
     {
@@ -231,8 +216,6 @@
         auto expression = std::make_shared<ExpressionActions>(dynamic_filter.clone());
         expression->describeActions(settings.out, prefix);
     }
-=======
->>>>>>> fb2efa5f
 }
 
 void JoinStep::describeActions(JSONBuilder::JSONMap & map) const
