#include <cassert>
#include <cstddef>
#include <memory>
#include <Columns/ColumnFixedString.h>
#include <DataTypes/DataTypeFixedString.h>
#include <DataTypes/DataTypesNumber.h>
#include <Functions/FunctionFactory.h>
#include <IO/Operators.h>
#include <Interpreters/Aggregator.h>
#include <Interpreters/Context.h>
#include <Interpreters/ExpressionActions.h>
#include <Processors/Merges/AggregatingSortedTransform.h>
#include <Processors/Merges/FinishAggregatingInOrderTransform.h>
#include <Processors/QueryPlan/AggregatingStep.h>
#include <Processors/QueryPlan/IQueryPlanStep.h>
#include <Processors/QueryPlan/SortingStep.h>
#include <Processors/Transforms/AggregatingInOrderTransform.h>
#include <Processors/Transforms/AggregatingTransform.h>
#include <Processors/Transforms/CopyTransform.h>
#include <Processors/Transforms/ExpressionTransform.h>
#include <Processors/Transforms/MemoryBoundMerging.h>
#include <Processors/Transforms/MergingAggregatedMemoryEfficientTransform.h>
#include <QueryPipeline/QueryPipelineBuilder.h>
#include <Common/JSONBuilder.h>

namespace DB
{

namespace ErrorCodes
{
    extern const int LOGICAL_ERROR;
}

static bool memoryBoundMergingWillBeUsed(
    bool should_produce_results_in_order_of_bucket_number,
    bool memory_bound_merging_of_aggregation_results_enabled,
    SortDescription sort_description_for_merging)
{
    return should_produce_results_in_order_of_bucket_number && memory_bound_merging_of_aggregation_results_enabled && !sort_description_for_merging.empty();
}

static ITransformingStep::Traits getTraits(bool should_produce_results_in_order_of_bucket_number)
{
    return ITransformingStep::Traits
    {
        {
            .returns_single_stream = should_produce_results_in_order_of_bucket_number,
            .preserves_number_of_streams = false,
            .preserves_sorting = false,
        },
        {
            .preserves_number_of_rows = false,
        }
    };
}

Block appendGroupingSetColumn(Block header)
{
    Block res;
    res.insert({std::make_shared<DataTypeUInt64>(), "__grouping_set"});

    for (auto & col : header)
        res.insert(std::move(col));

    return res;
}

static inline void convertToNullable(Block & header, const Names & keys)
{
    for (const auto & key : keys)
    {
        auto & column = header.getByName(key);

        column.type = makeNullableSafe(column.type);
        column.column = makeNullableSafe(column.column);
    }
}

Block generateOutputHeader(const Block & input_header, const Names & keys, bool use_nulls)
{
    auto header = appendGroupingSetColumn(input_header);
    if (use_nulls)
        convertToNullable(header, keys);
    return header;
}


Block AggregatingStep::appendGroupingColumn(Block block, const Names & keys, bool has_grouping, bool use_nulls)
{
    if (!has_grouping)
        return block;

    return generateOutputHeader(block, keys, use_nulls);
}

AggregatingStep::AggregatingStep(
    const DataStream & input_stream_,
    Aggregator::Params params_,
    GroupingSetsParamsList grouping_sets_params_,
    bool final_,
    size_t max_block_size_,
    size_t aggregation_in_order_max_block_bytes_,
    size_t merge_threads_,
    size_t temporary_data_merge_threads_,
    bool storage_has_evenly_distributed_read_,
    bool group_by_use_nulls_,
    SortDescription sort_description_for_merging_,
    SortDescription group_by_sort_description_,
    bool should_produce_results_in_order_of_bucket_number_,
    bool memory_bound_merging_of_aggregation_results_enabled_,
    bool explicit_sorting_required_for_aggregation_in_order_)
    : ITransformingStep(
        input_stream_,
        appendGroupingColumn(params_.getHeader(input_stream_.header, final_), params_.keys, !grouping_sets_params_.empty(), group_by_use_nulls_),
        getTraits(should_produce_results_in_order_of_bucket_number_),
        false)
    , params(std::move(params_))
    , grouping_sets_params(std::move(grouping_sets_params_))
    , final(final_)
    , max_block_size(max_block_size_)
    , aggregation_in_order_max_block_bytes(aggregation_in_order_max_block_bytes_)
    , merge_threads(merge_threads_)
    , temporary_data_merge_threads(temporary_data_merge_threads_)
    , storage_has_evenly_distributed_read(storage_has_evenly_distributed_read_)
    , group_by_use_nulls(group_by_use_nulls_)
    , sort_description_for_merging(std::move(sort_description_for_merging_))
    , group_by_sort_description(std::move(group_by_sort_description_))
    , should_produce_results_in_order_of_bucket_number(should_produce_results_in_order_of_bucket_number_)
    , memory_bound_merging_of_aggregation_results_enabled(memory_bound_merging_of_aggregation_results_enabled_)
    , explicit_sorting_required_for_aggregation_in_order(explicit_sorting_required_for_aggregation_in_order_)
{
    if (memoryBoundMergingWillBeUsed())
    {
        output_stream->sort_description = group_by_sort_description;
        output_stream->sort_scope = DataStream::SortScope::Global;
        output_stream->has_single_port = true;
    }
}

void AggregatingStep::applyOrder(SortDescription sort_description_for_merging_, SortDescription group_by_sort_description_)
{
    sort_description_for_merging = std::move(sort_description_for_merging_);
    group_by_sort_description = std::move(group_by_sort_description_);

    if (memoryBoundMergingWillBeUsed())
    {
        output_stream->sort_description = group_by_sort_description;
        output_stream->sort_scope = DataStream::SortScope::Global;
        output_stream->has_single_port = true;
    }

    explicit_sorting_required_for_aggregation_in_order = false;
}

void AggregatingStep::transformPipeline(QueryPipelineBuilder & pipeline, const BuildQueryPipelineSettings & settings)
{
    QueryPipelineProcessorsCollector collector(pipeline, this);

    /// Forget about current totals and extremes. They will be calculated again after aggregation if needed.
    pipeline.dropTotalsAndExtremes();

    bool allow_to_use_two_level_group_by = pipeline.getNumStreams() > 1 || params.max_bytes_before_external_group_by != 0;

    /// optimize_aggregation_in_order
    if (!sort_description_for_merging.empty())
    {
        /// two-level aggregation is not supported anyway for in order aggregation.
        allow_to_use_two_level_group_by = false;

        /// It is incorrect for in order aggregation.
        params.stats_collecting_params.disable();
    }

    if (!allow_to_use_two_level_group_by)
    {
        params.group_by_two_level_threshold = 0;
        params.group_by_two_level_threshold_bytes = 0;
    }

    /** Two-level aggregation is useful in two cases:
      * 1. Parallel aggregation is done, and the results should be merged in parallel.
      * 2. An aggregation is done with store of temporary data on the disk, and they need to be merged in a memory efficient way.
      */
    const auto src_header = pipeline.getHeader();
    auto transform_params = std::make_shared<AggregatingTransformParams>(src_header, std::move(params), final);

    if (!grouping_sets_params.empty())
    {
        const size_t grouping_sets_size = grouping_sets_params.size();

        const size_t streams = pipeline.getNumStreams();

        auto input_header = pipeline.getHeader();
        pipeline.transform([&](OutputPortRawPtrs ports)
        {
            Processors copiers;
            copiers.reserve(ports.size());

            for (auto * port : ports)
            {
                auto copier = std::make_shared<CopyTransform>(input_header, grouping_sets_size);
                connect(*port, copier->getInputPort());
                copiers.push_back(copier);
            }

            return copiers;
        });

        pipeline.transform([&](OutputPortRawPtrs ports)
        {
            assert(streams * grouping_sets_size == ports.size());
            Processors processors;
            for (size_t i = 0; i < grouping_sets_size; ++i)
            {
                Aggregator::Params params_for_set
                {
                    grouping_sets_params[i].used_keys,
                    transform_params->params.aggregates,
                    transform_params->params.overflow_row,
                    transform_params->params.max_rows_to_group_by,
                    transform_params->params.group_by_overflow_mode,
                    transform_params->params.group_by_two_level_threshold,
                    transform_params->params.group_by_two_level_threshold_bytes,
                    transform_params->params.max_bytes_before_external_group_by,
                    transform_params->params.empty_result_for_aggregation_by_empty_set,
                    transform_params->params.tmp_data_scope,
                    transform_params->params.max_threads,
                    transform_params->params.min_free_disk_space,
                    transform_params->params.compile_aggregate_expressions,
                    transform_params->params.min_count_to_compile_aggregate_expression,
                    transform_params->params.max_block_size,
                    transform_params->params.enable_prefetch,
                    /* only_merge */ false,
                    transform_params->params.optimize_group_by_constant_keys,
<<<<<<< HEAD
                    transform_params->params.group_by_each_block_no_merge,
                    transform_params->params.stats_collecting_params};
=======
                    transform_params->params.min_hit_rate_to_use_consecutive_keys_optimization,
                    transform_params->params.stats_collecting_params,
                };

>>>>>>> 8c6a6f2b
                auto transform_params_for_set = std::make_shared<AggregatingTransformParams>(src_header, std::move(params_for_set), final);

                if (streams > 1)
                {
                    auto many_data = std::make_shared<ManyAggregatedData>(streams);
                    for (size_t j = 0; j < streams; ++j)
                    {
                        auto aggregation_for_set = std::make_shared<AggregatingTransform>(
                            input_header,
                            transform_params_for_set,
                            many_data,
                            j,
                            merge_threads,
                            temporary_data_merge_threads,
                            should_produce_results_in_order_of_bucket_number,
                            skip_merging);
                        // For each input stream we have `grouping_sets_size` copies, so port index
                        // for transform #j should skip ports of first (j-1) streams.
                        connect(*ports[i + grouping_sets_size * j], aggregation_for_set->getInputs().front());
                        ports[i + grouping_sets_size * j] = &aggregation_for_set->getOutputs().front();
                        processors.push_back(aggregation_for_set);
                    }
                }
                else
                {
                    auto aggregation_for_set = std::make_shared<AggregatingTransform>(input_header, transform_params_for_set);
                    connect(*ports[i], aggregation_for_set->getInputs().front());
                    ports[i] = &aggregation_for_set->getOutputs().front();
                    processors.push_back(aggregation_for_set);
                }
            }

            if (streams > 1)
            {
                OutputPortRawPtrs new_ports;
                new_ports.reserve(grouping_sets_size);

                for (size_t i = 0; i < grouping_sets_size; ++i)
                {
                    size_t output_it = i;
                    auto resize = std::make_shared<ResizeProcessor>(ports[output_it]->getHeader(), streams, 1);
                    auto & inputs = resize->getInputs();

                    for (auto input_it = inputs.begin(); input_it != inputs.end(); output_it += grouping_sets_size, ++input_it)
                        connect(*ports[output_it], *input_it);
                    new_ports.push_back(&resize->getOutputs().front());
                    processors.push_back(resize);
                }

                ports.swap(new_ports);
            }

            assert(ports.size() == grouping_sets_size);
            auto output_header = transform_params->getHeader();
            if (group_by_use_nulls)
                convertToNullable(output_header, params.keys);

            for (size_t set_counter = 0; set_counter < grouping_sets_size; ++set_counter)
            {
                const auto & header = ports[set_counter]->getHeader();

                /// Here we create a DAG which fills missing keys and adds `__grouping_set` column
                auto dag = std::make_shared<ActionsDAG>(header.getColumnsWithTypeAndName());
                ActionsDAG::NodeRawConstPtrs outputs;
                outputs.reserve(output_header.columns() + 1);

                auto grouping_col = ColumnConst::create(ColumnUInt64::create(1, set_counter), 0);
                const auto * grouping_node = &dag->addColumn(
                    {ColumnPtr(std::move(grouping_col)), std::make_shared<DataTypeUInt64>(), "__grouping_set"});

                grouping_node = &dag->materializeNode(*grouping_node);
                outputs.push_back(grouping_node);

                const auto & missing_columns = grouping_sets_params[set_counter].missing_keys;
                const auto & used_keys = grouping_sets_params[set_counter].used_keys;

                auto to_nullable_function = FunctionFactory::instance().get("toNullable", nullptr);
                for (size_t i = 0; i < output_header.columns(); ++i)
                {
                    auto & col = output_header.getByPosition(i);
                    const auto missing_it = std::find_if(
                        missing_columns.begin(), missing_columns.end(), [&](const auto & missing_col) { return missing_col == col.name; });
                    const auto used_it = std::find_if(
                        used_keys.begin(), used_keys.end(), [&](const auto & used_col) { return used_col == col.name; });
                    if (missing_it != missing_columns.end())
                    {
                        auto column_with_default = col.column->cloneEmpty();
                        col.type->insertDefaultInto(*column_with_default);
                        column_with_default->finalize();

                        auto column = ColumnConst::create(std::move(column_with_default), 0);
                        const auto * node = &dag->addColumn({ColumnPtr(std::move(column)), col.type, col.name});
                        node = &dag->materializeNode(*node);
                        outputs.push_back(node);
                    }
                    else
                    {
                        const auto * column_node = dag->getOutputs()[header.getPositionByName(col.name)];
                        if (used_it != used_keys.end() && group_by_use_nulls && column_node->result_type->canBeInsideNullable())
                            outputs.push_back(&dag->addFunction(to_nullable_function, { column_node }, col.name));
                        else
                            outputs.push_back(column_node);
                    }
                }

                dag->getOutputs().swap(outputs);
                auto expression = std::make_shared<ExpressionActions>(dag, settings.getActionsSettings());
                auto transform = std::make_shared<ExpressionTransform>(header, expression);

                connect(*ports[set_counter], transform->getInputPort());
                processors.emplace_back(std::move(transform));
            }

            return processors;
        });

        aggregating = collector.detachProcessors(0);
        return;
    }

    if (!sort_description_for_merging.empty())
    {
        /// We don't rely here on input_stream.sort_description because it is not correctly propagated for now in all cases
        /// see https://github.com/ClickHouse/ClickHouse/pull/45892#discussion_r1094503048
        if (explicit_sorting_required_for_aggregation_in_order)
        {
            /// We don't really care about optimality of this sorting, because it's required only in fairly marginal cases.
            SortingStep::fullSortStreams(
                pipeline, SortingStep::Settings(params.max_block_size), sort_description_for_merging, 0 /* limit */);
        }

        if (pipeline.getNumStreams() > 1)
        {
            /** The pipeline is the following:
             *
             * --> AggregatingInOrder                                                  --> MergingAggregatedBucket
             * --> AggregatingInOrder --> FinishAggregatingInOrder --> ResizeProcessor --> MergingAggregatedBucket
             * --> AggregatingInOrder                                                  --> MergingAggregatedBucket
             */

            auto many_data = std::make_shared<ManyAggregatedData>(pipeline.getNumStreams());
            size_t counter = 0;
            pipeline.addSimpleTransform([&](const Block & header)
            {
                /// We want to merge aggregated data in batches of size
                /// not greater than 'aggregation_in_order_max_block_bytes'.
                /// So, we reduce 'max_bytes' value for aggregation in 'merge_threads' times.
                return std::make_shared<AggregatingInOrderTransform>(
                    header, transform_params,
                    sort_description_for_merging, group_by_sort_description,
                    max_block_size, aggregation_in_order_max_block_bytes / merge_threads,
                    many_data, counter++);
            });

            if (skip_merging)
            {
                pipeline.addSimpleTransform([&](const Block & header)
                                            { return std::make_shared<FinalizeAggregatedTransform>(header, transform_params); });
                pipeline.resize(params.max_threads);
                aggregating_in_order = collector.detachProcessors(0);
                return;
            }

            aggregating_in_order = collector.detachProcessors(0);

            auto transform = std::make_shared<FinishAggregatingInOrderTransform>(
                pipeline.getHeader(),
                pipeline.getNumStreams(),
                transform_params,
                group_by_sort_description,
                max_block_size,
                aggregation_in_order_max_block_bytes);

            pipeline.addTransform(std::move(transform));

            /// Do merge of aggregated data in parallel.
            pipeline.resize(merge_threads);

            const auto & required_sort_description = memoryBoundMergingWillBeUsed() ? group_by_sort_description : SortDescription{};
            pipeline.addSimpleTransform(
                [&](const Block &)
                { return std::make_shared<MergingAggregatedBucketTransform>(transform_params, required_sort_description); });

            if (memoryBoundMergingWillBeUsed())
            {
                pipeline.addTransform(
                    std::make_shared<SortingAggregatedForMemoryBoundMergingTransform>(pipeline.getHeader(), pipeline.getNumStreams()));
            }

            aggregating_sorted = collector.detachProcessors(1);
        }
        else
        {
            pipeline.addSimpleTransform([&](const Block & header)
            {
                return std::make_shared<AggregatingInOrderTransform>(
                    header, transform_params,
                    sort_description_for_merging, group_by_sort_description,
                    max_block_size, aggregation_in_order_max_block_bytes);
            });

            pipeline.addSimpleTransform([&](const Block & header)
            {
                return std::make_shared<FinalizeAggregatedTransform>(header, transform_params);
            });

            aggregating_in_order = collector.detachProcessors(0);
        }

        finalizing = collector.detachProcessors(2);
        return;
    }

    /// If there are several sources, then we perform parallel aggregation
    if (pipeline.getNumStreams() > 1)
    {
        /// Add resize transform to uniformly distribute data between aggregating streams.
        /// But not if we execute aggregation over partitioned data in which case data streams shouldn't be mixed.
        if (!storage_has_evenly_distributed_read && !skip_merging)
            pipeline.resize(pipeline.getNumStreams(), true, true);

        auto many_data = std::make_shared<ManyAggregatedData>(pipeline.getNumStreams());

        size_t counter = 0;
        pipeline.addSimpleTransform(
            [&](const Block & header)
            {
                return std::make_shared<AggregatingTransform>(
                    header,
                    transform_params,
                    many_data,
                    counter++,
                    merge_threads,
                    temporary_data_merge_threads,
                    should_produce_results_in_order_of_bucket_number,
                    skip_merging);
            });

        pipeline.resize(should_produce_results_in_order_of_bucket_number ? 1 : params.max_threads, true /* force */);

        aggregating = collector.detachProcessors(0);
    }
    else
    {
        pipeline.addSimpleTransform([&](const Block & header) { return std::make_shared<AggregatingTransform>(header, transform_params); });

        pipeline.resize(should_produce_results_in_order_of_bucket_number ? 1 : params.max_threads, false /* force */);

        aggregating = collector.detachProcessors(0);
    }
}

void AggregatingStep::describeActions(FormatSettings & settings) const
{
    params.explain(settings.out, settings.offset);
    String prefix(settings.offset, settings.indent_char);
    if (!sort_description_for_merging.empty())
    {
        settings.out << prefix << "Order: " << dumpSortDescription(sort_description_for_merging) << '\n';
    }
    settings.out << prefix << "Skip merging: " << skip_merging << '\n';
}

void AggregatingStep::describeActions(JSONBuilder::JSONMap & map) const
{
    params.explain(map);
    if (!sort_description_for_merging.empty())
        map.add("Order", dumpSortDescription(sort_description_for_merging));
    map.add("Skip merging", skip_merging);
}

void AggregatingStep::describePipeline(FormatSettings & settings) const
{
    if (!aggregating.empty())
        IQueryPlanStep::describePipeline(aggregating, settings);
    else
    {
        /// Processors are printed in reverse order.
        IQueryPlanStep::describePipeline(finalizing, settings);
        IQueryPlanStep::describePipeline(aggregating_sorted, settings);
        IQueryPlanStep::describePipeline(aggregating_in_order, settings);
    }
}

bool AggregatingStep::canUseProjection() const
{
    /// For now, grouping sets are not supported.
    /// Aggregation in order should be applied after projection optimization if projection is full.
    /// Skip it here just in case.
    return grouping_sets_params.empty() && sort_description_for_merging.empty();
}

void AggregatingStep::requestOnlyMergeForAggregateProjection(const DataStream & input_stream)
{
    if (!canUseProjection())
        throw Exception(ErrorCodes::LOGICAL_ERROR, "Cannot aggregate from projection");

    auto output_header = getOutputStream().header;
    input_streams.front() = input_stream;
    params.only_merge = true;
    updateOutputStream();
    assertBlocksHaveEqualStructure(output_header, getOutputStream().header, "AggregatingStep");
}

std::unique_ptr<AggregatingProjectionStep> AggregatingStep::convertToAggregatingProjection(const DataStream & input_stream) const
{
    if (!canUseProjection())
        throw Exception(ErrorCodes::LOGICAL_ERROR, "Cannot aggregate from projection");

    auto aggregating_projection = std::make_unique<AggregatingProjectionStep>(
        DataStreams{input_streams.front(), input_stream},
        params,
        final,
        merge_threads,
        temporary_data_merge_threads
    );

    assertBlocksHaveEqualStructure(getOutputStream().header, aggregating_projection->getOutputStream().header, "AggregatingStep");
    return aggregating_projection;
}

void AggregatingStep::updateOutputStream()
{
    output_stream = createOutputStream(
        input_streams.front(),
        appendGroupingColumn(params.getHeader(input_streams.front().header, final), params.keys, !grouping_sets_params.empty(), group_by_use_nulls),
        getDataStreamTraits());
}

bool AggregatingStep::memoryBoundMergingWillBeUsed() const
{
    return DB::memoryBoundMergingWillBeUsed(
        should_produce_results_in_order_of_bucket_number, memory_bound_merging_of_aggregation_results_enabled, sort_description_for_merging);
}

AggregatingProjectionStep::AggregatingProjectionStep(
    DataStreams input_streams_,
    Aggregator::Params params_,
    bool final_,
    size_t merge_threads_,
    size_t temporary_data_merge_threads_)
    : params(std::move(params_))
    , final(final_)
    , merge_threads(merge_threads_)
    , temporary_data_merge_threads(temporary_data_merge_threads_)
{
    input_streams = std::move(input_streams_);

    if (input_streams.size() != 2)
        throw Exception(
            ErrorCodes::LOGICAL_ERROR,
            "AggregatingProjectionStep is expected to have two input streams, got {}",
            input_streams.size());

    auto normal_parts_header = params.getHeader(input_streams.front().header, final);
    params.only_merge = true;
    auto projection_parts_header = params.getHeader(input_streams.back().header, final);
    params.only_merge = false;

    assertBlocksHaveEqualStructure(normal_parts_header, projection_parts_header, "AggregatingProjectionStep");
    output_stream.emplace();
    output_stream->header = std::move(normal_parts_header);
}

QueryPipelineBuilderPtr AggregatingProjectionStep::updatePipeline(
    QueryPipelineBuilders pipelines,
    const BuildQueryPipelineSettings &)
{
    auto & normal_parts_pipeline = pipelines.front();
    auto & projection_parts_pipeline = pipelines.back();

    /// Here we create shared ManyAggregatedData for both projection and ordinary data.
    /// For ordinary data, AggregatedData is filled in a usual way.
    /// For projection data, AggregatedData is filled by merging aggregation states.
    /// When all AggregatedData is filled, we merge aggregation states together in a usual way.
    /// Pipeline will look like:
    /// ReadFromProjection   -> Aggregating (only merge states) ->
    /// ReadFromProjection   -> Aggregating (only merge states) ->
    /// ...                                                     -> Resize -> ConvertingAggregatedToChunks
    /// ReadFromOrdinaryPart -> Aggregating (usual)             ->           (added by last Aggregating)
    /// ReadFromOrdinaryPart -> Aggregating (usual)             ->
    /// ...
    auto many_data = std::make_shared<ManyAggregatedData>(normal_parts_pipeline->getNumStreams() + projection_parts_pipeline->getNumStreams());
    size_t counter = 0;

    AggregatorListPtr aggregator_list_ptr = std::make_shared<AggregatorList>();

    /// TODO apply optimize_aggregation_in_order here somehow
    auto build_aggregate_pipeline = [&](QueryPipelineBuilder & pipeline, bool projection)
    {
        auto params_copy = params;
        if (projection)
            params_copy.only_merge = true;

        AggregatingTransformParamsPtr transform_params = std::make_shared<AggregatingTransformParams>(
            pipeline.getHeader(), std::move(params_copy), aggregator_list_ptr, final);

        pipeline.resize(pipeline.getNumStreams(), true, true);

        pipeline.addSimpleTransform([&](const Block & header)
        {
            return std::make_shared<AggregatingTransform>(
                header, transform_params, many_data, counter++, merge_threads, temporary_data_merge_threads);
        });
    };

    build_aggregate_pipeline(*normal_parts_pipeline, false);
    build_aggregate_pipeline(*projection_parts_pipeline, true);

    auto pipeline = std::make_unique<QueryPipelineBuilder>();

    for (auto & cur_pipeline : pipelines)
        assertBlocksHaveEqualStructure(cur_pipeline->getHeader(), getOutputStream().header, "AggregatingProjectionStep");

    *pipeline = QueryPipelineBuilder::unitePipelines(std::move(pipelines), 0, &processors);
    pipeline->resize(1);
    return pipeline;
}

}<|MERGE_RESOLUTION|>--- conflicted
+++ resolved
@@ -232,15 +232,11 @@
                     transform_params->params.enable_prefetch,
                     /* only_merge */ false,
                     transform_params->params.optimize_group_by_constant_keys,
-<<<<<<< HEAD
-                    transform_params->params.group_by_each_block_no_merge,
-                    transform_params->params.stats_collecting_params};
-=======
                     transform_params->params.min_hit_rate_to_use_consecutive_keys_optimization,
                     transform_params->params.stats_collecting_params,
+                    transform_params->params.group_by_each_block_no_merge,
                 };
 
->>>>>>> 8c6a6f2b
                 auto transform_params_for_set = std::make_shared<AggregatingTransformParams>(src_header, std::move(params_for_set), final);
 
                 if (streams > 1)
