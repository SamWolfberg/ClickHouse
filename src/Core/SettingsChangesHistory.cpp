#include <Core/Defines.h>
#include <Core/SettingsChangesHistory.h>
#include <IO/ReadBufferFromString.h>
#include <IO/ReadHelpers.h>
#include <boost/algorithm/string.hpp>


namespace DB
{

namespace ErrorCodes
{
    extern const int BAD_ARGUMENTS;
    extern const int LOGICAL_ERROR;
}

ClickHouseVersion::ClickHouseVersion(const String & version)
{
    Strings split;
    boost::split(split, version, [](char c){ return c == '.'; });
    components.reserve(split.size());
    if (split.empty())
        throw Exception{ErrorCodes::BAD_ARGUMENTS, "Cannot parse ClickHouse version here: {}", version};

    for (const auto & split_element : split)
    {
        size_t component;
        ReadBufferFromString buf(split_element);
        if (!tryReadIntText(component, buf) || !buf.eof())
            throw Exception{ErrorCodes::BAD_ARGUMENTS, "Cannot parse ClickHouse version here: {}", version};
        components.push_back(component);
    }
}

ClickHouseVersion::ClickHouseVersion(const char * version)
    : ClickHouseVersion(String(version))
{
}

String ClickHouseVersion::toString() const
{
    String version = std::to_string(components[0]);
    for (size_t i = 1; i < components.size(); ++i)
        version += "." + std::to_string(components[i]);

    return version;
}

// clang-format off
/// History of settings changes that controls some backward incompatible changes
/// across all ClickHouse versions. It maps ClickHouse version to settings changes that were done
/// in this version. This history contains both changes to existing settings and newly added settings.
/// Settings changes is a vector of structs
///     {setting_name, previous_value, new_value, reason}.
/// For newly added setting choose the most appropriate previous_value (for example, if new setting
/// controls new feature and it's 'true' by default, use 'false' as previous_value).
/// It's used to implement `compatibility` setting (see https://github.com/ClickHouse/ClickHouse/issues/35972)
/// Note: please check if the key already exists to prevent duplicate entries.
static std::initializer_list<std::pair<ClickHouseVersion, SettingsChangesHistory::SettingsChanges>> settings_changes_history_initializer =
{
    {"24.12",
        {
        }
    },
    {"24.11",
        {
        }
    },
    {"24.10",
        {
            {"enable_parsing_to_custom_serialization", false, true, "New setting"},
            {"mongodb_throw_on_unsupported_query", false, true, "New setting."},
            {"enable_parallel_replicas", false, false, "Parallel replicas with read tasks became the Beta tier feature."},
            {"parallel_replicas_mode", "read_tasks", "read_tasks", "This setting was introduced as a part of making parallel replicas feature Beta"},
            {"restore_replace_external_dictionary_source_to_null", false, false, "New setting."},
            {"show_create_query_identifier_quoting_rule", "when_necessary", "when_necessary", "New setting."},
            {"show_create_query_identifier_quoting_style", "Backticks", "Backticks", "New setting."},
<<<<<<< HEAD
            {"enforce_strict_identifier_format", false, false, "New setting."},
=======
            {"output_format_native_write_json_as_string", false, false, "Add new setting to allow write JSON column as single String column in Native format"},
>>>>>>> 91f403e9
            {"output_format_binary_write_json_as_string", false, false, "Add new setting to write values of JSON type as JSON string in RowBinary output format"},
            {"input_format_binary_read_json_as_string", false, false, "Add new setting to read values of JSON type as JSON string in RowBinary input format"},
            {"min_free_disk_bytes_to_perform_insert", 0, 0, "New setting."},
            {"min_free_disk_ratio_to_perform_insert", 0.0, 0.0, "New setting."},
            {"cloud_mode_database_engine", 1, 1, "A setting for ClickHouse Cloud"},
            {"allow_experimental_shared_set_join", 1, 1, "A setting for ClickHouse Cloud"},
            {"read_through_distributed_cache", 0, 0, "A setting for ClickHouse Cloud"},
            {"write_through_distributed_cache", 0, 0, "A setting for ClickHouse Cloud"},
            {"distributed_cache_throw_on_error", 0, 0, "A setting for ClickHouse Cloud"},
            {"distributed_cache_log_mode", "on_error", "on_error", "A setting for ClickHouse Cloud"},
            {"distributed_cache_fetch_metrics_only_from_current_az", 1, 1, "A setting for ClickHouse Cloud"},
            {"distributed_cache_connect_max_tries", 100, 100, "A setting for ClickHouse Cloud"},
            {"distributed_cache_receive_response_wait_milliseconds", 60000, 60000, "A setting for ClickHouse Cloud"},
            {"distributed_cache_receive_timeout_milliseconds", 10000, 10000, "A setting for ClickHouse Cloud"},
            {"distributed_cache_wait_connection_from_pool_milliseconds", 100, 100, "A setting for ClickHouse Cloud"},
            {"distributed_cache_bypass_connection_pool", 0, 0, "A setting for ClickHouse Cloud"},
            {"distributed_cache_pool_behaviour_on_limit", "allocate_bypassing_pool", "allocate_bypassing_pool", "A setting for ClickHouse Cloud"},
            {"distributed_cache_read_alignment", 0, 0, "A setting for ClickHouse Cloud"},
            {"distributed_cache_max_unacked_inflight_packets", 10, 10, "A setting for ClickHouse Cloud"},
            {"distributed_cache_data_packet_ack_window", 5, 5, "A setting for ClickHouse Cloud"},
        }
    },
    {"24.9",
        {
            {"output_format_orc_dictionary_key_size_threshold", 0.0, 0.0, "For a string column in ORC output format, if the number of distinct values is greater than this fraction of the total number of non-null rows, turn off dictionary encoding. Otherwise dictionary encoding is enabled"},
            {"input_format_json_empty_as_default", false, false, "Added new setting to allow to treat empty fields in JSON input as default values."},
            {"input_format_try_infer_variants", false, false, "Try to infer Variant type in text formats when there is more than one possible type for column/array elements"},
            {"join_output_by_rowlist_perkey_rows_threshold", 0, 5, "The lower limit of per-key average rows in the right table to determine whether to output by row list in hash join."},
            {"create_if_not_exists", false, false, "New setting."},
            {"allow_materialized_view_with_bad_select", true, true, "Support (but not enable yet) stricter validation in CREATE MATERIALIZED VIEW"},
            {"parallel_replicas_mark_segment_size", 128, 0, "Value for this setting now determined automatically"},
            {"database_replicated_allow_replicated_engine_arguments", 1, 0, "Don't allow explicit arguments by default"},
            {"database_replicated_allow_explicit_uuid", 0, 0, "Added a new setting to disallow explicitly specifying table UUID"},
            {"parallel_replicas_local_plan", false, false, "Use local plan for local replica in a query with parallel replicas"},
            {"join_to_sort_minimum_perkey_rows", 0, 40, "The lower limit of per-key average rows in the right table to determine whether to rerange the right table by key in left or inner join. This setting ensures that the optimization is not applied for sparse table keys"},
            {"join_to_sort_maximum_table_rows", 0, 10000, "The maximum number of rows in the right table to determine whether to rerange the right table by key in left or inner join"},
            {"allow_experimental_join_right_table_sorting", false, false, "If it is set to true, and the conditions of `join_to_sort_minimum_perkey_rows` and `join_to_sort_maximum_table_rows` are met, rerange the right table by key to improve the performance in left or inner hash join"},
            {"mongodb_throw_on_unsupported_query", false, true, "New setting."},
            {"min_free_disk_bytes_to_perform_insert", 0, 0, "Maintain some free disk space bytes from inserts while still allowing for temporary writing."},
            {"min_free_disk_ratio_to_perform_insert", 0.0, 0.0, "Maintain some free disk space bytes expressed as ratio to total disk space from inserts while still allowing for temporary writing."},
        }
    },
    {"24.8",
        {
            {"rows_before_aggregation", false, false, "Provide exact value for rows_before_aggregation statistic, represents the number of rows read before aggregation"},
            {"restore_replace_external_table_functions_to_null", false, false, "New setting."},
            {"restore_replace_external_engines_to_null", false, false, "New setting."},
            {"input_format_json_max_depth", 1000000, 1000, "It was unlimited in previous versions, but that was unsafe."},
            {"merge_tree_min_bytes_per_task_for_remote_reading", 4194304, 2097152, "Value is unified with `filesystem_prefetch_min_bytes_for_single_read_task`"},
            {"use_hive_partitioning", false, false, "Allows to use hive partitioning for File, URL, S3, AzureBlobStorage and HDFS engines."},
            {"allow_experimental_kafka_offsets_storage_in_keeper", false, false, "Allow the usage of experimental Kafka storage engine that stores the committed offsets in ClickHouse Keeper"},
            {"allow_archive_path_syntax", true, true, "Added new setting to allow disabling archive path syntax."},
            {"query_cache_tag", "", "", "New setting for labeling query cache settings."},
            {"allow_experimental_time_series_table", false, false, "Added new setting to allow the TimeSeries table engine"},
            {"enable_analyzer", 1, 1, "Added an alias to a setting `allow_experimental_analyzer`."},
            {"optimize_functions_to_subcolumns", false, true, "Enabled settings by default"},
            {"allow_experimental_json_type", false, false, "Add new experimental JSON type"},
            {"use_json_alias_for_old_object_type", true, false, "Use JSON type alias to create new JSON type"},
            {"type_json_skip_duplicated_paths", false, false, "Allow to skip duplicated paths during JSON parsing"},
            {"allow_experimental_vector_similarity_index", false, false, "Added new setting to allow experimental vector similarity indexes"},
            {"input_format_try_infer_datetimes_only_datetime64", true, false, "Allow to infer DateTime instead of DateTime64 in data formats"},
        }
    },
    {"24.7",
        {
            {"output_format_parquet_write_page_index", false, true, "Add a possibility to write page index into parquet files."},
            {"output_format_binary_encode_types_in_binary_format", false, false, "Added new setting to allow to write type names in binary format in RowBinaryWithNamesAndTypes output format"},
            {"input_format_binary_decode_types_in_binary_format", false, false, "Added new setting to allow to read type names in binary format in RowBinaryWithNamesAndTypes input format"},
            {"output_format_native_encode_types_in_binary_format", false, false, "Added new setting to allow to write type names in binary format in Native output format"},
            {"input_format_native_decode_types_in_binary_format", false, false, "Added new setting to allow to read type names in binary format in Native output format"},
            {"read_in_order_use_buffering", false, true, "Use buffering before merging while reading in order of primary key"},
            {"enable_named_columns_in_function_tuple", false, true, "Generate named tuples in function tuple() when all names are unique and can be treated as unquoted identifiers."},
            {"optimize_trivial_insert_select", true, false, "The optimization does not make sense in many cases."},
            {"dictionary_validate_primary_key_type", false, false, "Validate primary key type for dictionaries. By default id type for simple layouts will be implicitly converted to UInt64."},
            {"collect_hash_table_stats_during_joins", false, true, "New setting."},
            {"max_size_to_preallocate_for_joins", 0, 100'000'000, "New setting."},
            {"input_format_orc_reader_time_zone_name", "GMT", "GMT", "The time zone name for ORC row reader, the default ORC row reader's time zone is GMT."},
            {"database_replicated_allow_heavy_create", true, false, "Long-running DDL queries (CREATE AS SELECT and POPULATE) for Replicated database engine was forbidden"},
            {"query_plan_merge_filters", false, false, "Allow to merge filters in the query plan"},
            {"azure_sdk_max_retries", 10, 10, "Maximum number of retries in azure sdk"},
            {"azure_sdk_retry_initial_backoff_ms", 10, 10, "Minimal backoff between retries in azure sdk"},
            {"azure_sdk_retry_max_backoff_ms", 1000, 1000, "Maximal backoff between retries in azure sdk"},
            {"ignore_on_cluster_for_replicated_named_collections_queries", false, false, "Ignore ON CLUSTER clause for replicated named collections management queries."},
            {"backup_restore_s3_retry_attempts", 1000,1000, "Setting for Aws::Client::RetryStrategy, Aws::Client does retries itself, 0 means no retries. It takes place only for backup/restore."},
            {"postgresql_connection_attempt_timeout", 2, 2, "Allow to control 'connect_timeout' parameter of PostgreSQL connection."},
            {"postgresql_connection_pool_retries", 2, 2, "Allow to control the number of retries in PostgreSQL connection pool."}
        }
    },
    {"24.6",
        {
            {"materialize_skip_indexes_on_insert", true, true, "Added new setting to allow to disable materialization of skip indexes on insert"},
            {"materialize_statistics_on_insert", true, true, "Added new setting to allow to disable materialization of statistics on insert"},
            {"input_format_parquet_use_native_reader", false, false, "When reading Parquet files, to use native reader instead of arrow reader."},
            {"hdfs_throw_on_zero_files_match", false, false, "Allow to throw an error when ListObjects request cannot match any files in HDFS engine instead of empty query result"},
            {"azure_throw_on_zero_files_match", false, false, "Allow to throw an error when ListObjects request cannot match any files in AzureBlobStorage engine instead of empty query result"},
            {"s3_validate_request_settings", true, true, "Allow to disable S3 request settings validation"},
            {"allow_experimental_full_text_index", false, false, "Enable experimental full-text index"},
            {"azure_skip_empty_files", false, false, "Allow to skip empty files in azure table engine"},
            {"hdfs_ignore_file_doesnt_exist", false, false, "Allow to return 0 rows when the requested files don't exist instead of throwing an exception in HDFS table engine"},
            {"azure_ignore_file_doesnt_exist", false, false, "Allow to return 0 rows when the requested files don't exist instead of throwing an exception in AzureBlobStorage table engine"},
            {"s3_ignore_file_doesnt_exist", false, false, "Allow to return 0 rows when the requested files don't exist instead of throwing an exception in S3 table engine"},
            {"s3_max_part_number", 10000, 10000, "Maximum part number number for s3 upload part"},
            {"s3_max_single_operation_copy_size", 32 * 1024 * 1024, 32 * 1024 * 1024, "Maximum size for a single copy operation in s3"},
            {"input_format_parquet_max_block_size", 8192, DEFAULT_BLOCK_SIZE, "Increase block size for parquet reader."},
            {"input_format_parquet_prefer_block_bytes", 0, DEFAULT_BLOCK_SIZE * 256, "Average block bytes output by parquet reader."},
            {"enable_blob_storage_log", true, true, "Write information about blob storage operations to system.blob_storage_log table"},
            {"allow_deprecated_snowflake_conversion_functions", true, false, "Disabled deprecated functions snowflakeToDateTime[64] and dateTime[64]ToSnowflake."},
            {"allow_statistic_optimize", false, false, "Old setting which popped up here being renamed."},
            {"allow_experimental_statistic", false, false, "Old setting which popped up here being renamed."},
            {"allow_statistics_optimize", false, false, "The setting was renamed. The previous name is `allow_statistic_optimize`."},
            {"allow_experimental_statistics", false, false, "The setting was renamed. The previous name is `allow_experimental_statistic`."},
            {"enable_vertical_final", false, true, "Enable vertical final by default again after fixing bug"},
            {"parallel_replicas_custom_key_range_lower", 0, 0, "Add settings to control the range filter when using parallel replicas with dynamic shards"},
            {"parallel_replicas_custom_key_range_upper", 0, 0, "Add settings to control the range filter when using parallel replicas with dynamic shards. A value of 0 disables the upper limit"},
            {"output_format_pretty_display_footer_column_names", 0, 1, "Add a setting to display column names in the footer if there are many rows. Threshold value is controlled by output_format_pretty_display_footer_column_names_min_rows."},
            {"output_format_pretty_display_footer_column_names_min_rows", 0, 50, "Add a setting to control the threshold value for setting output_format_pretty_display_footer_column_names_min_rows. Default 50."},
            {"output_format_csv_serialize_tuple_into_separate_columns", true, true, "A new way of how interpret tuples in CSV format was added."},
            {"input_format_csv_deserialize_separate_columns_into_tuple", true, true, "A new way of how interpret tuples in CSV format was added."},
            {"input_format_csv_try_infer_strings_from_quoted_tuples", true, true, "A new way of how interpret tuples in CSV format was added."},
        }
    },
    {"24.5",
        {
            {"allow_deprecated_error_prone_window_functions", true, false, "Allow usage of deprecated error prone window functions (neighbor, runningAccumulate, runningDifferenceStartingWithFirstValue, runningDifference)"},
            {"allow_experimental_join_condition", false, false, "Support join with inequal conditions which involve columns from both left and right table. e.g. t1.y < t2.y."},
            {"input_format_tsv_crlf_end_of_line", false, false, "Enables reading of CRLF line endings with TSV formats"},
            {"output_format_parquet_use_custom_encoder", false, true, "Enable custom Parquet encoder."},
            {"cross_join_min_rows_to_compress", 0, 10000000, "Minimal count of rows to compress block in CROSS JOIN. Zero value means - disable this threshold. This block is compressed when any of the two thresholds (by rows or by bytes) are reached."},
            {"cross_join_min_bytes_to_compress", 0, 1_GiB, "Minimal size of block to compress in CROSS JOIN. Zero value means - disable this threshold. This block is compressed when any of the two thresholds (by rows or by bytes) are reached."},
            {"http_max_chunk_size", 0, 0, "Internal limitation"},
            {"prefer_external_sort_block_bytes", 0, DEFAULT_BLOCK_SIZE * 256, "Prefer maximum block bytes for external sort, reduce the memory usage during merging."},
            {"input_format_force_null_for_omitted_fields", false, false, "Disable type-defaults for omitted fields when needed"},
            {"cast_string_to_dynamic_use_inference", false, false, "Add setting to allow converting String to Dynamic through parsing"},
            {"allow_experimental_dynamic_type", false, false, "Add new experimental Dynamic type"},
            {"azure_max_blocks_in_multipart_upload", 50000, 50000, "Maximum number of blocks in multipart upload for Azure."},
            {"allow_archive_path_syntax", false, true, "Added new setting to allow disabling archive path syntax."},
        }
    },
    {"24.4",
        {
            {"input_format_json_throw_on_bad_escape_sequence", true, true, "Allow to save JSON strings with bad escape sequences"},
            {"max_parsing_threads", 0, 0, "Add a separate setting to control number of threads in parallel parsing from files"},
            {"ignore_drop_queries_probability", 0, 0, "Allow to ignore drop queries in server with specified probability for testing purposes"},
            {"lightweight_deletes_sync", 2, 2, "The same as 'mutation_sync', but controls only execution of lightweight deletes"},
            {"query_cache_system_table_handling", "save", "throw", "The query cache no longer caches results of queries against system tables"},
            {"input_format_json_ignore_unnecessary_fields", false, true, "Ignore unnecessary fields and not parse them. Enabling this may not throw exceptions on json strings of invalid format or with duplicated fields"},
            {"input_format_hive_text_allow_variable_number_of_columns", false, true, "Ignore extra columns in Hive Text input (if file has more columns than expected) and treat missing fields in Hive Text input as default values."},
            {"allow_experimental_database_replicated", false, true, "Database engine Replicated is now in Beta stage"},
            {"temporary_data_in_cache_reserve_space_wait_lock_timeout_milliseconds", (10 * 60 * 1000), (10 * 60 * 1000), "Wait time to lock cache for sapce reservation in temporary data in filesystem cache"},
            {"optimize_rewrite_sum_if_to_count_if", false, true, "Only available for the analyzer, where it works correctly"},
            {"azure_allow_parallel_part_upload", "true", "true", "Use multiple threads for azure multipart upload."},
            {"max_recursive_cte_evaluation_depth", DBMS_RECURSIVE_CTE_MAX_EVALUATION_DEPTH, DBMS_RECURSIVE_CTE_MAX_EVALUATION_DEPTH, "Maximum limit on recursive CTE evaluation depth"},
            {"query_plan_convert_outer_join_to_inner_join", false, true, "Allow to convert OUTER JOIN to INNER JOIN if filter after JOIN always filters default values"},
        }
    },
    {"24.3",
        {
            {"s3_connect_timeout_ms", 1000, 1000, "Introduce new dedicated setting for s3 connection timeout"},
            {"allow_experimental_shared_merge_tree", false, true, "The setting is obsolete"},
            {"use_page_cache_for_disks_without_file_cache", false, false, "Added userspace page cache"},
            {"read_from_page_cache_if_exists_otherwise_bypass_cache", false, false, "Added userspace page cache"},
            {"page_cache_inject_eviction", false, false, "Added userspace page cache"},
            {"default_table_engine", "None", "MergeTree", "Set default table engine to MergeTree for better usability"},
            {"input_format_json_use_string_type_for_ambiguous_paths_in_named_tuples_inference_from_objects", false, false, "Allow to use String type for ambiguous paths during named tuple inference from JSON objects"},
            {"traverse_shadow_remote_data_paths", false, false, "Traverse shadow directory when query system.remote_data_paths."},
            {"throw_if_deduplication_in_dependent_materialized_views_enabled_with_async_insert", false, true, "Deduplication in dependent materialized view cannot work together with async inserts."},
            {"parallel_replicas_allow_in_with_subquery", false, true, "If true, subquery for IN will be executed on every follower replica"},
            {"log_processors_profiles", false, true, "Enable by default"},
            {"function_locate_has_mysql_compatible_argument_order", false, true, "Increase compatibility with MySQL's locate function."},
            {"allow_suspicious_primary_key", true, false, "Forbid suspicious PRIMARY KEY/ORDER BY for MergeTree (i.e. SimpleAggregateFunction)"},
            {"filesystem_cache_reserve_space_wait_lock_timeout_milliseconds", 1000, 1000, "Wait time to lock cache for sapce reservation in filesystem cache"},
            {"max_parser_backtracks", 0, 1000000, "Limiting the complexity of parsing"},
            {"analyzer_compatibility_join_using_top_level_identifier", false, false, "Force to resolve identifier in JOIN USING from projection"},
            {"distributed_insert_skip_read_only_replicas", false, false, "If true, INSERT into Distributed will skip read-only replicas"},
            {"keeper_max_retries", 10, 10, "Max retries for general keeper operations"},
            {"keeper_retry_initial_backoff_ms", 100, 100, "Initial backoff timeout for general keeper operations"},
            {"keeper_retry_max_backoff_ms", 5000, 5000, "Max backoff timeout for general keeper operations"},
            {"s3queue_allow_experimental_sharded_mode", false, false, "Enable experimental sharded mode of S3Queue table engine. It is experimental because it will be rewritten"},
            {"allow_experimental_analyzer", false, true, "Enable analyzer and planner by default."},
            {"merge_tree_read_split_ranges_into_intersecting_and_non_intersecting_injection_probability", 0.0, 0.0, "For testing of `PartsSplitter` - split read ranges into intersecting and non intersecting every time you read from MergeTree with the specified probability."},
            {"allow_get_client_http_header", false, false, "Introduced a new function."},
            {"output_format_pretty_row_numbers", false, true, "It is better for usability."},
            {"output_format_pretty_max_value_width_apply_for_single_value", true, false, "Single values in Pretty formats won't be cut."},
            {"output_format_parquet_string_as_string", false, true, "ClickHouse allows arbitrary binary data in the String data type, which is typically UTF-8. Parquet/ORC/Arrow Strings only support UTF-8. That's why you can choose which Arrow's data type to use for the ClickHouse String data type - String or Binary. While Binary would be more correct and compatible, using String by default will correspond to user expectations in most cases."},
            {"output_format_orc_string_as_string", false, true, "ClickHouse allows arbitrary binary data in the String data type, which is typically UTF-8. Parquet/ORC/Arrow Strings only support UTF-8. That's why you can choose which Arrow's data type to use for the ClickHouse String data type - String or Binary. While Binary would be more correct and compatible, using String by default will correspond to user expectations in most cases."},
            {"output_format_arrow_string_as_string", false, true, "ClickHouse allows arbitrary binary data in the String data type, which is typically UTF-8. Parquet/ORC/Arrow Strings only support UTF-8. That's why you can choose which Arrow's data type to use for the ClickHouse String data type - String or Binary. While Binary would be more correct and compatible, using String by default will correspond to user expectations in most cases."},
            {"output_format_parquet_compression_method", "lz4", "zstd", "Parquet/ORC/Arrow support many compression methods, including lz4 and zstd. ClickHouse supports each and every compression method. Some inferior tools, such as 'duckdb', lack support for the faster `lz4` compression method, that's why we set zstd by default."},
            {"output_format_orc_compression_method", "lz4", "zstd", "Parquet/ORC/Arrow support many compression methods, including lz4 and zstd. ClickHouse supports each and every compression method. Some inferior tools, such as 'duckdb', lack support for the faster `lz4` compression method, that's why we set zstd by default."},
            {"output_format_pretty_highlight_digit_groups", false, true, "If enabled and if output is a terminal, highlight every digit corresponding to the number of thousands, millions, etc. with underline."},
            {"geo_distance_returns_float64_on_float64_arguments", false, true, "Increase the default precision."},
            {"azure_max_inflight_parts_for_one_file", 20, 20, "The maximum number of a concurrent loaded parts in multipart upload request. 0 means unlimited."},
            {"azure_strict_upload_part_size", 0, 0, "The exact size of part to upload during multipart upload to Azure blob storage."},
            {"azure_min_upload_part_size", 16*1024*1024, 16*1024*1024, "The minimum size of part to upload during multipart upload to Azure blob storage."},
            {"azure_max_upload_part_size", 5ull*1024*1024*1024, 5ull*1024*1024*1024, "The maximum size of part to upload during multipart upload to Azure blob storage."},
            {"azure_upload_part_size_multiply_factor", 2, 2, "Multiply azure_min_upload_part_size by this factor each time azure_multiply_parts_count_threshold parts were uploaded from a single write to Azure blob storage."},
            {"azure_upload_part_size_multiply_parts_count_threshold", 500, 500, "Each time this number of parts was uploaded to Azure blob storage, azure_min_upload_part_size is multiplied by azure_upload_part_size_multiply_factor."},
            {"output_format_csv_serialize_tuple_into_separate_columns", true, true, "A new way of how interpret tuples in CSV format was added."},
            {"input_format_csv_deserialize_separate_columns_into_tuple", true, true, "A new way of how interpret tuples in CSV format was added."},
            {"input_format_csv_try_infer_strings_from_quoted_tuples", true, true, "A new way of how interpret tuples in CSV format was added."},
        }
    },
    {"24.2",
        {
            {"allow_suspicious_variant_types", true, false, "Don't allow creating Variant type with suspicious variants by default"},
            {"validate_experimental_and_suspicious_types_inside_nested_types", false, true, "Validate usage of experimental and suspicious types inside nested types"},
            {"output_format_values_escape_quote_with_quote", false, false, "If true escape ' with '', otherwise quoted with \\'"},
            {"output_format_pretty_single_large_number_tip_threshold", 0, 1'000'000, "Print a readable number tip on the right side of the table if the block consists of a single number which exceeds this value (except 0)"},
            {"input_format_try_infer_exponent_floats", true, false, "Don't infer floats in exponential notation by default"},
            {"query_plan_optimize_prewhere", true, true, "Allow to push down filter to PREWHERE expression for supported storages"},
            {"async_insert_max_data_size", 1000000, 10485760, "The previous value appeared to be too small."},
            {"async_insert_poll_timeout_ms", 10, 10, "Timeout in milliseconds for polling data from asynchronous insert queue"},
            {"async_insert_use_adaptive_busy_timeout", false, true, "Use adaptive asynchronous insert timeout"},
            {"async_insert_busy_timeout_min_ms", 50, 50, "The minimum value of the asynchronous insert timeout in milliseconds; it also serves as the initial value, which may be increased later by the adaptive algorithm"},
            {"async_insert_busy_timeout_max_ms", 200, 200, "The minimum value of the asynchronous insert timeout in milliseconds; async_insert_busy_timeout_ms is aliased to async_insert_busy_timeout_max_ms"},
            {"async_insert_busy_timeout_increase_rate", 0.2, 0.2, "The exponential growth rate at which the adaptive asynchronous insert timeout increases"},
            {"async_insert_busy_timeout_decrease_rate", 0.2, 0.2, "The exponential growth rate at which the adaptive asynchronous insert timeout decreases"},
            {"format_template_row_format", "", "", "Template row format string can be set directly in query"},
            {"format_template_resultset_format", "", "", "Template result set format string can be set in query"},
            {"split_parts_ranges_into_intersecting_and_non_intersecting_final", true, true, "Allow to split parts ranges into intersecting and non intersecting during FINAL optimization"},
            {"split_intersecting_parts_ranges_into_layers_final", true, true, "Allow to split intersecting parts ranges into layers during FINAL optimization"},
            {"azure_max_single_part_copy_size", 256*1024*1024, 256*1024*1024, "The maximum size of object to copy using single part copy to Azure blob storage."},
            {"min_external_table_block_size_rows", DEFAULT_INSERT_BLOCK_SIZE, DEFAULT_INSERT_BLOCK_SIZE, "Squash blocks passed to external table to specified size in rows, if blocks are not big enough"},
            {"min_external_table_block_size_bytes", DEFAULT_INSERT_BLOCK_SIZE * 256, DEFAULT_INSERT_BLOCK_SIZE * 256, "Squash blocks passed to external table to specified size in bytes, if blocks are not big enough."},
            {"parallel_replicas_prefer_local_join", true, true, "If true, and JOIN can be executed with parallel replicas algorithm, and all storages of right JOIN part are *MergeTree, local JOIN will be used instead of GLOBAL JOIN."},
            {"optimize_time_filter_with_preimage", true, true, "Optimize Date and DateTime predicates by converting functions into equivalent comparisons without conversions (e.g. toYear(col) = 2023 -> col >= '2023-01-01' AND col <= '2023-12-31')"},
            {"extract_key_value_pairs_max_pairs_per_row", 0, 0, "Max number of pairs that can be produced by the `extractKeyValuePairs` function. Used as a safeguard against consuming too much memory."},
            {"default_view_definer", "CURRENT_USER", "CURRENT_USER", "Allows to set default `DEFINER` option while creating a view"},
            {"default_materialized_view_sql_security", "DEFINER", "DEFINER", "Allows to set a default value for SQL SECURITY option when creating a materialized view"},
            {"default_normal_view_sql_security", "INVOKER", "INVOKER", "Allows to set default `SQL SECURITY` option while creating a normal view"},
            {"mysql_map_string_to_text_in_show_columns", false, true, "Reduce the configuration effort to connect ClickHouse with BI tools."},
            {"mysql_map_fixed_string_to_text_in_show_columns", false, true, "Reduce the configuration effort to connect ClickHouse with BI tools."},
        }
    },
    {"24.1",
        {
            {"print_pretty_type_names", false, true, "Better user experience."},
            {"input_format_json_read_bools_as_strings", false, true, "Allow to read bools as strings in JSON formats by default"},
            {"output_format_arrow_use_signed_indexes_for_dictionary", false, true, "Use signed indexes type for Arrow dictionaries by default as it's recommended"},
            {"allow_experimental_variant_type", false, false, "Add new experimental Variant type"},
            {"use_variant_as_common_type", false, false, "Allow to use Variant in if/multiIf if there is no common type"},
            {"output_format_arrow_use_64_bit_indexes_for_dictionary", false, false, "Allow to use 64 bit indexes type in Arrow dictionaries"},
            {"parallel_replicas_mark_segment_size", 128, 128, "Add new setting to control segment size in new parallel replicas coordinator implementation"},
            {"ignore_materialized_views_with_dropped_target_table", false, false, "Add new setting to allow to ignore materialized views with dropped target table"},
            {"output_format_compression_level", 3, 3, "Allow to change compression level in the query output"},
            {"output_format_compression_zstd_window_log", 0, 0, "Allow to change zstd window log in the query output when zstd compression is used"},
            {"enable_zstd_qat_codec", false, false, "Add new ZSTD_QAT codec"},
            {"enable_vertical_final", false, true, "Use vertical final by default"},
            {"output_format_arrow_use_64_bit_indexes_for_dictionary", false, false, "Allow to use 64 bit indexes type in Arrow dictionaries"},
            {"max_rows_in_set_to_optimize_join", 100000, 0, "Disable join optimization as it prevents from read in order optimization"},
            {"output_format_pretty_color", true, "auto", "Setting is changed to allow also for auto value, disabling ANSI escapes if output is not a tty"},
            {"function_visible_width_behavior", 0, 1, "We changed the default behavior of `visibleWidth` to be more precise"},
            {"max_estimated_execution_time", 0, 0, "Separate max_execution_time and max_estimated_execution_time"},
            {"iceberg_engine_ignore_schema_evolution", false, false, "Allow to ignore schema evolution in Iceberg table engine"},
            {"optimize_injective_functions_in_group_by", false, true, "Replace injective functions by it's arguments in GROUP BY section in analyzer"},
            {"update_insert_deduplication_token_in_dependent_materialized_views", false, false, "Allow to update insert deduplication token with table identifier during insert in dependent materialized views"},
            {"azure_max_unexpected_write_error_retries", 4, 4, "The maximum number of retries in case of unexpected errors during Azure blob storage write"},
            {"split_parts_ranges_into_intersecting_and_non_intersecting_final", false, true, "Allow to split parts ranges into intersecting and non intersecting during FINAL optimization"},
            {"split_intersecting_parts_ranges_into_layers_final", true, true, "Allow to split intersecting parts ranges into layers during FINAL optimization"}
        }
    },
    {"23.12",
        {
            {"allow_suspicious_ttl_expressions", true, false, "It is a new setting, and in previous versions the behavior was equivalent to allowing."},
            {"input_format_parquet_allow_missing_columns", false, true, "Allow missing columns in Parquet files by default"},
            {"input_format_orc_allow_missing_columns", false, true, "Allow missing columns in ORC files by default"},
            {"input_format_arrow_allow_missing_columns", false, true, "Allow missing columns in Arrow files by default"}
        }
    },
    {"23.11",
        {
            {"parsedatetime_parse_without_leading_zeros", false, true, "Improved compatibility with MySQL DATE_FORMAT/STR_TO_DATE"}
        }
    },
    {"23.9",
        {
            {"optimize_group_by_constant_keys", false, true, "Optimize group by constant keys by default"},
            {"input_format_json_try_infer_named_tuples_from_objects", false, true, "Try to infer named Tuples from JSON objects by default"},
            {"input_format_json_read_numbers_as_strings", false, true, "Allow to read numbers as strings in JSON formats by default"},
            {"input_format_json_read_arrays_as_strings", false, true, "Allow to read arrays as strings in JSON formats by default"},
            {"input_format_json_infer_incomplete_types_as_strings", false, true, "Allow to infer incomplete types as Strings in JSON formats by default"},
            {"input_format_json_try_infer_numbers_from_strings", true, false, "Don't infer numbers from strings in JSON formats by default to prevent possible parsing errors"},
            {"http_write_exception_in_output_format", false, true, "Output valid JSON/XML on exception in HTTP streaming."}
        }
    },
    {"23.8",
        {
            {"rewrite_count_distinct_if_with_count_distinct_implementation", false, true, "Rewrite countDistinctIf with count_distinct_implementation configuration"}
        }
    },
    {"23.7",
        {
            {"function_sleep_max_microseconds_per_block", 0, 3000000, "In previous versions, the maximum sleep time of 3 seconds was applied only for `sleep`, but not for `sleepEachRow` function. In the new version, we introduce this setting. If you set compatibility with the previous versions, we will disable the limit altogether."}
        }
    },
    {"23.6",
        {
            {"http_send_timeout", 180, 30, "3 minutes seems crazy long. Note that this is timeout for a single network write call, not for the whole upload operation."},
            {"http_receive_timeout", 180, 30, "See http_send_timeout."}
        }
    },
    {"23.5",
        {
            {"input_format_parquet_preserve_order", true, false, "Allow Parquet reader to reorder rows for better parallelism."},
            {"parallelize_output_from_storages", false, true, "Allow parallelism when executing queries that read from file/url/s3/etc. This may reorder rows."},
            {"use_with_fill_by_sorting_prefix", false, true, "Columns preceding WITH FILL columns in ORDER BY clause form sorting prefix. Rows with different values in sorting prefix are filled independently"},
            {"output_format_parquet_compliant_nested_types", false, true, "Change an internal field name in output Parquet file schema."}
        }
    },
    {"23.4",
        {
            {"allow_suspicious_indices", true, false, "If true, index can defined with identical expressions"},
            {"allow_nonconst_timezone_arguments", true, false, "Allow non-const timezone arguments in certain time-related functions like toTimeZone(), fromUnixTimestamp*(), snowflakeToDateTime*()."},
            {"connect_timeout_with_failover_ms", 50, 1000, "Increase default connect timeout because of async connect"},
            {"connect_timeout_with_failover_secure_ms", 100, 1000, "Increase default secure connect timeout because of async connect"},
            {"hedged_connection_timeout_ms", 100, 50, "Start new connection in hedged requests after 50 ms instead of 100 to correspond with previous connect timeout"},
            {"formatdatetime_f_prints_single_zero", true, false, "Improved compatibility with MySQL DATE_FORMAT()/STR_TO_DATE()"},
            {"formatdatetime_parsedatetime_m_is_month_name", false, true, "Improved compatibility with MySQL DATE_FORMAT/STR_TO_DATE"}
        }
    },
    {"23.3",
        {
            {"output_format_parquet_version", "1.0", "2.latest", "Use latest Parquet format version for output format"},
            {"input_format_json_ignore_unknown_keys_in_named_tuple", false, true, "Improve parsing JSON objects as named tuples"},
            {"input_format_native_allow_types_conversion", false, true, "Allow types conversion in Native input forma"},
            {"output_format_arrow_compression_method", "none", "lz4_frame", "Use lz4 compression in Arrow output format by default"},
            {"output_format_parquet_compression_method", "snappy", "lz4", "Use lz4 compression in Parquet output format by default"},
            {"output_format_orc_compression_method", "none", "lz4_frame", "Use lz4 compression in ORC output format by default"},
            {"async_query_sending_for_remote", false, true, "Create connections and send query async across shards"}
        }
    },
    {"23.2",
        {
            {"output_format_parquet_fixed_string_as_fixed_byte_array", false, true, "Use Parquet FIXED_LENGTH_BYTE_ARRAY type for FixedString by default"},
            {"output_format_arrow_fixed_string_as_fixed_byte_array", false, true, "Use Arrow FIXED_SIZE_BINARY type for FixedString by default"},
            {"query_plan_remove_redundant_distinct", false, true, "Remove redundant Distinct step in query plan"},
            {"optimize_duplicate_order_by_and_distinct", true, false, "Remove duplicate ORDER BY and DISTINCT if it's possible"},
            {"insert_keeper_max_retries", 0, 20, "Enable reconnections to Keeper on INSERT, improve reliability"}
        }
    },
    {"23.1",
        {
            {"input_format_json_read_objects_as_strings", 0, 1, "Enable reading nested json objects as strings while object type is experimental"},
            {"input_format_json_defaults_for_missing_elements_in_named_tuple", false, true, "Allow missing elements in JSON objects while reading named tuples by default"},
            {"input_format_csv_detect_header", false, true, "Detect header in CSV format by default"},
            {"input_format_tsv_detect_header", false, true, "Detect header in TSV format by default"},
            {"input_format_custom_detect_header", false, true, "Detect header in CustomSeparated format by default"},
            {"query_plan_remove_redundant_sorting", false, true, "Remove redundant sorting in query plan. For example, sorting steps related to ORDER BY clauses in subqueries"}
        }
    },
    {"22.12",
        {
            {"max_size_to_preallocate_for_aggregation", 10'000'000, 100'000'000, "This optimizes performance"},
            {"query_plan_aggregation_in_order", 0, 1, "Enable some refactoring around query plan"},
            {"format_binary_max_string_size", 0, 1_GiB, "Prevent allocating large amount of memory"}
        }
    },
    {"22.11",
        {
            {"use_structure_from_insertion_table_in_table_functions", 0, 2, "Improve using structure from insertion table in table functions"}
        }
    },
    {"22.9",
        {
            {"force_grouping_standard_compatibility", false, true, "Make GROUPING function output the same as in SQL standard and other DBMS"}
        }
    },
    {"22.7",
        {
            {"cross_to_inner_join_rewrite", 1, 2, "Force rewrite comma join to inner"},
            {"enable_positional_arguments", false, true, "Enable positional arguments feature by default"},
            {"format_csv_allow_single_quotes", true, false, "Most tools don't treat single quote in CSV specially, don't do it by default too"}
        }
    },
    {"22.6",
        {
            {"output_format_json_named_tuples_as_objects", false, true, "Allow to serialize named tuples as JSON objects in JSON formats by default"},
            {"input_format_skip_unknown_fields", false, true, "Optimize reading subset of columns for some input formats"}
        }
    },
    {"22.5",
        {
            {"memory_overcommit_ratio_denominator", 0, 1073741824, "Enable memory overcommit feature by default"},
            {"memory_overcommit_ratio_denominator_for_user", 0, 1073741824, "Enable memory overcommit feature by default"}
        }
    },
    {"22.4",
        {
            {"allow_settings_after_format_in_insert", true, false, "Do not allow SETTINGS after FORMAT for INSERT queries because ClickHouse interpret SETTINGS as some values, which is misleading"}
        }
    },
    {"22.3",
        {
            {"cast_ipv4_ipv6_default_on_conversion_error", true, false, "Make functions cast(value, 'IPv4') and cast(value, 'IPv6') behave same as toIPv4 and toIPv6 functions"}
        }
    },
    {"21.12",
        {
            {"stream_like_engine_allow_direct_select", true, false, "Do not allow direct select for Kafka/RabbitMQ/FileLog by default"}
        }
    },
    {"21.9",
        {
            {"output_format_decimal_trailing_zeros", true, false, "Do not output trailing zeros in text representation of Decimal types by default for better looking output"},
            {"use_hedged_requests", false, true, "Enable Hedged Requests feature by default"}
        }
    },
    {"21.7",
        {
            {"legacy_column_name_of_tuple_literal", true, false, "Add this setting only for compatibility reasons. It makes sense to set to 'true', while doing rolling update of cluster from version lower than 21.7 to higher"}
        }
    },
    {"21.5",
        {
            {"async_socket_for_remote", false, true, "Fix all problems and turn on asynchronous reads from socket for remote queries by default again"}
        }
    },
    {"21.3",
        {
            {"async_socket_for_remote", true, false, "Turn off asynchronous reads from socket for remote queries because of some problems"},
            {"optimize_normalize_count_variants", false, true, "Rewrite aggregate functions that semantically equals to count() as count() by default"},
            {"normalize_function_names", false, true, "Normalize function names to their canonical names, this was needed for projection query routing"}
        }
    },
    {"21.2",
        {
            {"enable_global_with_statement", false, true, "Propagate WITH statements to UNION queries and all subqueries by default"}
        }
    },
    {"21.1",
        {
            {"insert_quorum_parallel", false, true, "Use parallel quorum inserts by default. It is significantly more convenient to use than sequential quorum inserts"},
            {"input_format_null_as_default", false, true, "Allow to insert NULL as default for input formats by default"},
            {"optimize_on_insert", false, true, "Enable data optimization on INSERT by default for better user experience"},
            {"use_compact_format_in_distributed_parts_names", false, true, "Use compact format for async INSERT into Distributed tables by default"}
        }
    },
    {"20.10",
        {
            {"format_regexp_escaping_rule", "Escaped", "Raw", "Use Raw as default escaping rule for Regexp format to male the behaviour more like to what users expect"}
        }
    },
    {"20.7",
        {
            {"show_table_uuid_in_table_create_query_if_not_nil", true, false, "Stop showing  UID of the table in its CREATE query for Engine=Atomic"}
        }
    },
    {"20.5",
        {
            {"input_format_with_names_use_header", false, true, "Enable using header with names for formats with WithNames/WithNamesAndTypes suffixes"},
            {"allow_suspicious_codecs", true, false, "Don't allow to specify meaningless compression codecs"}
        }
    },
    {"20.4",
        {
            {"validate_polygons", false, true, "Throw exception if polygon is invalid in function pointInPolygon by default instead of returning possibly wrong results"}
        }
    },
    {"19.18",
        {
            {"enable_scalar_subquery_optimization", false, true, "Prevent scalar subqueries from (de)serializing large scalar values and possibly avoid running the same subquery more than once"}
        }
    },
    {"19.14",
        {
            {"any_join_distinct_right_table_keys", true, false, "Disable ANY RIGHT and ANY FULL JOINs by default to avoid inconsistency"}
        }
    },
    {"19.12",
        {
            {"input_format_defaults_for_omitted_fields", false, true, "Enable calculation of complex default expressions for omitted fields for some input formats, because it should be the expected behaviour"}
        }
    },
    {"19.5",
        {
            {"max_partitions_per_insert_block", 0, 100, "Add a limit for the number of partitions in one block"}
        }
    },
    {"18.12.17",
        {
            {"enable_optimize_predicate_expression", 0, 1, "Optimize predicates to subqueries by default"}
        }
    },
};

static std::initializer_list<std::pair<ClickHouseVersion, SettingsChangesHistory::SettingsChanges>> merge_tree_settings_changes_history_initializer =
{
    {"24.12",
        {
        }
    },
    {"24.11",
        {
        }
    },
    {"24.10",
        {
        }
    },
    {"24.9",
        {
        }
    },
    {"24.8",
        {
            {"deduplicate_merge_projection_mode", "ignore", "throw", "Do not allow to create inconsistent projection"}
        }
    },
};

static void initSettingsChangesHistory(
    std::map<ClickHouseVersion, SettingsChangesHistory::SettingsChanges> & settings_changes_history,
    std::once_flag & initialized_flag,
    std::initializer_list<std::pair<ClickHouseVersion, SettingsChangesHistory::SettingsChanges>> & initializer
)
{
    std::call_once(initialized_flag, [&]()
    {
        for (const auto & setting_change : initializer)
        {
            /// Disallow duplicate keys in the settings changes history. Example:
            ///     {"21.2", {{"some_setting_1", false, true, "[...]"}}},
            ///     [...]
            ///     {"21.2", {{"some_setting_2", false, true, "[...]"}}},
            /// As std::set has unique keys, one of the entries would be overwritten.
            if (settings_changes_history.contains(setting_change.first))
                throw Exception{ErrorCodes::LOGICAL_ERROR, "Detected duplicate version '{}'", setting_change.first.toString()};

            settings_changes_history[setting_change.first] = setting_change.second;
        }
    });
}

const std::map<ClickHouseVersion, SettingsChangesHistory::SettingsChanges> & getSettingsChangesHistory()
{
    static std::map<ClickHouseVersion, SettingsChangesHistory::SettingsChanges> settings_changes_history;
    static std::once_flag initialized_flag;
    initSettingsChangesHistory(settings_changes_history, initialized_flag, settings_changes_history_initializer);

    return settings_changes_history;
}

const std::map<ClickHouseVersion, SettingsChangesHistory::SettingsChanges> & getMergeTreeSettingsChangesHistory()
{
    static std::map<ClickHouseVersion, SettingsChangesHistory::SettingsChanges> merge_tree_settings_changes_history;
    static std::once_flag initialized_flag;
    initSettingsChangesHistory(merge_tree_settings_changes_history, initialized_flag, merge_tree_settings_changes_history_initializer);

    return merge_tree_settings_changes_history;
}

}<|MERGE_RESOLUTION|>--- conflicted
+++ resolved
@@ -68,6 +68,7 @@
     },
     {"24.10",
         {
+            {"enforce_strict_identifier_format", false, false, "New setting."},
             {"enable_parsing_to_custom_serialization", false, true, "New setting"},
             {"mongodb_throw_on_unsupported_query", false, true, "New setting."},
             {"enable_parallel_replicas", false, false, "Parallel replicas with read tasks became the Beta tier feature."},
@@ -75,11 +76,7 @@
             {"restore_replace_external_dictionary_source_to_null", false, false, "New setting."},
             {"show_create_query_identifier_quoting_rule", "when_necessary", "when_necessary", "New setting."},
             {"show_create_query_identifier_quoting_style", "Backticks", "Backticks", "New setting."},
-<<<<<<< HEAD
-            {"enforce_strict_identifier_format", false, false, "New setting."},
-=======
             {"output_format_native_write_json_as_string", false, false, "Add new setting to allow write JSON column as single String column in Native format"},
->>>>>>> 91f403e9
             {"output_format_binary_write_json_as_string", false, false, "Add new setting to write values of JSON type as JSON string in RowBinary output format"},
             {"input_format_binary_read_json_as_string", false, false, "Add new setting to read values of JSON type as JSON string in RowBinary input format"},
             {"min_free_disk_bytes_to_perform_insert", 0, 0, "New setting."},
