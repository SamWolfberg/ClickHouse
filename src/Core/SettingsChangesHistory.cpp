#include <Core/SettingsChangesHistory.h>
#include <Core/Defines.h>
#include <IO/ReadBufferFromString.h>
#include <IO/ReadHelpers.h>
#include <boost/algorithm/string.hpp>

namespace DB
{

namespace ErrorCodes
{
    extern const int BAD_ARGUMENTS;
    extern const int LOGICAL_ERROR;
}

ClickHouseVersion::ClickHouseVersion(const String & version)
{
    Strings split;
    boost::split(split, version, [](char c){ return c == '.'; });
    components.reserve(split.size());
    if (split.empty())
        throw Exception{ErrorCodes::BAD_ARGUMENTS, "Cannot parse ClickHouse version here: {}", version};

    for (const auto & split_element : split)
    {
        size_t component;
        ReadBufferFromString buf(split_element);
        if (!tryReadIntText(component, buf) || !buf.eof())
            throw Exception{ErrorCodes::BAD_ARGUMENTS, "Cannot parse ClickHouse version here: {}", version};
        components.push_back(component);
    }
}

ClickHouseVersion::ClickHouseVersion(const char * version)
    : ClickHouseVersion(String(version))
{
}

String ClickHouseVersion::toString() const
{
    String version = std::to_string(components[0]);
    for (size_t i = 1; i < components.size(); ++i)
        version += "." + std::to_string(components[i]);

    return version;
}

// clang-format off
/// History of settings changes that controls some backward incompatible changes
/// across all ClickHouse versions. It maps ClickHouse version to settings changes that were done
/// in this version. This history contains both changes to existing settings and newly added settings.
/// Settings changes is a vector of structs
///     {setting_name, previous_value, new_value, reason}.
/// For newly added setting choose the most appropriate previous_value (for example, if new setting
/// controls new feature and it's 'true' by default, use 'false' as previous_value).
/// It's used to implement `compatibility` setting (see https://github.com/ClickHouse/ClickHouse/issues/35972)
/// Note: please check if the key already exists to prevent duplicate entries.
static std::initializer_list<std::pair<ClickHouseVersion, SettingsChangesHistory::SettingsChanges>> settings_changes_history_initializer =
{
    {"24.12",
        {
        }
    },
    {"24.11",
        {
        }
    },
    {"24.10",
        {
            {"mongodb_throw_on_unsupported_query", false, true, "New setting."},
        }
    },
    {"24.9",
        {
            {"output_format_orc_dictionary_key_size_threshold", 0.0, 0.0, "For a string column in ORC output format, if the number of distinct values is greater than this fraction of the total number of non-null rows, turn off dictionary encoding. Otherwise dictionary encoding is enabled"},
            {"input_format_json_empty_as_default", false, false, "Added new setting to allow to treat empty fields in JSON input as default values."},
            {"input_format_try_infer_variants", false, false, "Try to infer Variant type in text formats when there is more than one possible type for column/array elements"},
            {"join_output_by_rowlist_perkey_rows_threshold", 0, 5, "The lower limit of per-key average rows in the right table to determine whether to output by row list in hash join."},
            {"create_if_not_exists", false, false, "New setting."},
            {"allow_materialized_view_with_bad_select", true, true, "Support (but not enable yet) stricter validation in CREATE MATERIALIZED VIEW"},
            {"output_format_always_quote_identifiers", false, false, "New setting."},
            {"output_format_identifier_quoting_style", "Backticks", "Backticks", "New setting."},
            {"parallel_replicas_mark_segment_size", 128, 0, "Value for this setting now determined automatically"},
            {"database_replicated_allow_replicated_engine_arguments", 1, 0, "Don't allow explicit arguments by default"},
            {"database_replicated_allow_explicit_uuid", 0, 0, "Added a new setting to disallow explicitly specifying table UUID"},
            {"parallel_replicas_local_plan", false, false, "Use local plan for local replica in a query with parallel replicas"},
            {"join_to_sort_minimum_perkey_rows", 0, 40, "The lower limit of per-key average rows in the right table to determine whether to rerange the right table by key in left or inner join. This setting ensures that the optimization is not applied for sparse table keys"},
            {"join_to_sort_maximum_table_rows", 0, 10000, "The maximum number of rows in the right table to determine whether to rerange the right table by key in left or inner join"},
            {"allow_experimental_join_right_table_sorting", false, false, "If it is set to true, and the conditions of `join_to_sort_minimum_perkey_rows` and `join_to_sort_maximum_table_rows` are met, rerange the right table by key to improve the performance in left or inner hash join"},
<<<<<<< HEAD
            {"mongodb_throw_on_unsupported_query", false, true, "New setting."},
            {"min_free_disk_bytes_to_perform_insert", 0, 0, "Maintain some free disk space bytes from inserts while still allowing for temporary writing."},
            {"min_free_disk_ratio_to_perform_insert", 0.0, 0.0, "Maintain some free disk space bytes expressed as ratio to total disk space from inserts while still allowing for temporary writing."},
=======
>>>>>>> abd3579e
        }
    },
    {"24.8",
        {
            {"rows_before_aggregation", false, false, "Provide exact value for rows_before_aggregation statistic, represents the number of rows read before aggregation"},
            {"restore_replace_external_table_functions_to_null", false, false, "New setting."},
            {"restore_replace_external_engines_to_null", false, false, "New setting."},
            {"input_format_json_max_depth", 1000000, 1000, "It was unlimited in previous versions, but that was unsafe."},
            {"merge_tree_min_bytes_per_task_for_remote_reading", 4194304, 2097152, "Value is unified with `filesystem_prefetch_min_bytes_for_single_read_task`"},
            {"use_hive_partitioning", false, false, "Allows to use hive partitioning for File, URL, S3, AzureBlobStorage and HDFS engines."},
            {"allow_experimental_kafka_offsets_storage_in_keeper", false, false, "Allow the usage of experimental Kafka storage engine that stores the committed offsets in ClickHouse Keeper"},
            {"allow_archive_path_syntax", true, true, "Added new setting to allow disabling archive path syntax."},
            {"query_cache_tag", "", "", "New setting for labeling query cache settings."},
            {"allow_experimental_time_series_table", false, false, "Added new setting to allow the TimeSeries table engine"},
            {"enable_analyzer", 1, 1, "Added an alias to a setting `allow_experimental_analyzer`."},
            {"optimize_functions_to_subcolumns", false, true, "Enabled settings by default"},
            {"allow_experimental_json_type", false, false, "Add new experimental JSON type"},
            {"use_json_alias_for_old_object_type", true, false, "Use JSON type alias to create new JSON type"},
            {"type_json_skip_duplicated_paths", false, false, "Allow to skip duplicated paths during JSON parsing"},
            {"allow_experimental_vector_similarity_index", false, false, "Added new setting to allow experimental vector similarity indexes"},
            {"input_format_try_infer_datetimes_only_datetime64", true, false, "Allow to infer DateTime instead of DateTime64 in data formats"},
        }
    },
    {"24.7",
        {
            {"output_format_parquet_write_page_index", false, true, "Add a possibility to write page index into parquet files."},
            {"output_format_binary_encode_types_in_binary_format", false, false, "Added new setting to allow to write type names in binary format in RowBinaryWithNamesAndTypes output format"},
            {"input_format_binary_decode_types_in_binary_format", false, false, "Added new setting to allow to read type names in binary format in RowBinaryWithNamesAndTypes input format"},
            {"output_format_native_encode_types_in_binary_format", false, false, "Added new setting to allow to write type names in binary format in Native output format"},
            {"input_format_native_decode_types_in_binary_format", false, false, "Added new setting to allow to read type names in binary format in Native output format"},
            {"read_in_order_use_buffering", false, true, "Use buffering before merging while reading in order of primary key"},
            {"enable_named_columns_in_function_tuple", false, true, "Generate named tuples in function tuple() when all names are unique and can be treated as unquoted identifiers."},
            {"optimize_trivial_insert_select", true, false, "The optimization does not make sense in many cases."},
            {"dictionary_validate_primary_key_type", false, false, "Validate primary key type for dictionaries. By default id type for simple layouts will be implicitly converted to UInt64."},
            {"collect_hash_table_stats_during_joins", false, true, "New setting."},
            {"max_size_to_preallocate_for_joins", 0, 100'000'000, "New setting."},
            {"input_format_orc_reader_time_zone_name", "GMT", "GMT", "The time zone name for ORC row reader, the default ORC row reader's time zone is GMT."},
            {"database_replicated_allow_heavy_create", true, false, "Long-running DDL queries (CREATE AS SELECT and POPULATE) for Replicated database engine was forbidden"},
            {"query_plan_merge_filters", false, false, "Allow to merge filters in the query plan"},
            {"azure_sdk_max_retries", 10, 10, "Maximum number of retries in azure sdk"},
            {"azure_sdk_retry_initial_backoff_ms", 10, 10, "Minimal backoff between retries in azure sdk"},
            {"azure_sdk_retry_max_backoff_ms", 1000, 1000, "Maximal backoff between retries in azure sdk"},
            {"ignore_on_cluster_for_replicated_named_collections_queries", false, false, "Ignore ON CLUSTER clause for replicated named collections management queries."},
            {"backup_restore_s3_retry_attempts", 1000,1000, "Setting for Aws::Client::RetryStrategy, Aws::Client does retries itself, 0 means no retries. It takes place only for backup/restore."},
            {"postgresql_connection_attempt_timeout", 2, 2, "Allow to control 'connect_timeout' parameter of PostgreSQL connection."},
            {"postgresql_connection_pool_retries", 2, 2, "Allow to control the number of retries in PostgreSQL connection pool."}
        }
    },
    {"24.6",
        {
            {"materialize_skip_indexes_on_insert", true, true, "Added new setting to allow to disable materialization of skip indexes on insert"},
            {"materialize_statistics_on_insert", true, true, "Added new setting to allow to disable materialization of statistics on insert"},
            {"input_format_parquet_use_native_reader", false, false, "When reading Parquet files, to use native reader instead of arrow reader."},
            {"hdfs_throw_on_zero_files_match", false, false, "Allow to throw an error when ListObjects request cannot match any files in HDFS engine instead of empty query result"},
            {"azure_throw_on_zero_files_match", false, false, "Allow to throw an error when ListObjects request cannot match any files in AzureBlobStorage engine instead of empty query result"},
            {"s3_validate_request_settings", true, true, "Allow to disable S3 request settings validation"},
            {"allow_experimental_full_text_index", false, false, "Enable experimental full-text index"},
            {"azure_skip_empty_files", false, false, "Allow to skip empty files in azure table engine"},
            {"hdfs_ignore_file_doesnt_exist", false, false, "Allow to return 0 rows when the requested files don't exist instead of throwing an exception in HDFS table engine"},
            {"azure_ignore_file_doesnt_exist", false, false, "Allow to return 0 rows when the requested files don't exist instead of throwing an exception in AzureBlobStorage table engine"},
            {"s3_ignore_file_doesnt_exist", false, false, "Allow to return 0 rows when the requested files don't exist instead of throwing an exception in S3 table engine"},
            {"s3_max_part_number", 10000, 10000, "Maximum part number number for s3 upload part"},
            {"s3_max_single_operation_copy_size", 32 * 1024 * 1024, 32 * 1024 * 1024, "Maximum size for a single copy operation in s3"},
            {"input_format_parquet_max_block_size", 8192, DEFAULT_BLOCK_SIZE, "Increase block size for parquet reader."},
            {"input_format_parquet_prefer_block_bytes", 0, DEFAULT_BLOCK_SIZE * 256, "Average block bytes output by parquet reader."},
            {"enable_blob_storage_log", true, true, "Write information about blob storage operations to system.blob_storage_log table"},
            {"allow_deprecated_snowflake_conversion_functions", true, false, "Disabled deprecated functions snowflakeToDateTime[64] and dateTime[64]ToSnowflake."},
            {"allow_statistic_optimize", false, false, "Old setting which popped up here being renamed."},
            {"allow_experimental_statistic", false, false, "Old setting which popped up here being renamed."},
            {"allow_statistics_optimize", false, false, "The setting was renamed. The previous name is `allow_statistic_optimize`."},
            {"allow_experimental_statistics", false, false, "The setting was renamed. The previous name is `allow_experimental_statistic`."},
            {"enable_vertical_final", false, true, "Enable vertical final by default again after fixing bug"},
            {"parallel_replicas_custom_key_range_lower", 0, 0, "Add settings to control the range filter when using parallel replicas with dynamic shards"},
            {"parallel_replicas_custom_key_range_upper", 0, 0, "Add settings to control the range filter when using parallel replicas with dynamic shards. A value of 0 disables the upper limit"},
            {"output_format_pretty_display_footer_column_names", 0, 1, "Add a setting to display column names in the footer if there are many rows. Threshold value is controlled by output_format_pretty_display_footer_column_names_min_rows."},
            {"output_format_pretty_display_footer_column_names_min_rows", 0, 50, "Add a setting to control the threshold value for setting output_format_pretty_display_footer_column_names_min_rows. Default 50."},
            {"output_format_csv_serialize_tuple_into_separate_columns", true, true, "A new way of how interpret tuples in CSV format was added."},
            {"input_format_csv_deserialize_separate_columns_into_tuple", true, true, "A new way of how interpret tuples in CSV format was added."},
            {"input_format_csv_try_infer_strings_from_quoted_tuples", true, true, "A new way of how interpret tuples in CSV format was added."},
        }
    },
    {"24.5",
        {
            {"allow_deprecated_error_prone_window_functions", true, false, "Allow usage of deprecated error prone window functions (neighbor, runningAccumulate, runningDifferenceStartingWithFirstValue, runningDifference)"},
            {"allow_experimental_join_condition", false, false, "Support join with inequal conditions which involve columns from both left and right table. e.g. t1.y < t2.y."},
            {"input_format_tsv_crlf_end_of_line", false, false, "Enables reading of CRLF line endings with TSV formats"},
            {"output_format_parquet_use_custom_encoder", false, true, "Enable custom Parquet encoder."},
            {"cross_join_min_rows_to_compress", 0, 10000000, "Minimal count of rows to compress block in CROSS JOIN. Zero value means - disable this threshold. This block is compressed when any of the two thresholds (by rows or by bytes) are reached."},
            {"cross_join_min_bytes_to_compress", 0, 1_GiB, "Minimal size of block to compress in CROSS JOIN. Zero value means - disable this threshold. This block is compressed when any of the two thresholds (by rows or by bytes) are reached."},
            {"http_max_chunk_size", 0, 0, "Internal limitation"},
            {"prefer_external_sort_block_bytes", 0, DEFAULT_BLOCK_SIZE * 256, "Prefer maximum block bytes for external sort, reduce the memory usage during merging."},
            {"input_format_force_null_for_omitted_fields", false, false, "Disable type-defaults for omitted fields when needed"},
            {"cast_string_to_dynamic_use_inference", false, false, "Add setting to allow converting String to Dynamic through parsing"},
            {"allow_experimental_dynamic_type", false, false, "Add new experimental Dynamic type"},
            {"azure_max_blocks_in_multipart_upload", 50000, 50000, "Maximum number of blocks in multipart upload for Azure."},
            {"allow_archive_path_syntax", false, true, "Added new setting to allow disabling archive path syntax."},
        }
    },
    {"24.4",
        {
            {"input_format_json_throw_on_bad_escape_sequence", true, true, "Allow to save JSON strings with bad escape sequences"},
            {"max_parsing_threads", 0, 0, "Add a separate setting to control number of threads in parallel parsing from files"},
            {"ignore_drop_queries_probability", 0, 0, "Allow to ignore drop queries in server with specified probability for testing purposes"},
            {"lightweight_deletes_sync", 2, 2, "The same as 'mutation_sync', but controls only execution of lightweight deletes"},
            {"query_cache_system_table_handling", "save", "throw", "The query cache no longer caches results of queries against system tables"},
            {"input_format_json_ignore_unnecessary_fields", false, true, "Ignore unnecessary fields and not parse them. Enabling this may not throw exceptions on json strings of invalid format or with duplicated fields"},
            {"input_format_hive_text_allow_variable_number_of_columns", false, true, "Ignore extra columns in Hive Text input (if file has more columns than expected) and treat missing fields in Hive Text input as default values."},
            {"allow_experimental_database_replicated", false, true, "Database engine Replicated is now in Beta stage"},
            {"temporary_data_in_cache_reserve_space_wait_lock_timeout_milliseconds", (10 * 60 * 1000), (10 * 60 * 1000), "Wait time to lock cache for sapce reservation in temporary data in filesystem cache"},
            {"optimize_rewrite_sum_if_to_count_if", false, true, "Only available for the analyzer, where it works correctly"},
            {"azure_allow_parallel_part_upload", "true", "true", "Use multiple threads for azure multipart upload."},
            {"max_recursive_cte_evaluation_depth", DBMS_RECURSIVE_CTE_MAX_EVALUATION_DEPTH, DBMS_RECURSIVE_CTE_MAX_EVALUATION_DEPTH, "Maximum limit on recursive CTE evaluation depth"},
            {"query_plan_convert_outer_join_to_inner_join", false, true, "Allow to convert OUTER JOIN to INNER JOIN if filter after JOIN always filters default values"},
        }
    },
    {"24.3",
        {
            {"s3_connect_timeout_ms", 1000, 1000, "Introduce new dedicated setting for s3 connection timeout"},
            {"allow_experimental_shared_merge_tree", false, true, "The setting is obsolete"},
            {"use_page_cache_for_disks_without_file_cache", false, false, "Added userspace page cache"},
            {"read_from_page_cache_if_exists_otherwise_bypass_cache", false, false, "Added userspace page cache"},
            {"page_cache_inject_eviction", false, false, "Added userspace page cache"},
            {"default_table_engine", "None", "MergeTree", "Set default table engine to MergeTree for better usability"},
            {"input_format_json_use_string_type_for_ambiguous_paths_in_named_tuples_inference_from_objects", false, false, "Allow to use String type for ambiguous paths during named tuple inference from JSON objects"},
            {"traverse_shadow_remote_data_paths", false, false, "Traverse shadow directory when query system.remote_data_paths."},
            {"throw_if_deduplication_in_dependent_materialized_views_enabled_with_async_insert", false, true, "Deduplication in dependent materialized view cannot work together with async inserts."},
            {"parallel_replicas_allow_in_with_subquery", false, true, "If true, subquery for IN will be executed on every follower replica"},
            {"log_processors_profiles", false, true, "Enable by default"},
            {"function_locate_has_mysql_compatible_argument_order", false, true, "Increase compatibility with MySQL's locate function."},
            {"allow_suspicious_primary_key", true, false, "Forbid suspicious PRIMARY KEY/ORDER BY for MergeTree (i.e. SimpleAggregateFunction)"},
            {"filesystem_cache_reserve_space_wait_lock_timeout_milliseconds", 1000, 1000, "Wait time to lock cache for sapce reservation in filesystem cache"},
            {"max_parser_backtracks", 0, 1000000, "Limiting the complexity of parsing"},
            {"analyzer_compatibility_join_using_top_level_identifier", false, false, "Force to resolve identifier in JOIN USING from projection"},
            {"distributed_insert_skip_read_only_replicas", false, false, "If true, INSERT into Distributed will skip read-only replicas"},
            {"keeper_max_retries", 10, 10, "Max retries for general keeper operations"},
            {"keeper_retry_initial_backoff_ms", 100, 100, "Initial backoff timeout for general keeper operations"},
            {"keeper_retry_max_backoff_ms", 5000, 5000, "Max backoff timeout for general keeper operations"},
            {"s3queue_allow_experimental_sharded_mode", false, false, "Enable experimental sharded mode of S3Queue table engine. It is experimental because it will be rewritten"},
            {"allow_experimental_analyzer", false, true, "Enable analyzer and planner by default."},
            {"merge_tree_read_split_ranges_into_intersecting_and_non_intersecting_injection_probability", 0.0, 0.0, "For testing of `PartsSplitter` - split read ranges into intersecting and non intersecting every time you read from MergeTree with the specified probability."},
            {"allow_get_client_http_header", false, false, "Introduced a new function."},
            {"output_format_pretty_row_numbers", false, true, "It is better for usability."},
            {"output_format_pretty_max_value_width_apply_for_single_value", true, false, "Single values in Pretty formats won't be cut."},
            {"output_format_parquet_string_as_string", false, true, "ClickHouse allows arbitrary binary data in the String data type, which is typically UTF-8. Parquet/ORC/Arrow Strings only support UTF-8. That's why you can choose which Arrow's data type to use for the ClickHouse String data type - String or Binary. While Binary would be more correct and compatible, using String by default will correspond to user expectations in most cases."},
            {"output_format_orc_string_as_string", false, true, "ClickHouse allows arbitrary binary data in the String data type, which is typically UTF-8. Parquet/ORC/Arrow Strings only support UTF-8. That's why you can choose which Arrow's data type to use for the ClickHouse String data type - String or Binary. While Binary would be more correct and compatible, using String by default will correspond to user expectations in most cases."},
            {"output_format_arrow_string_as_string", false, true, "ClickHouse allows arbitrary binary data in the String data type, which is typically UTF-8. Parquet/ORC/Arrow Strings only support UTF-8. That's why you can choose which Arrow's data type to use for the ClickHouse String data type - String or Binary. While Binary would be more correct and compatible, using String by default will correspond to user expectations in most cases."},
            {"output_format_parquet_compression_method", "lz4", "zstd", "Parquet/ORC/Arrow support many compression methods, including lz4 and zstd. ClickHouse supports each and every compression method. Some inferior tools, such as 'duckdb', lack support for the faster `lz4` compression method, that's why we set zstd by default."},
            {"output_format_orc_compression_method", "lz4", "zstd", "Parquet/ORC/Arrow support many compression methods, including lz4 and zstd. ClickHouse supports each and every compression method. Some inferior tools, such as 'duckdb', lack support for the faster `lz4` compression method, that's why we set zstd by default."},
            {"output_format_pretty_highlight_digit_groups", false, true, "If enabled and if output is a terminal, highlight every digit corresponding to the number of thousands, millions, etc. with underline."},
            {"geo_distance_returns_float64_on_float64_arguments", false, true, "Increase the default precision."},
            {"azure_max_inflight_parts_for_one_file", 20, 20, "The maximum number of a concurrent loaded parts in multipart upload request. 0 means unlimited."},
            {"azure_strict_upload_part_size", 0, 0, "The exact size of part to upload during multipart upload to Azure blob storage."},
            {"azure_min_upload_part_size", 16*1024*1024, 16*1024*1024, "The minimum size of part to upload during multipart upload to Azure blob storage."},
            {"azure_max_upload_part_size", 5ull*1024*1024*1024, 5ull*1024*1024*1024, "The maximum size of part to upload during multipart upload to Azure blob storage."},
            {"azure_upload_part_size_multiply_factor", 2, 2, "Multiply azure_min_upload_part_size by this factor each time azure_multiply_parts_count_threshold parts were uploaded from a single write to Azure blob storage."},
            {"azure_upload_part_size_multiply_parts_count_threshold", 500, 500, "Each time this number of parts was uploaded to Azure blob storage, azure_min_upload_part_size is multiplied by azure_upload_part_size_multiply_factor."},
            {"output_format_csv_serialize_tuple_into_separate_columns", true, true, "A new way of how interpret tuples in CSV format was added."},
            {"input_format_csv_deserialize_separate_columns_into_tuple", true, true, "A new way of how interpret tuples in CSV format was added."},
            {"input_format_csv_try_infer_strings_from_quoted_tuples", true, true, "A new way of how interpret tuples in CSV format was added."},
        }
    },
    {"24.2",
        {
            {"allow_suspicious_variant_types", true, false, "Don't allow creating Variant type with suspicious variants by default"},
            {"validate_experimental_and_suspicious_types_inside_nested_types", false, true, "Validate usage of experimental and suspicious types inside nested types"},
            {"output_format_values_escape_quote_with_quote", false, false, "If true escape ' with '', otherwise quoted with \\'"},
            {"output_format_pretty_single_large_number_tip_threshold", 0, 1'000'000, "Print a readable number tip on the right side of the table if the block consists of a single number which exceeds this value (except 0)"},
            {"input_format_try_infer_exponent_floats", true, false, "Don't infer floats in exponential notation by default"},
            {"query_plan_optimize_prewhere", true, true, "Allow to push down filter to PREWHERE expression for supported storages"},
            {"async_insert_max_data_size", 1000000, 10485760, "The previous value appeared to be too small."},
            {"async_insert_poll_timeout_ms", 10, 10, "Timeout in milliseconds for polling data from asynchronous insert queue"},
            {"async_insert_use_adaptive_busy_timeout", false, true, "Use adaptive asynchronous insert timeout"},
            {"async_insert_busy_timeout_min_ms", 50, 50, "The minimum value of the asynchronous insert timeout in milliseconds; it also serves as the initial value, which may be increased later by the adaptive algorithm"},
            {"async_insert_busy_timeout_max_ms", 200, 200, "The minimum value of the asynchronous insert timeout in milliseconds; async_insert_busy_timeout_ms is aliased to async_insert_busy_timeout_max_ms"},
            {"async_insert_busy_timeout_increase_rate", 0.2, 0.2, "The exponential growth rate at which the adaptive asynchronous insert timeout increases"},
            {"async_insert_busy_timeout_decrease_rate", 0.2, 0.2, "The exponential growth rate at which the adaptive asynchronous insert timeout decreases"},
            {"format_template_row_format", "", "", "Template row format string can be set directly in query"},
            {"format_template_resultset_format", "", "", "Template result set format string can be set in query"},
            {"split_parts_ranges_into_intersecting_and_non_intersecting_final", true, true, "Allow to split parts ranges into intersecting and non intersecting during FINAL optimization"},
            {"split_intersecting_parts_ranges_into_layers_final", true, true, "Allow to split intersecting parts ranges into layers during FINAL optimization"},
            {"azure_max_single_part_copy_size", 256*1024*1024, 256*1024*1024, "The maximum size of object to copy using single part copy to Azure blob storage."},
            {"min_external_table_block_size_rows", DEFAULT_INSERT_BLOCK_SIZE, DEFAULT_INSERT_BLOCK_SIZE, "Squash blocks passed to external table to specified size in rows, if blocks are not big enough"},
            {"min_external_table_block_size_bytes", DEFAULT_INSERT_BLOCK_SIZE * 256, DEFAULT_INSERT_BLOCK_SIZE * 256, "Squash blocks passed to external table to specified size in bytes, if blocks are not big enough."},
            {"parallel_replicas_prefer_local_join", true, true, "If true, and JOIN can be executed with parallel replicas algorithm, and all storages of right JOIN part are *MergeTree, local JOIN will be used instead of GLOBAL JOIN."},
            {"optimize_time_filter_with_preimage", true, true, "Optimize Date and DateTime predicates by converting functions into equivalent comparisons without conversions (e.g. toYear(col) = 2023 -> col >= '2023-01-01' AND col <= '2023-12-31')"},
            {"extract_key_value_pairs_max_pairs_per_row", 0, 0, "Max number of pairs that can be produced by the `extractKeyValuePairs` function. Used as a safeguard against consuming too much memory."},
            {"default_view_definer", "CURRENT_USER", "CURRENT_USER", "Allows to set default `DEFINER` option while creating a view"},
            {"default_materialized_view_sql_security", "DEFINER", "DEFINER", "Allows to set a default value for SQL SECURITY option when creating a materialized view"},
            {"default_normal_view_sql_security", "INVOKER", "INVOKER", "Allows to set default `SQL SECURITY` option while creating a normal view"},
            {"mysql_map_string_to_text_in_show_columns", false, true, "Reduce the configuration effort to connect ClickHouse with BI tools."},
            {"mysql_map_fixed_string_to_text_in_show_columns", false, true, "Reduce the configuration effort to connect ClickHouse with BI tools."},
        }
    },
    {"24.1",
        {
            {"print_pretty_type_names", false, true, "Better user experience."},
            {"input_format_json_read_bools_as_strings", false, true, "Allow to read bools as strings in JSON formats by default"},
            {"output_format_arrow_use_signed_indexes_for_dictionary", false, true, "Use signed indexes type for Arrow dictionaries by default as it's recommended"},
            {"allow_experimental_variant_type", false, false, "Add new experimental Variant type"},
            {"use_variant_as_common_type", false, false, "Allow to use Variant in if/multiIf if there is no common type"},
            {"output_format_arrow_use_64_bit_indexes_for_dictionary", false, false, "Allow to use 64 bit indexes type in Arrow dictionaries"},
            {"parallel_replicas_mark_segment_size", 128, 128, "Add new setting to control segment size in new parallel replicas coordinator implementation"},
            {"ignore_materialized_views_with_dropped_target_table", false, false, "Add new setting to allow to ignore materialized views with dropped target table"},
            {"output_format_compression_level", 3, 3, "Allow to change compression level in the query output"},
            {"output_format_compression_zstd_window_log", 0, 0, "Allow to change zstd window log in the query output when zstd compression is used"},
            {"enable_zstd_qat_codec", false, false, "Add new ZSTD_QAT codec"},
            {"enable_vertical_final", false, true, "Use vertical final by default"},
            {"output_format_arrow_use_64_bit_indexes_for_dictionary", false, false, "Allow to use 64 bit indexes type in Arrow dictionaries"},
            {"max_rows_in_set_to_optimize_join", 100000, 0, "Disable join optimization as it prevents from read in order optimization"},
            {"output_format_pretty_color", true, "auto", "Setting is changed to allow also for auto value, disabling ANSI escapes if output is not a tty"},
            {"function_visible_width_behavior", 0, 1, "We changed the default behavior of `visibleWidth` to be more precise"},
            {"max_estimated_execution_time", 0, 0, "Separate max_execution_time and max_estimated_execution_time"},
            {"iceberg_engine_ignore_schema_evolution", false, false, "Allow to ignore schema evolution in Iceberg table engine"},
            {"optimize_injective_functions_in_group_by", false, true, "Replace injective functions by it's arguments in GROUP BY section in analyzer"},
            {"update_insert_deduplication_token_in_dependent_materialized_views", false, false, "Allow to update insert deduplication token with table identifier during insert in dependent materialized views"},
            {"azure_max_unexpected_write_error_retries", 4, 4, "The maximum number of retries in case of unexpected errors during Azure blob storage write"},
            {"split_parts_ranges_into_intersecting_and_non_intersecting_final", false, true, "Allow to split parts ranges into intersecting and non intersecting during FINAL optimization"},
            {"split_intersecting_parts_ranges_into_layers_final", true, true, "Allow to split intersecting parts ranges into layers during FINAL optimization"}
        }
    },
    {"23.12",
        {
            {"allow_suspicious_ttl_expressions", true, false, "It is a new setting, and in previous versions the behavior was equivalent to allowing."},
            {"input_format_parquet_allow_missing_columns", false, true, "Allow missing columns in Parquet files by default"},
            {"input_format_orc_allow_missing_columns", false, true, "Allow missing columns in ORC files by default"},
            {"input_format_arrow_allow_missing_columns", false, true, "Allow missing columns in Arrow files by default"}
        }
    },
    {"23.11",
        {
            {"parsedatetime_parse_without_leading_zeros", false, true, "Improved compatibility with MySQL DATE_FORMAT/STR_TO_DATE"}
        }
    },
    {"23.9",
        {
            {"optimize_group_by_constant_keys", false, true, "Optimize group by constant keys by default"},
            {"input_format_json_try_infer_named_tuples_from_objects", false, true, "Try to infer named Tuples from JSON objects by default"},
            {"input_format_json_read_numbers_as_strings", false, true, "Allow to read numbers as strings in JSON formats by default"},
            {"input_format_json_read_arrays_as_strings", false, true, "Allow to read arrays as strings in JSON formats by default"},
            {"input_format_json_infer_incomplete_types_as_strings", false, true, "Allow to infer incomplete types as Strings in JSON formats by default"},
            {"input_format_json_try_infer_numbers_from_strings", true, false, "Don't infer numbers from strings in JSON formats by default to prevent possible parsing errors"},
            {"http_write_exception_in_output_format", false, true, "Output valid JSON/XML on exception in HTTP streaming."}
        }
    },
    {"23.8",
        {
            {"rewrite_count_distinct_if_with_count_distinct_implementation", false, true, "Rewrite countDistinctIf with count_distinct_implementation configuration"}
        }
    },
    {"23.7",
        {
            {"function_sleep_max_microseconds_per_block", 0, 3000000, "In previous versions, the maximum sleep time of 3 seconds was applied only for `sleep`, but not for `sleepEachRow` function. In the new version, we introduce this setting. If you set compatibility with the previous versions, we will disable the limit altogether."}
        }
    },
    {"23.6",
        {
            {"http_send_timeout", 180, 30, "3 minutes seems crazy long. Note that this is timeout for a single network write call, not for the whole upload operation."},
            {"http_receive_timeout", 180, 30, "See http_send_timeout."}
        }
    },
    {"23.5",
        {
            {"input_format_parquet_preserve_order", true, false, "Allow Parquet reader to reorder rows for better parallelism."},
            {"parallelize_output_from_storages", false, true, "Allow parallelism when executing queries that read from file/url/s3/etc. This may reorder rows."},
            {"use_with_fill_by_sorting_prefix", false, true, "Columns preceding WITH FILL columns in ORDER BY clause form sorting prefix. Rows with different values in sorting prefix are filled independently"},
            {"output_format_parquet_compliant_nested_types", false, true, "Change an internal field name in output Parquet file schema."}
        }
    },
    {"23.4",
        {
            {"allow_suspicious_indices", true, false, "If true, index can defined with identical expressions"},
            {"allow_nonconst_timezone_arguments", true, false, "Allow non-const timezone arguments in certain time-related functions like toTimeZone(), fromUnixTimestamp*(), snowflakeToDateTime*()."},
            {"connect_timeout_with_failover_ms", 50, 1000, "Increase default connect timeout because of async connect"},
            {"connect_timeout_with_failover_secure_ms", 100, 1000, "Increase default secure connect timeout because of async connect"},
            {"hedged_connection_timeout_ms", 100, 50, "Start new connection in hedged requests after 50 ms instead of 100 to correspond with previous connect timeout"},
            {"formatdatetime_f_prints_single_zero", true, false, "Improved compatibility with MySQL DATE_FORMAT()/STR_TO_DATE()"},
            {"formatdatetime_parsedatetime_m_is_month_name", false, true, "Improved compatibility with MySQL DATE_FORMAT/STR_TO_DATE"}
        }
    },
    {"23.3",
        {
            {"output_format_parquet_version", "1.0", "2.latest", "Use latest Parquet format version for output format"},
            {"input_format_json_ignore_unknown_keys_in_named_tuple", false, true, "Improve parsing JSON objects as named tuples"},
            {"input_format_native_allow_types_conversion", false, true, "Allow types conversion in Native input forma"},
            {"output_format_arrow_compression_method", "none", "lz4_frame", "Use lz4 compression in Arrow output format by default"},
            {"output_format_parquet_compression_method", "snappy", "lz4", "Use lz4 compression in Parquet output format by default"},
            {"output_format_orc_compression_method", "none", "lz4_frame", "Use lz4 compression in ORC output format by default"},
            {"async_query_sending_for_remote", false, true, "Create connections and send query async across shards"}
        }
    },
    {"23.2",
        {
            {"output_format_parquet_fixed_string_as_fixed_byte_array", false, true, "Use Parquet FIXED_LENGTH_BYTE_ARRAY type for FixedString by default"},
            {"output_format_arrow_fixed_string_as_fixed_byte_array", false, true, "Use Arrow FIXED_SIZE_BINARY type for FixedString by default"},
            {"query_plan_remove_redundant_distinct", false, true, "Remove redundant Distinct step in query plan"},
            {"optimize_duplicate_order_by_and_distinct", true, false, "Remove duplicate ORDER BY and DISTINCT if it's possible"},
            {"insert_keeper_max_retries", 0, 20, "Enable reconnections to Keeper on INSERT, improve reliability"}
        }
    },
    {"23.1",
        {
            {"input_format_json_read_objects_as_strings", 0, 1, "Enable reading nested json objects as strings while object type is experimental"},
            {"input_format_json_defaults_for_missing_elements_in_named_tuple", false, true, "Allow missing elements in JSON objects while reading named tuples by default"},
            {"input_format_csv_detect_header", false, true, "Detect header in CSV format by default"},
            {"input_format_tsv_detect_header", false, true, "Detect header in TSV format by default"},
            {"input_format_custom_detect_header", false, true, "Detect header in CustomSeparated format by default"},
            {"query_plan_remove_redundant_sorting", false, true, "Remove redundant sorting in query plan. For example, sorting steps related to ORDER BY clauses in subqueries"}
        }
    },
    {"22.12",
        {
            {"max_size_to_preallocate_for_aggregation", 10'000'000, 100'000'000, "This optimizes performance"},
            {"query_plan_aggregation_in_order", 0, 1, "Enable some refactoring around query plan"},
            {"format_binary_max_string_size", 0, 1_GiB, "Prevent allocating large amount of memory"}
        }
    },
    {"22.11",
        {
            {"use_structure_from_insertion_table_in_table_functions", 0, 2, "Improve using structure from insertion table in table functions"}
        }
    },
    {"22.9",
        {
            {"force_grouping_standard_compatibility", false, true, "Make GROUPING function output the same as in SQL standard and other DBMS"}
        }
    },
    {"22.7",
        {
            {"cross_to_inner_join_rewrite", 1, 2, "Force rewrite comma join to inner"},
            {"enable_positional_arguments", false, true, "Enable positional arguments feature by default"},
            {"format_csv_allow_single_quotes", true, false, "Most tools don't treat single quote in CSV specially, don't do it by default too"}
        }
    },
    {"22.6",
        {
            {"output_format_json_named_tuples_as_objects", false, true, "Allow to serialize named tuples as JSON objects in JSON formats by default"},
            {"input_format_skip_unknown_fields", false, true, "Optimize reading subset of columns for some input formats"}
        }
    },
    {"22.5",
        {
            {"memory_overcommit_ratio_denominator", 0, 1073741824, "Enable memory overcommit feature by default"},
            {"memory_overcommit_ratio_denominator_for_user", 0, 1073741824, "Enable memory overcommit feature by default"}
        }
    },
    {"22.4",
        {
            {"allow_settings_after_format_in_insert", true, false, "Do not allow SETTINGS after FORMAT for INSERT queries because ClickHouse interpret SETTINGS as some values, which is misleading"}
        }
    },
    {"22.3",
        {
            {"cast_ipv4_ipv6_default_on_conversion_error", true, false, "Make functions cast(value, 'IPv4') and cast(value, 'IPv6') behave same as toIPv4 and toIPv6 functions"}
        }
    },
    {"21.12",
        {
            {"stream_like_engine_allow_direct_select", true, false, "Do not allow direct select for Kafka/RabbitMQ/FileLog by default"}
        }
    },
    {"21.9",
        {
            {"output_format_decimal_trailing_zeros", true, false, "Do not output trailing zeros in text representation of Decimal types by default for better looking output"},
            {"use_hedged_requests", false, true, "Enable Hedged Requests feature by default"}
        }
    },
    {"21.7",
        {
            {"legacy_column_name_of_tuple_literal", true, false, "Add this setting only for compatibility reasons. It makes sense to set to 'true', while doing rolling update of cluster from version lower than 21.7 to higher"}
        }
    },
    {"21.5",
        {
            {"async_socket_for_remote", false, true, "Fix all problems and turn on asynchronous reads from socket for remote queries by default again"}
        }
    },
    {"21.3",
        {
            {"async_socket_for_remote", true, false, "Turn off asynchronous reads from socket for remote queries because of some problems"},
            {"optimize_normalize_count_variants", false, true, "Rewrite aggregate functions that semantically equals to count() as count() by default"},
            {"normalize_function_names", false, true, "Normalize function names to their canonical names, this was needed for projection query routing"}
        }
    },
    {"21.2",
        {
            {"enable_global_with_statement", false, true, "Propagate WITH statements to UNION queries and all subqueries by default"}
        }
    },
    {"21.1",
        {
            {"insert_quorum_parallel", false, true, "Use parallel quorum inserts by default. It is significantly more convenient to use than sequential quorum inserts"},
            {"input_format_null_as_default", false, true, "Allow to insert NULL as default for input formats by default"},
            {"optimize_on_insert", false, true, "Enable data optimization on INSERT by default for better user experience"},
            {"use_compact_format_in_distributed_parts_names", false, true, "Use compact format for async INSERT into Distributed tables by default"}
        }
    },
    {"20.10",
        {
            {"format_regexp_escaping_rule", "Escaped", "Raw", "Use Raw as default escaping rule for Regexp format to male the behaviour more like to what users expect"}
        }
    },
    {"20.7",
        {
            {"show_table_uuid_in_table_create_query_if_not_nil", true, false, "Stop showing  UID of the table in its CREATE query for Engine=Atomic"}
        }
    },
    {"20.5",
        {
            {"input_format_with_names_use_header", false, true, "Enable using header with names for formats with WithNames/WithNamesAndTypes suffixes"},
            {"allow_suspicious_codecs", true, false, "Don't allow to specify meaningless compression codecs"}
        }
    },
    {"20.4",
        {
            {"validate_polygons", false, true, "Throw exception if polygon is invalid in function pointInPolygon by default instead of returning possibly wrong results"}
        }
    },
    {"19.18",
        {
            {"enable_scalar_subquery_optimization", false, true, "Prevent scalar subqueries from (de)serializing large scalar values and possibly avoid running the same subquery more than once"}
        }
    },
    {"19.14",
        {
            {"any_join_distinct_right_table_keys", true, false, "Disable ANY RIGHT and ANY FULL JOINs by default to avoid inconsistency"}
        }
    },
    {"19.12",
        {
            {"input_format_defaults_for_omitted_fields", false, true, "Enable calculation of complex default expressions for omitted fields for some input formats, because it should be the expected behaviour"}
        }
    },
    {"19.5",
        {
            {"max_partitions_per_insert_block", 0, 100, "Add a limit for the number of partitions in one block"}
        }
    },
    {"18.12.17",
        {
            {"enable_optimize_predicate_expression", 0, 1, "Optimize predicates to subqueries by default"}
        }
    },
};


const std::map<ClickHouseVersion, SettingsChangesHistory::SettingsChanges> & getSettingsChangesHistory()
{
    static std::map<ClickHouseVersion, SettingsChangesHistory::SettingsChanges> settings_changes_history;

    static std::once_flag initialized_flag;
    std::call_once(initialized_flag, []()
    {
        for (const auto & setting_change : settings_changes_history_initializer)
        {
            /// Disallow duplicate keys in the settings changes history. Example:
            ///     {"21.2", {{"some_setting_1", false, true, "[...]"}}},
            ///     [...]
            ///     {"21.2", {{"some_setting_2", false, true, "[...]"}}},
            /// As std::set has unique keys, one of the entries would be overwritten.
            if (settings_changes_history.contains(setting_change.first))
                throw Exception{ErrorCodes::LOGICAL_ERROR, "Detected duplicate version '{}'", setting_change.first.toString()};

            settings_changes_history[setting_change.first] = setting_change.second;
        }
    });

    return settings_changes_history;
}
}<|MERGE_RESOLUTION|>--- conflicted
+++ resolved
@@ -87,12 +87,9 @@
             {"join_to_sort_minimum_perkey_rows", 0, 40, "The lower limit of per-key average rows in the right table to determine whether to rerange the right table by key in left or inner join. This setting ensures that the optimization is not applied for sparse table keys"},
             {"join_to_sort_maximum_table_rows", 0, 10000, "The maximum number of rows in the right table to determine whether to rerange the right table by key in left or inner join"},
             {"allow_experimental_join_right_table_sorting", false, false, "If it is set to true, and the conditions of `join_to_sort_minimum_perkey_rows` and `join_to_sort_maximum_table_rows` are met, rerange the right table by key to improve the performance in left or inner hash join"},
-<<<<<<< HEAD
             {"mongodb_throw_on_unsupported_query", false, true, "New setting."},
             {"min_free_disk_bytes_to_perform_insert", 0, 0, "Maintain some free disk space bytes from inserts while still allowing for temporary writing."},
             {"min_free_disk_ratio_to_perform_insert", 0.0, 0.0, "Maintain some free disk space bytes expressed as ratio to total disk space from inserts while still allowing for temporary writing."},
-=======
->>>>>>> abd3579e
         }
     },
     {"24.8",
