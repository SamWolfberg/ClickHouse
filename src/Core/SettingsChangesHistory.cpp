#include <Core/Defines.h>
#include <Core/SettingsChangesHistory.h>
#include <IO/ReadBufferFromString.h>
#include <IO/ReadHelpers.h>
#include <boost/algorithm/string.hpp>

#include <fmt/ranges.h>


namespace DB
{

namespace ErrorCodes
{
    extern const int BAD_ARGUMENTS;
    extern const int LOGICAL_ERROR;
}

ClickHouseVersion::ClickHouseVersion(std::string_view version)
{
    Strings split;
    boost::split(split, version, [](char c){ return c == '.'; });
    components.reserve(split.size());
    if (split.empty())
        throw Exception{ErrorCodes::BAD_ARGUMENTS, "Cannot parse ClickHouse version here: {}", version};

    for (const auto & split_element : split)
    {
        size_t component;
        ReadBufferFromString buf(split_element);
        if (!tryReadIntText(component, buf) || !buf.eof())
            throw Exception{ErrorCodes::BAD_ARGUMENTS, "Cannot parse ClickHouse version here: {}", version};
        components.push_back(component);
    }
}

String ClickHouseVersion::toString() const
{
    return fmt::format("{}", fmt::join(components, "."));
}

static void addSettingsChanges(
    VersionToSettingsChangesMap & settings_changes_history,
    std::string_view version,
    SettingsChangesHistory::SettingsChanges && changes)
{
    /// Forbid duplicate versions
    auto [_, inserted] = settings_changes_history.emplace(ClickHouseVersion(version), std::move(changes));
    if (!inserted)
        throw Exception{ErrorCodes::LOGICAL_ERROR, "Detected duplicate version '{}'", ClickHouseVersion(version).toString()};
}

const VersionToSettingsChangesMap & getSettingsChangesHistory()
{
    static VersionToSettingsChangesMap settings_changes_history;
    static std::once_flag initialized_flag;
    std::call_once(initialized_flag, [&]
    {
        // clang-format off
        /// History of settings changes that controls some backward incompatible changes
        /// across all ClickHouse versions. It maps ClickHouse version to settings changes that were done
        /// in this version. This history contains both changes to existing settings and newly added settings.
        /// Settings changes is a vector of structs
        ///     {setting_name, previous_value, new_value, reason}.
        /// For newly added setting choose the most appropriate previous_value (for example, if new setting
        /// controls new feature and it's 'true' by default, use 'false' as previous_value).
        /// It's used to implement `compatibility` setting (see https://github.com/ClickHouse/ClickHouse/issues/35972)
        /// Note: please check if the key already exists to prevent duplicate entries.
        addSettingsChanges(settings_changes_history, "25.3",
        {
<<<<<<< HEAD
            {"iceberg_timestamp_ms", 0, 0, "New setting."},
            {"iceberg_snapshot_id", 0, 0, "New setting."},
        });        
=======
            {"use_page_cache_with_distributed_cache", false, false, "New setting"},
            {"use_query_condition_cache", false, false, "New setting."},
        });
>>>>>>> 16382c4c
        addSettingsChanges(settings_changes_history, "25.2",
        {
            /// Release closed. Please use 25.3
            {"schema_inference_make_json_columns_nullable", false, false, "Allow to infer Nullable(JSON) during schema inference"},
            {"query_plan_use_new_logical_join_step", false, true, "Enable new step"},
            {"postgresql_fault_injection_probability", 0., 0., "New setting"},
            {"apply_settings_from_server", false, true, "Client-side code (e.g. INSERT input parsing and query output formatting) will use the same settings as the server, including settings from server config."},
            {"merge_tree_use_deserialization_prefixes_cache", true, true, "A new setting to control the usage of deserialization prefixes cache in MergeTree"},
            {"merge_tree_use_prefixes_deserialization_thread_pool", true, true, "A new setting controlling the usage of the thread pool for parallel prefixes deserialization in MergeTree"},
            {"optimize_and_compare_chain", false, true, "A new setting"},
            {"enable_adaptive_memory_spill_scheduler", false, false, "New setting. Enable spill memory data into external storage adaptively."},
            {"output_format_parquet_write_bloom_filter", false, true, "Added support for writing Parquet bloom filters."},
            {"output_format_parquet_bloom_filter_bits_per_value", 10.5, 10.5, "New setting."},
            {"output_format_parquet_bloom_filter_flush_threshold_bytes", 128 * 1024 * 1024, 128 * 1024 * 1024, "New setting."},
            {"output_format_pretty_max_rows", 10000, 1000, "It is better for usability - less amount to scroll."},
            {"restore_replicated_merge_tree_to_shared_merge_tree", false, false, "New setting."},
            {"parallel_replicas_only_with_analyzer", true, true, "Parallel replicas is supported only with analyzer enabled"},
            {"s3_allow_multipart_copy", true, true, "New setting."},
            /// Release closed. Please use 25.3
        });
        addSettingsChanges(settings_changes_history, "25.1",
        {
            /// Release closed. Please use 25.2
            {"allow_not_comparable_types_in_order_by", true, false, "Don't allow not comparable types in order by by default"},
            {"allow_not_comparable_types_in_comparison_functions", true, false, "Don't allow not comparable types in comparison functions by default"},
            {"output_format_json_pretty_print", false, true, "Print values in a pretty format in JSON output format by default"},
            {"allow_experimental_ts_to_grid_aggregate_function", false, false, "Cloud only"},
            {"formatdatetime_f_prints_scale_number_of_digits", true, false, "New setting."},
            {"distributed_cache_connect_max_tries", 20, 20, "Cloud only"},
            {"query_plan_use_new_logical_join_step", false, false, "New join step, internal change"},
            {"distributed_cache_min_bytes_for_seek", 0, 0, "New private setting."},
            {"use_iceberg_partition_pruning", false, false, "New setting"},
            {"max_bytes_ratio_before_external_group_by", 0.0, 0.5, "Enable automatic spilling to disk by default."},
            {"max_bytes_ratio_before_external_sort", 0.0, 0.5, "Enable automatic spilling to disk by default."},
            {"min_external_sort_block_bytes", 0., 100_MiB, "New setting."},
            {"s3queue_migrate_old_metadata_to_buckets", false, false, "New setting."},
            {"distributed_cache_pool_behaviour_on_limit", "allocate_bypassing_pool", "wait", "Cloud only"},
            {"use_hive_partitioning", false, true, "Enabled the setting by default."},
            {"query_plan_try_use_vector_search", false, true, "New setting."},
            {"short_circuit_function_evaluation_for_nulls", false, true, "Allow to execute functions with Nullable arguments only on rows with non-NULL values in all arguments"},
            {"short_circuit_function_evaluation_for_nulls_threshold", 1.0, 1.0, "Ratio threshold of NULL values to execute functions with Nullable arguments only on rows with non-NULL values in all arguments. Applies when setting short_circuit_function_evaluation_for_nulls is enabled."},
            {"output_format_orc_writer_time_zone_name", "GMT", "GMT", "The time zone name for ORC writer, the default ORC writer's time zone is GMT."},
            {"output_format_pretty_highlight_trailing_spaces", false, true, "A new setting."},
            {"allow_experimental_bfloat16_type", false, true, "Add new BFloat16 type"},
            {"allow_push_predicate_ast_for_distributed_subqueries", false, true, "A new setting"},
            {"output_format_pretty_squash_consecutive_ms", 0, 50, "Add new setting"},
            {"output_format_pretty_squash_max_wait_ms", 0, 1000, "Add new setting"},
            {"output_format_pretty_max_column_name_width_cut_to", 0, 24, "A new setting"},
            {"output_format_pretty_max_column_name_width_min_chars_to_cut", 0, 4, "A new setting"},
            {"output_format_pretty_multiline_fields", false, true, "A new setting"},
            {"output_format_pretty_fallback_to_vertical", false, true, "A new setting"},
            {"output_format_pretty_fallback_to_vertical_max_rows_per_chunk", 0, 100, "A new setting"},
            {"output_format_pretty_fallback_to_vertical_min_columns", 0, 5, "A new setting"},
            {"output_format_pretty_fallback_to_vertical_min_table_width", 0, 250, "A new setting"},
            {"merge_table_max_tables_to_look_for_schema_inference", 1, 1000, "A new setting"},
            {"max_autoincrement_series", 1000, 1000, "A new setting"},
            {"validate_enum_literals_in_operators", false, false, "A new setting"},
            {"allow_experimental_kusto_dialect", true, false, "A new setting"},
            {"allow_experimental_prql_dialect", true, false, "A new setting"},
            {"h3togeo_lon_lat_result_order", true, false, "A new setting"},
            {"max_parallel_replicas", 1, 1000, "Use up to 1000 parallel replicas by default."},
            {"allow_general_join_planning", false, true, "Allow more general join planning algorithm when hash join algorithm is enabled."},
            {"optimize_extract_common_expressions", false, true, "Optimize WHERE, PREWHERE, ON, HAVING and QUALIFY expressions by extracting common expressions out from disjunction of conjunctions."},
            /// Release closed. Please use 25.2
        });
        addSettingsChanges(settings_changes_history, "24.12",
        {
            /// Release closed. Please use 25.1
            {"allow_experimental_database_iceberg", false, false, "New setting."},
            {"shared_merge_tree_sync_parts_on_partition_operations", 1, 1, "New setting. By default parts are always synchronized"},
            {"query_plan_join_swap_table", "false", "auto", "New setting. Right table was always chosen before."},
            {"max_size_to_preallocate_for_aggregation", 100'000'000, 1'000'000'000'000, "Enable optimisation for bigger tables."},
            {"max_size_to_preallocate_for_joins", 100'000'000, 1'000'000'000'000, "Enable optimisation for bigger tables."},
            {"max_bytes_ratio_before_external_group_by", 0., 0., "New setting."},
            {"optimize_extract_common_expressions", false, false, "Introduce setting to optimize WHERE, PREWHERE, ON, HAVING and QUALIFY expressions by extracting common expressions out from disjunction of conjunctions."},
            {"max_bytes_ratio_before_external_sort", 0., 0., "New setting."},
            {"use_async_executor_for_materialized_views", false, false, "New setting."},
            {"http_response_headers", "", "", "New setting."},
            {"output_format_parquet_datetime_as_uint32", true, false, "Write DateTime as DateTime64(3) instead of UInt32 (these are the two Parquet types closest to DateTime)."},
            {"skip_redundant_aliases_in_udf", false, false, "When enabled, this allows you to use the same user defined function several times for several materialized columns in the same table."},
            {"parallel_replicas_index_analysis_only_on_coordinator", true, true, "Index analysis done only on replica-coordinator and skipped on other replicas. Effective only with enabled parallel_replicas_local_plan"}, // enabling it was moved to 24.10
            {"least_greatest_legacy_null_behavior", true, false, "New setting"},
            {"use_concurrency_control", false, true, "Enable concurrency control by default"},
            {"join_algorithm", "default", "direct,parallel_hash,hash", "'default' was deprecated in favor of explicitly specified join algorithms, also parallel_hash is now preferred over hash"},
            /// Release closed. Please use 25.1
        });
        addSettingsChanges(settings_changes_history, "24.11",
        {
            {"validate_mutation_query", false, true, "New setting to validate mutation queries by default."},
            {"enable_job_stack_trace", false, true, "Enable by default collecting stack traces from job's scheduling."},
            {"allow_suspicious_types_in_group_by", true, false, "Don't allow Variant/Dynamic types in GROUP BY by default"},
            {"allow_suspicious_types_in_order_by", true, false, "Don't allow Variant/Dynamic types in ORDER BY by default"},
            {"distributed_cache_discard_connection_if_unread_data", true, true, "New setting"},
            {"filesystem_cache_enable_background_download_for_metadata_files_in_packed_storage", true, true, "New setting"},
            {"filesystem_cache_enable_background_download_during_fetch", true, true, "New setting"},
            {"azure_check_objects_after_upload", false, false, "Check each uploaded object in azure blob storage to be sure that upload was successful"},
            {"backup_restore_keeper_max_retries", 20, 1000, "Should be big enough so the whole operation BACKUP or RESTORE operation won't fail because of a temporary [Zoo]Keeper failure in the middle of it."},
            {"backup_restore_failure_after_host_disconnected_for_seconds", 0, 3600, "New setting."},
            {"backup_restore_keeper_max_retries_while_initializing", 0, 20, "New setting."},
            {"backup_restore_keeper_max_retries_while_handling_error", 0, 20, "New setting."},
            {"backup_restore_finish_timeout_after_error_sec", 0, 180, "New setting."},
            {"query_plan_merge_filters", false, true, "Allow to merge filters in the query plan. This is required to properly support filter-push-down with a new analyzer."},
            {"parallel_replicas_local_plan", false, true, "Use local plan for local replica in a query with parallel replicas"},
            {"merge_tree_use_v1_object_and_dynamic_serialization", true, false, "Add new serialization V2 version for JSON and Dynamic types"},
            {"min_joined_block_size_bytes", 524288, 524288, "New setting."},
            {"allow_experimental_bfloat16_type", false, false, "Add new experimental BFloat16 type"},
            {"filesystem_cache_skip_download_if_exceeds_per_query_cache_write_limit", 1, 1, "Rename of setting skip_download_if_exceeds_query_cache_limit"},
            {"filesystem_cache_prefer_bigger_buffer_size", true, true, "New setting"},
            {"read_in_order_use_virtual_row", false, false, "Use virtual row while reading in order of primary key or its monotonic function fashion. It is useful when searching over multiple parts as only relevant ones are touched."},
            {"s3_skip_empty_files", false, true, "We hope it will provide better UX"},
            {"filesystem_cache_boundary_alignment", 0, 0, "New setting"},
            {"push_external_roles_in_interserver_queries", false, true, "New setting."},
            {"enable_variant_type", false, false, "Add alias to allow_experimental_variant_type"},
            {"enable_dynamic_type", false, false, "Add alias to allow_experimental_dynamic_type"},
            {"enable_json_type", false, false, "Add alias to allow_experimental_json_type"},
        });
        addSettingsChanges(settings_changes_history, "24.10",
        {
            {"query_metric_log_interval", 0, -1, "New setting."},
            {"enforce_strict_identifier_format", false, false, "New setting."},
            {"enable_parsing_to_custom_serialization", false, true, "New setting"},
            {"mongodb_throw_on_unsupported_query", false, true, "New setting."},
            {"enable_parallel_replicas", false, false, "Parallel replicas with read tasks became the Beta tier feature."},
            {"parallel_replicas_mode", "read_tasks", "read_tasks", "This setting was introduced as a part of making parallel replicas feature Beta"},
            {"filesystem_cache_name", "", "", "Filesystem cache name to use for stateless table engines or data lakes"},
            {"restore_replace_external_dictionary_source_to_null", false, false, "New setting."},
            {"show_create_query_identifier_quoting_rule", "when_necessary", "when_necessary", "New setting."},
            {"show_create_query_identifier_quoting_style", "Backticks", "Backticks", "New setting."},
            {"merge_tree_min_read_task_size", 8, 8, "New setting"},
            {"merge_tree_min_rows_for_concurrent_read_for_remote_filesystem", (20 * 8192), 0, "Setting is deprecated"},
            {"merge_tree_min_bytes_for_concurrent_read_for_remote_filesystem", (24 * 10 * 1024 * 1024), 0, "Setting is deprecated"},
            {"implicit_select", false, false, "A new setting."},
            {"output_format_native_write_json_as_string", false, false, "Add new setting to allow write JSON column as single String column in Native format"},
            {"output_format_binary_write_json_as_string", false, false, "Add new setting to write values of JSON type as JSON string in RowBinary output format"},
            {"input_format_binary_read_json_as_string", false, false, "Add new setting to read values of JSON type as JSON string in RowBinary input format"},
            {"min_free_disk_bytes_to_perform_insert", 0, 0, "New setting."},
            {"min_free_disk_ratio_to_perform_insert", 0.0, 0.0, "New setting."},
            {"parallel_replicas_local_plan", false, true, "Use local plan for local replica in a query with parallel replicas"},
            {"enable_named_columns_in_function_tuple", false, false, "Disabled pending usability improvements"},
            {"cloud_mode_database_engine", 1, 1, "A setting for ClickHouse Cloud"},
            {"allow_experimental_shared_set_join", 0, 0, "A setting for ClickHouse Cloud"},
            {"read_through_distributed_cache", 0, 0, "A setting for ClickHouse Cloud"},
            {"write_through_distributed_cache", 0, 0, "A setting for ClickHouse Cloud"},
            {"distributed_cache_throw_on_error", 0, 0, "A setting for ClickHouse Cloud"},
            {"distributed_cache_log_mode", "on_error", "on_error", "A setting for ClickHouse Cloud"},
            {"distributed_cache_fetch_metrics_only_from_current_az", 1, 1, "A setting for ClickHouse Cloud"},
            {"distributed_cache_connect_max_tries", 20, 20, "A setting for ClickHouse Cloud"},
            {"distributed_cache_receive_response_wait_milliseconds", 60000, 60000, "A setting for ClickHouse Cloud"},
            {"distributed_cache_receive_timeout_milliseconds", 10000, 10000, "A setting for ClickHouse Cloud"},
            {"distributed_cache_wait_connection_from_pool_milliseconds", 100, 100, "A setting for ClickHouse Cloud"},
            {"distributed_cache_bypass_connection_pool", 0, 0, "A setting for ClickHouse Cloud"},
            {"distributed_cache_pool_behaviour_on_limit", "allocate_bypassing_pool", "allocate_bypassing_pool", "A setting for ClickHouse Cloud"},
            {"distributed_cache_read_alignment", 0, 0, "A setting for ClickHouse Cloud"},
            {"distributed_cache_max_unacked_inflight_packets", 10, 10, "A setting for ClickHouse Cloud"},
            {"distributed_cache_data_packet_ack_window", 5, 5, "A setting for ClickHouse Cloud"},
            {"input_format_parquet_enable_row_group_prefetch", false, true, "Enable row group prefetching during parquet parsing. Currently, only single-threaded parsing can prefetch."},
            {"input_format_orc_dictionary_as_low_cardinality", false, true, "Treat ORC dictionary encoded columns as LowCardinality columns while reading ORC files"},
            {"allow_experimental_refreshable_materialized_view", false, true, "Not experimental anymore"},
            {"max_parts_to_move", 0, 1000, "New setting"},
            {"hnsw_candidate_list_size_for_search", 64, 256, "New setting. Previously, the value was optionally specified in CREATE INDEX and 64 by default."},
            {"allow_reorder_prewhere_conditions", true, true, "New setting"},
            {"input_format_parquet_bloom_filter_push_down", false, true, "When reading Parquet files, skip whole row groups based on the WHERE/PREWHERE expressions and bloom filter in the Parquet metadata."},
            {"date_time_64_output_format_cut_trailing_zeros_align_to_groups_of_thousands", false, false, "Dynamically trim the trailing zeros of datetime64 values to adjust the output scale to (0, 3, 6), corresponding to 'seconds', 'milliseconds', and 'microseconds'."},
            {"parallel_replicas_index_analysis_only_on_coordinator", false, true, "Index analysis done only on replica-coordinator and skipped on other replicas. Effective only with enabled parallel_replicas_local_plan"},
            {"distributed_cache_discard_connection_if_unread_data", true, true, "New setting"},
            {"azure_check_objects_after_upload", false, false, "Check each uploaded object in azure blob storage to be sure that upload was successful"},
            {"backup_restore_keeper_max_retries", 20, 1000, "Should be big enough so the whole operation BACKUP or RESTORE operation won't fail because of a temporary [Zoo]Keeper failure in the middle of it."},
            {"backup_restore_failure_after_host_disconnected_for_seconds", 0, 3600, "New setting."},
            {"backup_restore_keeper_max_retries_while_initializing", 0, 20, "New setting."},
            {"backup_restore_keeper_max_retries_while_handling_error", 0, 20, "New setting."},
            {"backup_restore_finish_timeout_after_error_sec", 0, 180, "New setting."},
        });
        addSettingsChanges(settings_changes_history, "24.9",
        {
            {"output_format_orc_dictionary_key_size_threshold", 0.0, 0.0, "For a string column in ORC output format, if the number of distinct values is greater than this fraction of the total number of non-null rows, turn off dictionary encoding. Otherwise dictionary encoding is enabled"},
            {"input_format_json_empty_as_default", false, false, "Added new setting to allow to treat empty fields in JSON input as default values."},
            {"input_format_try_infer_variants", false, false, "Try to infer Variant type in text formats when there is more than one possible type for column/array elements"},
            {"join_output_by_rowlist_perkey_rows_threshold", 0, 5, "The lower limit of per-key average rows in the right table to determine whether to output by row list in hash join."},
            {"create_if_not_exists", false, false, "New setting."},
            {"allow_materialized_view_with_bad_select", true, true, "Support (but not enable yet) stricter validation in CREATE MATERIALIZED VIEW"},
            {"parallel_replicas_mark_segment_size", 128, 0, "Value for this setting now determined automatically"},
            {"database_replicated_allow_replicated_engine_arguments", 1, 0, "Don't allow explicit arguments by default"},
            {"database_replicated_allow_explicit_uuid", 1, 0, "Added a new setting to disallow explicitly specifying table UUID"},
            {"parallel_replicas_local_plan", false, false, "Use local plan for local replica in a query with parallel replicas"},
            {"join_to_sort_minimum_perkey_rows", 0, 40, "The lower limit of per-key average rows in the right table to determine whether to rerange the right table by key in left or inner join. This setting ensures that the optimization is not applied for sparse table keys"},
            {"join_to_sort_maximum_table_rows", 0, 10000, "The maximum number of rows in the right table to determine whether to rerange the right table by key in left or inner join"},
            {"allow_experimental_join_right_table_sorting", false, false, "If it is set to true, and the conditions of `join_to_sort_minimum_perkey_rows` and `join_to_sort_maximum_table_rows` are met, rerange the right table by key to improve the performance in left or inner hash join"},
            {"mongodb_throw_on_unsupported_query", false, true, "New setting."},
            {"min_free_disk_bytes_to_perform_insert", 0, 0, "Maintain some free disk space bytes from inserts while still allowing for temporary writing."},
            {"min_free_disk_ratio_to_perform_insert", 0.0, 0.0, "Maintain some free disk space bytes expressed as ratio to total disk space from inserts while still allowing for temporary writing."},
        });
        addSettingsChanges(settings_changes_history, "24.8",
        {
            {"rows_before_aggregation", false, false, "Provide exact value for rows_before_aggregation statistic, represents the number of rows read before aggregation"},
            {"restore_replace_external_table_functions_to_null", false, false, "New setting."},
            {"restore_replace_external_engines_to_null", false, false, "New setting."},
            {"input_format_json_max_depth", 1000000, 1000, "It was unlimited in previous versions, but that was unsafe."},
            {"merge_tree_min_bytes_per_task_for_remote_reading", 4194304, 2097152, "Value is unified with `filesystem_prefetch_min_bytes_for_single_read_task`"},
            {"use_hive_partitioning", false, false, "Allows to use hive partitioning for File, URL, S3, AzureBlobStorage and HDFS engines."},
            {"allow_experimental_kafka_offsets_storage_in_keeper", false, false, "Allow the usage of experimental Kafka storage engine that stores the committed offsets in ClickHouse Keeper"},
            {"allow_archive_path_syntax", true, true, "Added new setting to allow disabling archive path syntax."},
            {"query_cache_tag", "", "", "New setting for labeling query cache settings."},
            {"allow_experimental_time_series_table", false, false, "Added new setting to allow the TimeSeries table engine"},
            {"enable_analyzer", 1, 1, "Added an alias to a setting `allow_experimental_analyzer`."},
            {"optimize_functions_to_subcolumns", false, true, "Enabled settings by default"},
            {"allow_experimental_json_type", false, false, "Add new experimental JSON type"},
            {"use_json_alias_for_old_object_type", true, false, "Use JSON type alias to create new JSON type"},
            {"type_json_skip_duplicated_paths", false, false, "Allow to skip duplicated paths during JSON parsing"},
            {"allow_experimental_vector_similarity_index", false, false, "Added new setting to allow experimental vector similarity indexes"},
            {"input_format_try_infer_datetimes_only_datetime64", true, false, "Allow to infer DateTime instead of DateTime64 in data formats"},
        });
        addSettingsChanges(settings_changes_history, "24.7",
        {
            {"output_format_parquet_write_page_index", false, true, "Add a possibility to write page index into parquet files."},
            {"output_format_binary_encode_types_in_binary_format", false, false, "Added new setting to allow to write type names in binary format in RowBinaryWithNamesAndTypes output format"},
            {"input_format_binary_decode_types_in_binary_format", false, false, "Added new setting to allow to read type names in binary format in RowBinaryWithNamesAndTypes input format"},
            {"output_format_native_encode_types_in_binary_format", false, false, "Added new setting to allow to write type names in binary format in Native output format"},
            {"input_format_native_decode_types_in_binary_format", false, false, "Added new setting to allow to read type names in binary format in Native output format"},
            {"read_in_order_use_buffering", false, true, "Use buffering before merging while reading in order of primary key"},
            {"enable_named_columns_in_function_tuple", false, false, "Generate named tuples in function tuple() when all names are unique and can be treated as unquoted identifiers."},
            {"optimize_trivial_insert_select", true, false, "The optimization does not make sense in many cases."},
            {"dictionary_validate_primary_key_type", false, false, "Validate primary key type for dictionaries. By default id type for simple layouts will be implicitly converted to UInt64."},
            {"collect_hash_table_stats_during_joins", false, true, "New setting."},
            {"max_size_to_preallocate_for_joins", 0, 100'000'000, "New setting."},
            {"input_format_orc_reader_time_zone_name", "GMT", "GMT", "The time zone name for ORC row reader, the default ORC row reader's time zone is GMT."},
            {"database_replicated_allow_heavy_create", true, false, "Long-running DDL queries (CREATE AS SELECT and POPULATE) for Replicated database engine was forbidden"},
            {"query_plan_merge_filters", false, false, "Allow to merge filters in the query plan"},
            {"azure_sdk_max_retries", 10, 10, "Maximum number of retries in azure sdk"},
            {"azure_sdk_retry_initial_backoff_ms", 10, 10, "Minimal backoff between retries in azure sdk"},
            {"azure_sdk_retry_max_backoff_ms", 1000, 1000, "Maximal backoff between retries in azure sdk"},
            {"ignore_on_cluster_for_replicated_named_collections_queries", false, false, "Ignore ON CLUSTER clause for replicated named collections management queries."},
            {"backup_restore_s3_retry_attempts", 1000,1000, "Setting for Aws::Client::RetryStrategy, Aws::Client does retries itself, 0 means no retries. It takes place only for backup/restore."},
            {"postgresql_connection_attempt_timeout", 2, 2, "Allow to control 'connect_timeout' parameter of PostgreSQL connection."},
            {"postgresql_connection_pool_retries", 2, 2, "Allow to control the number of retries in PostgreSQL connection pool."}
        });
        addSettingsChanges(settings_changes_history, "24.6",
        {
            {"materialize_skip_indexes_on_insert", true, true, "Added new setting to allow to disable materialization of skip indexes on insert"},
            {"materialize_statistics_on_insert", true, true, "Added new setting to allow to disable materialization of statistics on insert"},
            {"input_format_parquet_use_native_reader", false, false, "When reading Parquet files, to use native reader instead of arrow reader."},
            {"hdfs_throw_on_zero_files_match", false, false, "Allow to throw an error when ListObjects request cannot match any files in HDFS engine instead of empty query result"},
            {"azure_throw_on_zero_files_match", false, false, "Allow to throw an error when ListObjects request cannot match any files in AzureBlobStorage engine instead of empty query result"},
            {"s3_validate_request_settings", true, true, "Allow to disable S3 request settings validation"},
            {"allow_experimental_full_text_index", false, false, "Enable experimental full-text index"},
            {"azure_skip_empty_files", false, false, "Allow to skip empty files in azure table engine"},
            {"hdfs_ignore_file_doesnt_exist", false, false, "Allow to return 0 rows when the requested files don't exist instead of throwing an exception in HDFS table engine"},
            {"azure_ignore_file_doesnt_exist", false, false, "Allow to return 0 rows when the requested files don't exist instead of throwing an exception in AzureBlobStorage table engine"},
            {"s3_ignore_file_doesnt_exist", false, false, "Allow to return 0 rows when the requested files don't exist instead of throwing an exception in S3 table engine"},
            {"s3_max_part_number", 10000, 10000, "Maximum part number number for s3 upload part"},
            {"s3_max_single_operation_copy_size", 32 * 1024 * 1024, 32 * 1024 * 1024, "Maximum size for a single copy operation in s3"},
            {"input_format_parquet_max_block_size", 8192, DEFAULT_BLOCK_SIZE, "Increase block size for parquet reader."},
            {"input_format_parquet_prefer_block_bytes", 0, DEFAULT_BLOCK_SIZE * 256, "Average block bytes output by parquet reader."},
            {"enable_blob_storage_log", true, true, "Write information about blob storage operations to system.blob_storage_log table"},
            {"allow_deprecated_snowflake_conversion_functions", true, false, "Disabled deprecated functions snowflakeToDateTime[64] and dateTime[64]ToSnowflake."},
            {"allow_statistic_optimize", false, false, "Old setting which popped up here being renamed."},
            {"allow_experimental_statistic", false, false, "Old setting which popped up here being renamed."},
            {"allow_statistics_optimize", false, false, "The setting was renamed. The previous name is `allow_statistic_optimize`."},
            {"allow_experimental_statistics", false, false, "The setting was renamed. The previous name is `allow_experimental_statistic`."},
            {"enable_vertical_final", false, true, "Enable vertical final by default again after fixing bug"},
            {"parallel_replicas_custom_key_range_lower", 0, 0, "Add settings to control the range filter when using parallel replicas with dynamic shards"},
            {"parallel_replicas_custom_key_range_upper", 0, 0, "Add settings to control the range filter when using parallel replicas with dynamic shards. A value of 0 disables the upper limit"},
            {"output_format_pretty_display_footer_column_names", 0, 1, "Add a setting to display column names in the footer if there are many rows. Threshold value is controlled by output_format_pretty_display_footer_column_names_min_rows."},
            {"output_format_pretty_display_footer_column_names_min_rows", 0, 50, "Add a setting to control the threshold value for setting output_format_pretty_display_footer_column_names_min_rows. Default 50."},
            {"output_format_csv_serialize_tuple_into_separate_columns", true, true, "A new way of how interpret tuples in CSV format was added."},
            {"input_format_csv_deserialize_separate_columns_into_tuple", true, true, "A new way of how interpret tuples in CSV format was added."},
            {"input_format_csv_try_infer_strings_from_quoted_tuples", true, true, "A new way of how interpret tuples in CSV format was added."},
        });
        addSettingsChanges(settings_changes_history, "24.5",
        {
            {"allow_deprecated_error_prone_window_functions", true, false, "Allow usage of deprecated error prone window functions (neighbor, runningAccumulate, runningDifferenceStartingWithFirstValue, runningDifference)"},
            {"allow_experimental_join_condition", false, false, "Support join with inequal conditions which involve columns from both left and right table. e.g. t1.y < t2.y."},
            {"input_format_tsv_crlf_end_of_line", false, false, "Enables reading of CRLF line endings with TSV formats"},
            {"output_format_parquet_use_custom_encoder", false, true, "Enable custom Parquet encoder."},
            {"cross_join_min_rows_to_compress", 0, 10000000, "Minimal count of rows to compress block in CROSS JOIN. Zero value means - disable this threshold. This block is compressed when any of the two thresholds (by rows or by bytes) are reached."},
            {"cross_join_min_bytes_to_compress", 0, 1_GiB, "Minimal size of block to compress in CROSS JOIN. Zero value means - disable this threshold. This block is compressed when any of the two thresholds (by rows or by bytes) are reached."},
            {"http_max_chunk_size", 0, 0, "Internal limitation"},
            {"prefer_external_sort_block_bytes", 0, DEFAULT_BLOCK_SIZE * 256, "Prefer maximum block bytes for external sort, reduce the memory usage during merging."},
            {"input_format_force_null_for_omitted_fields", false, false, "Disable type-defaults for omitted fields when needed"},
            {"cast_string_to_dynamic_use_inference", false, false, "Add setting to allow converting String to Dynamic through parsing"},
            {"allow_experimental_dynamic_type", false, false, "Add new experimental Dynamic type"},
            {"azure_max_blocks_in_multipart_upload", 50000, 50000, "Maximum number of blocks in multipart upload for Azure."},
            {"allow_archive_path_syntax", false, true, "Added new setting to allow disabling archive path syntax."},
        });
        addSettingsChanges(settings_changes_history, "24.4",
        {
            {"input_format_json_throw_on_bad_escape_sequence", true, true, "Allow to save JSON strings with bad escape sequences"},
            {"max_parsing_threads", 0, 0, "Add a separate setting to control number of threads in parallel parsing from files"},
            {"ignore_drop_queries_probability", 0, 0, "Allow to ignore drop queries in server with specified probability for testing purposes"},
            {"lightweight_deletes_sync", 2, 2, "The same as 'mutation_sync', but controls only execution of lightweight deletes"},
            {"query_cache_system_table_handling", "save", "throw", "The query cache no longer caches results of queries against system tables"},
            {"input_format_json_ignore_unnecessary_fields", false, true, "Ignore unnecessary fields and not parse them. Enabling this may not throw exceptions on json strings of invalid format or with duplicated fields"},
            {"input_format_hive_text_allow_variable_number_of_columns", false, true, "Ignore extra columns in Hive Text input (if file has more columns than expected) and treat missing fields in Hive Text input as default values."},
            {"allow_experimental_database_replicated", false, true, "Database engine Replicated is now in Beta stage"},
            {"temporary_data_in_cache_reserve_space_wait_lock_timeout_milliseconds", (10 * 60 * 1000), (10 * 60 * 1000), "Wait time to lock cache for sapce reservation in temporary data in filesystem cache"},
            {"optimize_rewrite_sum_if_to_count_if", false, true, "Only available for the analyzer, where it works correctly"},
            {"azure_allow_parallel_part_upload", "true", "true", "Use multiple threads for azure multipart upload."},
            {"max_recursive_cte_evaluation_depth", DBMS_RECURSIVE_CTE_MAX_EVALUATION_DEPTH, DBMS_RECURSIVE_CTE_MAX_EVALUATION_DEPTH, "Maximum limit on recursive CTE evaluation depth"},
            {"query_plan_convert_outer_join_to_inner_join", false, true, "Allow to convert OUTER JOIN to INNER JOIN if filter after JOIN always filters default values"},
        });
        addSettingsChanges(settings_changes_history, "24.3",
        {
            {"s3_connect_timeout_ms", 1000, 1000, "Introduce new dedicated setting for s3 connection timeout"},
            {"allow_experimental_shared_merge_tree", false, true, "The setting is obsolete"},
            {"use_page_cache_for_disks_without_file_cache", false, false, "Added userspace page cache"},
            {"read_from_page_cache_if_exists_otherwise_bypass_cache", false, false, "Added userspace page cache"},
            {"page_cache_inject_eviction", false, false, "Added userspace page cache"},
            {"default_table_engine", "None", "MergeTree", "Set default table engine to MergeTree for better usability"},
            {"input_format_json_use_string_type_for_ambiguous_paths_in_named_tuples_inference_from_objects", false, false, "Allow to use String type for ambiguous paths during named tuple inference from JSON objects"},
            {"traverse_shadow_remote_data_paths", false, false, "Traverse shadow directory when query system.remote_data_paths."},
            {"throw_if_deduplication_in_dependent_materialized_views_enabled_with_async_insert", false, true, "Deduplication in dependent materialized view cannot work together with async inserts."},
            {"parallel_replicas_allow_in_with_subquery", false, true, "If true, subquery for IN will be executed on every follower replica"},
            {"log_processors_profiles", false, true, "Enable by default"},
            {"function_locate_has_mysql_compatible_argument_order", false, true, "Increase compatibility with MySQL's locate function."},
            {"allow_suspicious_primary_key", true, false, "Forbid suspicious PRIMARY KEY/ORDER BY for MergeTree (i.e. SimpleAggregateFunction)"},
            {"filesystem_cache_reserve_space_wait_lock_timeout_milliseconds", 1000, 1000, "Wait time to lock cache for sapce reservation in filesystem cache"},
            {"max_parser_backtracks", 0, 1000000, "Limiting the complexity of parsing"},
            {"analyzer_compatibility_join_using_top_level_identifier", false, false, "Force to resolve identifier in JOIN USING from projection"},
            {"distributed_insert_skip_read_only_replicas", false, false, "If true, INSERT into Distributed will skip read-only replicas"},
            {"keeper_max_retries", 10, 10, "Max retries for general keeper operations"},
            {"keeper_retry_initial_backoff_ms", 100, 100, "Initial backoff timeout for general keeper operations"},
            {"keeper_retry_max_backoff_ms", 5000, 5000, "Max backoff timeout for general keeper operations"},
            {"s3queue_allow_experimental_sharded_mode", false, false, "Enable experimental sharded mode of S3Queue table engine. It is experimental because it will be rewritten"},
            {"allow_experimental_analyzer", false, true, "Enable analyzer and planner by default."},
            {"merge_tree_read_split_ranges_into_intersecting_and_non_intersecting_injection_probability", 0.0, 0.0, "For testing of `PartsSplitter` - split read ranges into intersecting and non intersecting every time you read from MergeTree with the specified probability."},
            {"allow_get_client_http_header", false, false, "Introduced a new function."},
            {"output_format_pretty_row_numbers", false, true, "It is better for usability."},
            {"output_format_pretty_max_value_width_apply_for_single_value", true, false, "Single values in Pretty formats won't be cut."},
            {"output_format_parquet_string_as_string", false, true, "ClickHouse allows arbitrary binary data in the String data type, which is typically UTF-8. Parquet/ORC/Arrow Strings only support UTF-8. That's why you can choose which Arrow's data type to use for the ClickHouse String data type - String or Binary. While Binary would be more correct and compatible, using String by default will correspond to user expectations in most cases."},
            {"output_format_orc_string_as_string", false, true, "ClickHouse allows arbitrary binary data in the String data type, which is typically UTF-8. Parquet/ORC/Arrow Strings only support UTF-8. That's why you can choose which Arrow's data type to use for the ClickHouse String data type - String or Binary. While Binary would be more correct and compatible, using String by default will correspond to user expectations in most cases."},
            {"output_format_arrow_string_as_string", false, true, "ClickHouse allows arbitrary binary data in the String data type, which is typically UTF-8. Parquet/ORC/Arrow Strings only support UTF-8. That's why you can choose which Arrow's data type to use for the ClickHouse String data type - String or Binary. While Binary would be more correct and compatible, using String by default will correspond to user expectations in most cases."},
            {"output_format_parquet_compression_method", "lz4", "zstd", "Parquet/ORC/Arrow support many compression methods, including lz4 and zstd. ClickHouse supports each and every compression method. Some inferior tools, such as 'duckdb', lack support for the faster `lz4` compression method, that's why we set zstd by default."},
            {"output_format_orc_compression_method", "lz4", "zstd", "Parquet/ORC/Arrow support many compression methods, including lz4 and zstd. ClickHouse supports each and every compression method. Some inferior tools, such as 'duckdb', lack support for the faster `lz4` compression method, that's why we set zstd by default."},
            {"output_format_pretty_highlight_digit_groups", false, true, "If enabled and if output is a terminal, highlight every digit corresponding to the number of thousands, millions, etc. with underline."},
            {"geo_distance_returns_float64_on_float64_arguments", false, true, "Increase the default precision."},
            {"azure_max_inflight_parts_for_one_file", 20, 20, "The maximum number of a concurrent loaded parts in multipart upload request. 0 means unlimited."},
            {"azure_strict_upload_part_size", 0, 0, "The exact size of part to upload during multipart upload to Azure blob storage."},
            {"azure_min_upload_part_size", 16*1024*1024, 16*1024*1024, "The minimum size of part to upload during multipart upload to Azure blob storage."},
            {"azure_max_upload_part_size", 5ull*1024*1024*1024, 5ull*1024*1024*1024, "The maximum size of part to upload during multipart upload to Azure blob storage."},
            {"azure_upload_part_size_multiply_factor", 2, 2, "Multiply azure_min_upload_part_size by this factor each time azure_multiply_parts_count_threshold parts were uploaded from a single write to Azure blob storage."},
            {"azure_upload_part_size_multiply_parts_count_threshold", 500, 500, "Each time this number of parts was uploaded to Azure blob storage, azure_min_upload_part_size is multiplied by azure_upload_part_size_multiply_factor."},
            {"output_format_csv_serialize_tuple_into_separate_columns", true, true, "A new way of how interpret tuples in CSV format was added."},
            {"input_format_csv_deserialize_separate_columns_into_tuple", true, true, "A new way of how interpret tuples in CSV format was added."},
            {"input_format_csv_try_infer_strings_from_quoted_tuples", true, true, "A new way of how interpret tuples in CSV format was added."},
        });
        addSettingsChanges(settings_changes_history, "24.2",
        {
            {"allow_suspicious_variant_types", true, false, "Don't allow creating Variant type with suspicious variants by default"},
            {"validate_experimental_and_suspicious_types_inside_nested_types", false, true, "Validate usage of experimental and suspicious types inside nested types"},
            {"output_format_values_escape_quote_with_quote", false, false, "If true escape ' with '', otherwise quoted with \\'"},
            {"output_format_pretty_single_large_number_tip_threshold", 0, 1'000'000, "Print a readable number tip on the right side of the table if the block consists of a single number which exceeds this value (except 0)"},
            {"input_format_try_infer_exponent_floats", true, false, "Don't infer floats in exponential notation by default"},
            {"query_plan_optimize_prewhere", true, true, "Allow to push down filter to PREWHERE expression for supported storages"},
            {"async_insert_max_data_size", 1000000, 10485760, "The previous value appeared to be too small."},
            {"async_insert_poll_timeout_ms", 10, 10, "Timeout in milliseconds for polling data from asynchronous insert queue"},
            {"async_insert_use_adaptive_busy_timeout", false, true, "Use adaptive asynchronous insert timeout"},
            {"async_insert_busy_timeout_min_ms", 50, 50, "The minimum value of the asynchronous insert timeout in milliseconds; it also serves as the initial value, which may be increased later by the adaptive algorithm"},
            {"async_insert_busy_timeout_max_ms", 200, 200, "The minimum value of the asynchronous insert timeout in milliseconds; async_insert_busy_timeout_ms is aliased to async_insert_busy_timeout_max_ms"},
            {"async_insert_busy_timeout_increase_rate", 0.2, 0.2, "The exponential growth rate at which the adaptive asynchronous insert timeout increases"},
            {"async_insert_busy_timeout_decrease_rate", 0.2, 0.2, "The exponential growth rate at which the adaptive asynchronous insert timeout decreases"},
            {"format_template_row_format", "", "", "Template row format string can be set directly in query"},
            {"format_template_resultset_format", "", "", "Template result set format string can be set in query"},
            {"split_parts_ranges_into_intersecting_and_non_intersecting_final", true, true, "Allow to split parts ranges into intersecting and non intersecting during FINAL optimization"},
            {"split_intersecting_parts_ranges_into_layers_final", true, true, "Allow to split intersecting parts ranges into layers during FINAL optimization"},
            {"azure_max_single_part_copy_size", 256*1024*1024, 256*1024*1024, "The maximum size of object to copy using single part copy to Azure blob storage."},
            {"min_external_table_block_size_rows", DEFAULT_INSERT_BLOCK_SIZE, DEFAULT_INSERT_BLOCK_SIZE, "Squash blocks passed to external table to specified size in rows, if blocks are not big enough"},
            {"min_external_table_block_size_bytes", DEFAULT_INSERT_BLOCK_SIZE * 256, DEFAULT_INSERT_BLOCK_SIZE * 256, "Squash blocks passed to external table to specified size in bytes, if blocks are not big enough."},
            {"parallel_replicas_prefer_local_join", true, true, "If true, and JOIN can be executed with parallel replicas algorithm, and all storages of right JOIN part are *MergeTree, local JOIN will be used instead of GLOBAL JOIN."},
            {"optimize_time_filter_with_preimage", true, true, "Optimize Date and DateTime predicates by converting functions into equivalent comparisons without conversions (e.g. toYear(col) = 2023 -> col >= '2023-01-01' AND col <= '2023-12-31')"},
            {"extract_key_value_pairs_max_pairs_per_row", 0, 0, "Max number of pairs that can be produced by the `extractKeyValuePairs` function. Used as a safeguard against consuming too much memory."},
            {"default_view_definer", "CURRENT_USER", "CURRENT_USER", "Allows to set default `DEFINER` option while creating a view"},
            {"default_materialized_view_sql_security", "DEFINER", "DEFINER", "Allows to set a default value for SQL SECURITY option when creating a materialized view"},
            {"default_normal_view_sql_security", "INVOKER", "INVOKER", "Allows to set default `SQL SECURITY` option while creating a normal view"},
            {"mysql_map_string_to_text_in_show_columns", false, true, "Reduce the configuration effort to connect ClickHouse with BI tools."},
            {"mysql_map_fixed_string_to_text_in_show_columns", false, true, "Reduce the configuration effort to connect ClickHouse with BI tools."},
        });
        addSettingsChanges(settings_changes_history, "24.1",
        {
            {"print_pretty_type_names", false, true, "Better user experience."},
            {"input_format_json_read_bools_as_strings", false, true, "Allow to read bools as strings in JSON formats by default"},
            {"output_format_arrow_use_signed_indexes_for_dictionary", false, true, "Use signed indexes type for Arrow dictionaries by default as it's recommended"},
            {"allow_experimental_variant_type", false, false, "Add new experimental Variant type"},
            {"use_variant_as_common_type", false, false, "Allow to use Variant in if/multiIf if there is no common type"},
            {"output_format_arrow_use_64_bit_indexes_for_dictionary", false, false, "Allow to use 64 bit indexes type in Arrow dictionaries"},
            {"parallel_replicas_mark_segment_size", 128, 128, "Add new setting to control segment size in new parallel replicas coordinator implementation"},
            {"ignore_materialized_views_with_dropped_target_table", false, false, "Add new setting to allow to ignore materialized views with dropped target table"},
            {"output_format_compression_level", 3, 3, "Allow to change compression level in the query output"},
            {"output_format_compression_zstd_window_log", 0, 0, "Allow to change zstd window log in the query output when zstd compression is used"},
            {"enable_zstd_qat_codec", false, false, "Add new ZSTD_QAT codec"},
            {"enable_vertical_final", false, true, "Use vertical final by default"},
            {"output_format_arrow_use_64_bit_indexes_for_dictionary", false, false, "Allow to use 64 bit indexes type in Arrow dictionaries"},
            {"max_rows_in_set_to_optimize_join", 100000, 0, "Disable join optimization as it prevents from read in order optimization"},
            {"output_format_pretty_color", true, "auto", "Setting is changed to allow also for auto value, disabling ANSI escapes if output is not a tty"},
            {"function_visible_width_behavior", 0, 1, "We changed the default behavior of `visibleWidth` to be more precise"},
            {"max_estimated_execution_time", 0, 0, "Separate max_execution_time and max_estimated_execution_time"},
            {"iceberg_engine_ignore_schema_evolution", false, false, "Allow to ignore schema evolution in Iceberg table engine"},
            {"optimize_injective_functions_in_group_by", false, true, "Replace injective functions by it's arguments in GROUP BY section in analyzer"},
            {"update_insert_deduplication_token_in_dependent_materialized_views", false, false, "Allow to update insert deduplication token with table identifier during insert in dependent materialized views"},
            {"azure_max_unexpected_write_error_retries", 4, 4, "The maximum number of retries in case of unexpected errors during Azure blob storage write"},
            {"split_parts_ranges_into_intersecting_and_non_intersecting_final", false, true, "Allow to split parts ranges into intersecting and non intersecting during FINAL optimization"},
            {"split_intersecting_parts_ranges_into_layers_final", true, true, "Allow to split intersecting parts ranges into layers during FINAL optimization"}
        });
        addSettingsChanges(settings_changes_history, "23.12",
        {
            {"allow_suspicious_ttl_expressions", true, false, "It is a new setting, and in previous versions the behavior was equivalent to allowing."},
            {"input_format_parquet_allow_missing_columns", false, true, "Allow missing columns in Parquet files by default"},
            {"input_format_orc_allow_missing_columns", false, true, "Allow missing columns in ORC files by default"},
            {"input_format_arrow_allow_missing_columns", false, true, "Allow missing columns in Arrow files by default"}
        });
        addSettingsChanges(settings_changes_history, "23.11",
        {
            {"parsedatetime_parse_without_leading_zeros", false, true, "Improved compatibility with MySQL DATE_FORMAT/STR_TO_DATE"}
        });
        addSettingsChanges(settings_changes_history, "23.9",
        {
            {"optimize_group_by_constant_keys", false, true, "Optimize group by constant keys by default"},
            {"input_format_json_try_infer_named_tuples_from_objects", false, true, "Try to infer named Tuples from JSON objects by default"},
            {"input_format_json_read_numbers_as_strings", false, true, "Allow to read numbers as strings in JSON formats by default"},
            {"input_format_json_read_arrays_as_strings", false, true, "Allow to read arrays as strings in JSON formats by default"},
            {"input_format_json_infer_incomplete_types_as_strings", false, true, "Allow to infer incomplete types as Strings in JSON formats by default"},
            {"input_format_json_try_infer_numbers_from_strings", true, false, "Don't infer numbers from strings in JSON formats by default to prevent possible parsing errors"},
            {"http_write_exception_in_output_format", false, true, "Output valid JSON/XML on exception in HTTP streaming."}
        });
        addSettingsChanges(settings_changes_history, "23.8",
        {
            {"rewrite_count_distinct_if_with_count_distinct_implementation", false, true, "Rewrite countDistinctIf with count_distinct_implementation configuration"}
        });
        addSettingsChanges(settings_changes_history, "23.7",
        {
            {"function_sleep_max_microseconds_per_block", 0, 3000000, "In previous versions, the maximum sleep time of 3 seconds was applied only for `sleep`, but not for `sleepEachRow` function. In the new version, we introduce this setting. If you set compatibility with the previous versions, we will disable the limit altogether."}
        });
        addSettingsChanges(settings_changes_history, "23.6",
        {
            {"http_send_timeout", 180, 30, "3 minutes seems crazy long. Note that this is timeout for a single network write call, not for the whole upload operation."},
            {"http_receive_timeout", 180, 30, "See http_send_timeout."}
        });
        addSettingsChanges(settings_changes_history, "23.5",
        {
            {"input_format_parquet_preserve_order", true, false, "Allow Parquet reader to reorder rows for better parallelism."},
            {"parallelize_output_from_storages", false, true, "Allow parallelism when executing queries that read from file/url/s3/etc. This may reorder rows."},
            {"use_with_fill_by_sorting_prefix", false, true, "Columns preceding WITH FILL columns in ORDER BY clause form sorting prefix. Rows with different values in sorting prefix are filled independently"},
            {"output_format_parquet_compliant_nested_types", false, true, "Change an internal field name in output Parquet file schema."}
        });
        addSettingsChanges(settings_changes_history, "23.4",
        {
            {"allow_suspicious_indices", true, false, "If true, index can defined with identical expressions"},
            {"allow_nonconst_timezone_arguments", true, false, "Allow non-const timezone arguments in certain time-related functions like toTimeZone(), fromUnixTimestamp*(), snowflakeToDateTime*()."},
            {"connect_timeout_with_failover_ms", 50, 1000, "Increase default connect timeout because of async connect"},
            {"connect_timeout_with_failover_secure_ms", 100, 1000, "Increase default secure connect timeout because of async connect"},
            {"hedged_connection_timeout_ms", 100, 50, "Start new connection in hedged requests after 50 ms instead of 100 to correspond with previous connect timeout"},
            {"formatdatetime_f_prints_single_zero", true, false, "Improved compatibility with MySQL DATE_FORMAT()/STR_TO_DATE()"},
            {"formatdatetime_parsedatetime_m_is_month_name", false, true, "Improved compatibility with MySQL DATE_FORMAT/STR_TO_DATE"}
        });
        addSettingsChanges(settings_changes_history, "23.3",
        {
            {"output_format_parquet_version", "1.0", "2.latest", "Use latest Parquet format version for output format"},
            {"input_format_json_ignore_unknown_keys_in_named_tuple", false, true, "Improve parsing JSON objects as named tuples"},
            {"input_format_native_allow_types_conversion", false, true, "Allow types conversion in Native input forma"},
            {"output_format_arrow_compression_method", "none", "lz4_frame", "Use lz4 compression in Arrow output format by default"},
            {"output_format_parquet_compression_method", "snappy", "lz4", "Use lz4 compression in Parquet output format by default"},
            {"output_format_orc_compression_method", "none", "lz4_frame", "Use lz4 compression in ORC output format by default"},
            {"async_query_sending_for_remote", false, true, "Create connections and send query async across shards"}
        });
        addSettingsChanges(settings_changes_history, "23.2",
        {
            {"output_format_parquet_fixed_string_as_fixed_byte_array", false, true, "Use Parquet FIXED_LENGTH_BYTE_ARRAY type for FixedString by default"},
            {"output_format_arrow_fixed_string_as_fixed_byte_array", false, true, "Use Arrow FIXED_SIZE_BINARY type for FixedString by default"},
            {"query_plan_remove_redundant_distinct", false, true, "Remove redundant Distinct step in query plan"},
            {"optimize_duplicate_order_by_and_distinct", true, false, "Remove duplicate ORDER BY and DISTINCT if it's possible"},
            {"insert_keeper_max_retries", 0, 20, "Enable reconnections to Keeper on INSERT, improve reliability"}
        });
        addSettingsChanges(settings_changes_history, "23.1",
        {
            {"input_format_json_read_objects_as_strings", 0, 1, "Enable reading nested json objects as strings while object type is experimental"},
            {"input_format_json_defaults_for_missing_elements_in_named_tuple", false, true, "Allow missing elements in JSON objects while reading named tuples by default"},
            {"input_format_csv_detect_header", false, true, "Detect header in CSV format by default"},
            {"input_format_tsv_detect_header", false, true, "Detect header in TSV format by default"},
            {"input_format_custom_detect_header", false, true, "Detect header in CustomSeparated format by default"},
            {"query_plan_remove_redundant_sorting", false, true, "Remove redundant sorting in query plan. For example, sorting steps related to ORDER BY clauses in subqueries"}
        });
        addSettingsChanges(settings_changes_history, "22.12",
        {
            {"max_size_to_preallocate_for_aggregation", 10'000'000, 100'000'000, "This optimizes performance"},
            {"query_plan_aggregation_in_order", 0, 1, "Enable some refactoring around query plan"},
            {"format_binary_max_string_size", 0, 1_GiB, "Prevent allocating large amount of memory"}
        });
        addSettingsChanges(settings_changes_history, "22.11",
        {
            {"use_structure_from_insertion_table_in_table_functions", 0, 2, "Improve using structure from insertion table in table functions"}
        });
        addSettingsChanges(settings_changes_history, "22.9",
        {
            {"force_grouping_standard_compatibility", false, true, "Make GROUPING function output the same as in SQL standard and other DBMS"}
        });
        addSettingsChanges(settings_changes_history, "22.7",
        {
            {"cross_to_inner_join_rewrite", 1, 2, "Force rewrite comma join to inner"},
            {"enable_positional_arguments", false, true, "Enable positional arguments feature by default"},
            {"format_csv_allow_single_quotes", true, false, "Most tools don't treat single quote in CSV specially, don't do it by default too"}
        });
        addSettingsChanges(settings_changes_history, "22.6",
        {
            {"output_format_json_named_tuples_as_objects", false, true, "Allow to serialize named tuples as JSON objects in JSON formats by default"},
            {"input_format_skip_unknown_fields", false, true, "Optimize reading subset of columns for some input formats"}
        });
        addSettingsChanges(settings_changes_history, "22.5",
        {
            {"memory_overcommit_ratio_denominator", 0, 1073741824, "Enable memory overcommit feature by default"},
            {"memory_overcommit_ratio_denominator_for_user", 0, 1073741824, "Enable memory overcommit feature by default"}
        });
        addSettingsChanges(settings_changes_history, "22.4",
        {
            {"allow_settings_after_format_in_insert", true, false, "Do not allow SETTINGS after FORMAT for INSERT queries because ClickHouse interpret SETTINGS as some values, which is misleading"}
        });
        addSettingsChanges(settings_changes_history, "22.3",
        {
            {"cast_ipv4_ipv6_default_on_conversion_error", true, false, "Make functions cast(value, 'IPv4') and cast(value, 'IPv6') behave same as toIPv4 and toIPv6 functions"}
        });
        addSettingsChanges(settings_changes_history, "21.12",
        {
            {"stream_like_engine_allow_direct_select", true, false, "Do not allow direct select for Kafka/RabbitMQ/FileLog by default"}
        });
        addSettingsChanges(settings_changes_history, "21.9",
        {
            {"output_format_decimal_trailing_zeros", true, false, "Do not output trailing zeros in text representation of Decimal types by default for better looking output"},
            {"use_hedged_requests", false, true, "Enable Hedged Requests feature by default"}
        });
        addSettingsChanges(settings_changes_history, "21.7",
        {
            {"legacy_column_name_of_tuple_literal", true, false, "Add this setting only for compatibility reasons. It makes sense to set to 'true', while doing rolling update of cluster from version lower than 21.7 to higher"}
        });
        addSettingsChanges(settings_changes_history, "21.5",
        {
            {"async_socket_for_remote", false, true, "Fix all problems and turn on asynchronous reads from socket for remote queries by default again"}
        });
        addSettingsChanges(settings_changes_history, "21.3",
        {
            {"async_socket_for_remote", true, false, "Turn off asynchronous reads from socket for remote queries because of some problems"},
            {"optimize_normalize_count_variants", false, true, "Rewrite aggregate functions that semantically equals to count() as count() by default"},
            {"normalize_function_names", false, true, "Normalize function names to their canonical names, this was needed for projection query routing"}
        });
        addSettingsChanges(settings_changes_history, "21.2",
        {
            {"enable_global_with_statement", false, true, "Propagate WITH statements to UNION queries and all subqueries by default"}
        });
        addSettingsChanges(settings_changes_history, "21.1",
        {
            {"insert_quorum_parallel", false, true, "Use parallel quorum inserts by default. It is significantly more convenient to use than sequential quorum inserts"},
            {"input_format_null_as_default", false, true, "Allow to insert NULL as default for input formats by default"},
            {"optimize_on_insert", false, true, "Enable data optimization on INSERT by default for better user experience"},
            {"use_compact_format_in_distributed_parts_names", false, true, "Use compact format for async INSERT into Distributed tables by default"}
        });
        addSettingsChanges(settings_changes_history, "20.10",
        {
            {"format_regexp_escaping_rule", "Escaped", "Raw", "Use Raw as default escaping rule for Regexp format to male the behaviour more like to what users expect"}
        });
        addSettingsChanges(settings_changes_history, "20.7",
        {
            {"show_table_uuid_in_table_create_query_if_not_nil", true, false, "Stop showing  UID of the table in its CREATE query for Engine=Atomic"}
        });
        addSettingsChanges(settings_changes_history, "20.5",
        {
            {"input_format_with_names_use_header", false, true, "Enable using header with names for formats with WithNames/WithNamesAndTypes suffixes"},
            {"allow_suspicious_codecs", true, false, "Don't allow to specify meaningless compression codecs"}
        });
        addSettingsChanges(settings_changes_history, "20.4",
        {
            {"validate_polygons", false, true, "Throw exception if polygon is invalid in function pointInPolygon by default instead of returning possibly wrong results"}
        });
        addSettingsChanges(settings_changes_history, "19.18",
        {
            {"enable_scalar_subquery_optimization", false, true, "Prevent scalar subqueries from (de)serializing large scalar values and possibly avoid running the same subquery more than once"}
        });
        addSettingsChanges(settings_changes_history, "19.14",
        {
            {"any_join_distinct_right_table_keys", true, false, "Disable ANY RIGHT and ANY FULL JOINs by default to avoid inconsistency"}
        });
        addSettingsChanges(settings_changes_history, "19.12",
        {
            {"input_format_defaults_for_omitted_fields", false, true, "Enable calculation of complex default expressions for omitted fields for some input formats, because it should be the expected behaviour"}
        });
        addSettingsChanges(settings_changes_history, "19.5",
        {
            {"max_partitions_per_insert_block", 0, 100, "Add a limit for the number of partitions in one block"}
        });
        addSettingsChanges(settings_changes_history, "18.12.17",
        {
            {"enable_optimize_predicate_expression", 0, 1, "Optimize predicates to subqueries by default"}
        });
    });
    return settings_changes_history;
}

const VersionToSettingsChangesMap & getMergeTreeSettingsChangesHistory()
{
    static VersionToSettingsChangesMap merge_tree_settings_changes_history;
    static std::once_flag initialized_flag;
    std::call_once(initialized_flag, [&]
    {
        addSettingsChanges(merge_tree_settings_changes_history, "25.3",
        {
            {"shared_merge_tree_enable_keeper_parts_extra_data", false, false, "New setting"},
            {"zero_copy_merge_mutation_min_parts_size_sleep_no_scale_before_lock", 0, 0, "New setting"},
        });
        addSettingsChanges(merge_tree_settings_changes_history, "25.2",
        {
            /// Release closed. Please use 25.3
            {"shared_merge_tree_initial_parts_update_backoff_ms", 50, 50, "New setting"},
            {"shared_merge_tree_max_parts_update_backoff_ms", 5000, 5000, "New setting"},
            {"shared_merge_tree_interserver_http_connection_timeout_ms", 100, 100, "New setting"},
            {"columns_and_secondary_indices_sizes_lazy_calculation", true, true, "New setting to calculate columns and indices sizes lazily"},
            {"table_disk", false, false, "New setting"},
            {"allow_reduce_blocking_parts_task", false, true, "Now SMT will remove stale blocking parts from ZooKeeper by default"},
            {"enable_replacing_merge_with_cleanup_for_min_age_to_force_merge", false, false, "New setting to allow automatic cleanup merges for ReplacingMergeTree"},
            {"shared_merge_tree_max_suspicious_broken_parts", 0, 0, "Max broken parts for SMT, if more - deny automatic detach"},
            {"shared_merge_tree_max_suspicious_broken_parts_bytes", 0, 0, "Max size of all broken parts for SMT, if more - deny automatic detach"},
            /// Release closed. Please use 25.3
        });
        addSettingsChanges(merge_tree_settings_changes_history, "25.1",
        {
            /// Release closed. Please use 25.2
            {"shared_merge_tree_try_fetch_part_in_memory_data_from_replicas", false, false, "New setting to fetch parts data from other replicas"},
            {"enable_max_bytes_limit_for_min_age_to_force_merge", false, false, "Added new setting to limit max bytes for min_age_to_force_merge."},
            {"enable_max_bytes_limit_for_min_age_to_force_merge", false, false, "New setting"},
            {"add_minmax_index_for_numeric_columns", false, false, "New setting"},
            {"add_minmax_index_for_string_columns", false, false, "New setting"},
            {"materialize_skip_indexes_on_merge", true, true, "New setting"},
            {"merge_max_bytes_to_prewarm_cache", 1ULL * 1024 * 1024 * 1024, 1ULL * 1024 * 1024 * 1024, "Cloud sync"},
            {"merge_total_max_bytes_to_prewarm_cache", 15ULL * 1024 * 1024 * 1024, 15ULL * 1024 * 1024 * 1024, "Cloud sync"},
            {"reduce_blocking_parts_sleep_ms", 5000, 5000, "Cloud sync"},
            {"number_of_partitions_to_consider_for_merge", 10, 10, "Cloud sync"},
            {"shared_merge_tree_enable_outdated_parts_check", true, true, "Cloud sync"},
            {"shared_merge_tree_max_parts_update_leaders_in_total", 6, 6, "Cloud sync"},
            {"shared_merge_tree_max_parts_update_leaders_per_az", 2, 2, "Cloud sync"},
            {"shared_merge_tree_leader_update_period_seconds", 30, 30, "Cloud sync"},
            {"shared_merge_tree_leader_update_period_random_add_seconds", 10, 10, "Cloud sync"},
            {"shared_merge_tree_read_virtual_parts_from_leader", true, true, "Cloud sync"},
            {"shared_merge_tree_interserver_http_timeout_ms", 10000, 10000, "Cloud sync"},
            {"shared_merge_tree_max_replicas_for_parts_deletion", 10, 10, "Cloud sync"},
            {"shared_merge_tree_max_replicas_to_merge_parts_for_each_parts_range", 5, 5, "Cloud sync"},
            {"shared_merge_tree_use_outdated_parts_compact_format", false, false, "Cloud sync"},
            {"shared_merge_tree_memo_ids_remove_timeout_seconds", 1800, 1800, "Cloud sync"},
            {"shared_merge_tree_idle_parts_update_seconds", 3600, 3600, "Cloud sync"},
            {"shared_merge_tree_max_outdated_parts_to_process_at_once", 1000, 1000, "Cloud sync"},
            {"shared_merge_tree_postpone_next_merge_for_locally_merged_parts_rows_threshold", 1000000, 1000000, "Cloud sync"},
            {"shared_merge_tree_postpone_next_merge_for_locally_merged_parts_ms", 0, 0, "Cloud sync"},
            {"shared_merge_tree_range_for_merge_window_size", 10, 10, "Cloud sync"},
            {"shared_merge_tree_use_too_many_parts_count_from_virtual_parts", 0, 0, "Cloud sync"},
            {"shared_merge_tree_create_per_replica_metadata_nodes", true, true, "Cloud sync"},
            {"shared_merge_tree_use_metadata_hints_cache", true, true, "Cloud sync"},
            {"notify_newest_block_number", false, false, "Cloud sync"},
            {"allow_reduce_blocking_parts_task", false, false, "Cloud sync"},
            /// Release closed. Please use 25.2
        });
        addSettingsChanges(merge_tree_settings_changes_history, "24.12",
        {
            /// Release closed. Please use 25.1
            {"enforce_index_structure_match_on_partition_manipulation", true, false, "New setting"},
            {"use_primary_key_cache", false, false, "New setting"},
            {"prewarm_primary_key_cache", false, false, "New setting"},
            {"min_bytes_to_prewarm_caches", 0, 0, "New setting"},
            {"allow_experimental_reverse_key", false, false, "New setting"},
            /// Release closed. Please use 25.1
        });
        addSettingsChanges(merge_tree_settings_changes_history, "24.11",
        {
        });
        addSettingsChanges(merge_tree_settings_changes_history, "24.10",
        {
        });
        addSettingsChanges(merge_tree_settings_changes_history, "24.9",
        {
        });
        addSettingsChanges(merge_tree_settings_changes_history, "24.8",
        {
            {"deduplicate_merge_projection_mode", "ignore", "throw", "Do not allow to create inconsistent projection"}
        });
    });

    return merge_tree_settings_changes_history;
}

}<|MERGE_RESOLUTION|>--- conflicted
+++ resolved
@@ -68,15 +68,11 @@
         /// Note: please check if the key already exists to prevent duplicate entries.
         addSettingsChanges(settings_changes_history, "25.3",
         {
-<<<<<<< HEAD
             {"iceberg_timestamp_ms", 0, 0, "New setting."},
-            {"iceberg_snapshot_id", 0, 0, "New setting."},
-        });        
-=======
+            {"iceberg_snapshot_id", 0, 0, "New setting."}, 
             {"use_page_cache_with_distributed_cache", false, false, "New setting"},
             {"use_query_condition_cache", false, false, "New setting."},
         });
->>>>>>> 16382c4c
         addSettingsChanges(settings_changes_history, "25.2",
         {
             /// Release closed. Please use 25.3
