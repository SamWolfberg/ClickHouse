--- conflicted
+++ resolved
@@ -77,11 +77,8 @@
             {"backup_restore_keeper_max_retries_while_handling_error", 0, 20, "New setting."},
             {"backup_restore_finish_timeout_after_error_sec", 0, 180, "New setting."},
             {"parallel_replicas_local_plan", false, true, "Use local plan for local replica in a query with parallel replicas"},
-<<<<<<< HEAD
             {"filesystem_cache_skip_download_if_exceeds_per_query_cache_write_limit", 1, 1, "Rename of setting skip_download_if_exceeds_query_cache_limit"},
-=======
             {"filesystem_cache_prefer_bigger_buffer_size", true, true, "New setting"},
->>>>>>> dbaf1674
             {"read_in_order_use_virtual_row", false, false, "Use virtual row while reading in order of primary key or its monotonic function fashion. It is useful when searching over multiple parts as only relevant ones are touched."},
         }
     },
