--- conflicted
+++ resolved
@@ -672,11 +672,8 @@
         addSettingsChanges(merge_tree_settings_changes_history, "25.3",
         {
             {"shared_merge_tree_enable_keeper_parts_extra_data", false, false, "New setting"},
-<<<<<<< HEAD
             {"escape_variant_subcolumn_filenames", false, true, "Escape special symbols for filenames created for Variant type subcolumns in Wide parts"}
-=======
             {"zero_copy_merge_mutation_min_parts_size_sleep_no_scale_before_lock", 0, 0, "New setting"},
->>>>>>> 94ce8e95
         });
         addSettingsChanges(merge_tree_settings_changes_history, "25.2",
         {
