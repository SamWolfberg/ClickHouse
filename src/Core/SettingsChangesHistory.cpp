--- conflicted
+++ resolved
@@ -94,11 +94,8 @@
             {"type_json_skip_duplicated_paths", false, false, "Allow to skip duplicated paths during JSON parsing"},
             {"join_output_by_rowlist_perkey_rows_threshold", 0, 5, "The lower limit of per-key average rows in the right table to determine whether to output by row list in hash join."},
             {"allow_experimental_vector_similarity_index", false, false, "Added new setting to allow experimental vector similarity indexes"},
-<<<<<<< HEAD
             {"parallel_replicas_mark_segment_size", 128, 0, "Value for this setting now determined automatically"},
-=======
-            {"input_format_try_infer_datetimes_only_datetime64", true, false, "Allow to infer DateTime instead of DateTime64 in data formats"}
->>>>>>> 0c14ac78
+            {"input_format_try_infer_datetimes_only_datetime64", true, false, "Allow to infer DateTime instead of DateTime64 in data formats"},
         }
     },
     {"24.7",
