--- conflicted
+++ resolved
@@ -283,14 +283,10 @@
     \
     M(Bool, final, false, "Query with the FINAL modifier by default. If the engine does not support final, it does not have any effect. On queries with multiple tables final is applied only on those that support it. It also works on distributed tables", 0) \
     \
-<<<<<<< HEAD
     M(Bool, stop_reading_on_first_cancel, false, "Allows query to return a partial result after cancel.", 0) \
     \
     M(Milliseconds, partial_result_update_duration_ms, 0, "Duration of time in milliseconds between real-time updates of result table sent to the client during query execution.", 0) \
     M(UInt64, max_rows_in_partial_result, 10, "Max rows displayed to user after each real-time update of output table during query execution.", 0) \
-=======
-    M(Bool, partial_result_on_first_cancel, false, "Allows query to return a partial result after cancel.", 0) \
->>>>>>> 28484cd7
     /** Settings for testing hedged requests */ \
     M(Milliseconds, sleep_in_send_tables_status_ms, 0, "Time to sleep in sending tables status response in TCPHandler", 0) \
     M(Milliseconds, sleep_in_send_data_ms, 0, "Time to sleep in sending data in TCPHandler", 0) \
