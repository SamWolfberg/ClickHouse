--- conflicted
+++ resolved
@@ -5127,16 +5127,14 @@
     DECLARE(UInt64, distributed_cache_data_packet_ack_window, DistributedCache::ACK_DATA_PACKET_WINDOW, R"(
 Only in ClickHouse Cloud. A window for sending ACK for DataPacket sequence in a single distributed cache read request
 )", 0) \
-<<<<<<< HEAD
+    DECLARE(Bool, distributed_cache_discard_connection_if_unread_data, true, R"(
+Only in ClickHouse Cloud. Discard connection if some data is unread.
+)", 0) \
     DECLARE(Bool, filesystem_cache_enable_background_download_for_metadata_files_in_packed_storage, true, R"(
 Only in ClickHouse Cloud. Wait time to lock cache for space reservation in filesystem cache
 )", 0) \
     DECLARE(Bool, filesystem_cache_enable_background_download_during_fetch, true, R"(
 Only in ClickHouse Cloud. Wait time to lock cache for space reservation in filesystem cache
-=======
-    DECLARE(Bool, distributed_cache_discard_connection_if_unread_data, true, R"(
-Only in ClickHouse Cloud. Discard connection if some data is unread.
->>>>>>> b618fe03
 )", 0) \
     \
     DECLARE(Bool, parallelize_output_from_storages, true, R"(
