#include <Columns/ColumnArray.h>
#include <Columns/ColumnMap.h>
#include <Core/BaseSettings.h>
#include <Core/BaseSettingsFwdMacros.h>
#include <Core/BaseSettingsProgramOptions.h>
#include <Core/FormatFactorySettingsDeclaration.h>
#include <Core/Settings.h>
#include <Core/SettingsChangesHistory.h>
#include <Core/SettingsEnums.h>
#include <Core/SettingsFields.h>
#include <IO/ReadBufferFromString.h>
#include <IO/S3Defines.h>
#include <Storages/System/MutableColumnsAndConstraints.h>
#include <base/types.h>
#include <Common/NamePrompter.h>
#include <Common/typeid_cast.h>

#include <boost/program_options.hpp>
#include <Poco/Util/AbstractConfiguration.h>
#include <Poco/Util/Application.h>

#include <cstring>

namespace DB
{

namespace ErrorCodes
{
    extern const int THERE_IS_NO_PROFILE;
    extern const int NO_ELEMENTS_IN_CONFIG;
    extern const int UNKNOWN_ELEMENT_IN_CONFIG;
    extern const int BAD_ARGUMENTS;
}

/** List of settings: type, name, default value, description, flags
  *
  * This looks rather inconvenient. It is done that way to avoid repeating settings in different places.
  * Note: as an alternative, we could implement settings to be completely dynamic in the form of the map: String -> Field,
  *  but we are not going to do it, because settings are used everywhere as static struct fields.
  *
  * `flags` can be either 0 or IMPORTANT.
  * A setting is "IMPORTANT" if it affects the results of queries and can't be ignored by older versions.
  *
  * When adding new or changing existing settings add them to the settings changes history in SettingsChangesHistory.h
  * for tracking settings changes in different versions and for special `compatibility` settings to work correctly.
  */

// clang-format off
#if defined(__CLION_IDE__)
/// CLion freezes for a minute every time it processes this
#define COMMON_SETTINGS(M, ALIAS)
#define OBSOLETE_SETTINGS(M, ALIAS)
#else
#define COMMON_SETTINGS(M, ALIAS) \
    M(Dialect, dialect, Dialect::clickhouse, R"(
Which dialect will be used to parse query
)", 0)\
    M(UInt64, min_compress_block_size, 65536, R"(
For [MergeTree](../../engines/table-engines/mergetree-family/mergetree.md) tables. In order to reduce latency when processing queries, a block is compressed when writing the next mark if its size is at least `min_compress_block_size`. By default, 65,536.

The actual size of the block, if the uncompressed data is less than `max_compress_block_size`, is no less than this value and no less than the volume of data for one mark.

Let’s look at an example. Assume that `index_granularity` was set to 8192 during table creation.

We are writing a UInt32-type column (4 bytes per value). When writing 8192 rows, the total will be 32 KB of data. Since min_compress_block_size = 65,536, a compressed block will be formed for every two marks.

We are writing a URL column with the String type (average size of 60 bytes per value). When writing 8192 rows, the average will be slightly less than 500 KB of data. Since this is more than 65,536, a compressed block will be formed for each mark. In this case, when reading data from the disk in the range of a single mark, extra data won’t be decompressed.

:::note
This is an expert-level setting, and you shouldn't change it if you're just getting started with ClickHouse.
:::
)", 0) \
    M(UInt64, max_compress_block_size, 1048576, R"(
The maximum size of blocks of uncompressed data before compressing for writing to a table. By default, 1,048,576 (1 MiB). Specifying a smaller block size generally leads to slightly reduced compression ratio, the compression and decompression speed increases slightly due to cache locality, and memory consumption is reduced.

:::note
This is an expert-level setting, and you shouldn't change it if you're just getting started with ClickHouse.
:::

Don’t confuse blocks for compression (a chunk of memory consisting of bytes) with blocks for query processing (a set of rows from a table).
)", 0) \
    M(UInt64, max_block_size, DEFAULT_BLOCK_SIZE, R"(
In ClickHouse, data is processed by blocks, which are sets of column parts. The internal processing cycles for a single block are efficient but there are noticeable costs when processing each block.

The `max_block_size` setting indicates the recommended maximum number of rows to include in a single block when loading data from tables. Blocks the size of `max_block_size` are not always loaded from the table: if ClickHouse determines that less data needs to be retrieved, a smaller block is processed.

The block size should not be too small to avoid noticeable costs when processing each block. It should also not be too large to ensure that queries with a LIMIT clause execute quickly after processing the first block. When setting `max_block_size`, the goal should be to avoid consuming too much memory when extracting a large number of columns in multiple threads and to preserve at least some cache locality.
)", 0) \
    M(UInt64, max_insert_block_size, DEFAULT_INSERT_BLOCK_SIZE, R"(
The size of blocks (in a count of rows) to form for insertion into a table.
This setting only applies in cases when the server forms the blocks.
For example, for an INSERT via the HTTP interface, the server parses the data format and forms blocks of the specified size.
But when using clickhouse-client, the client parses the data itself, and the ‘max_insert_block_size’ setting on the server does not affect the size of the inserted blocks.
The setting also does not have a purpose when using INSERT SELECT, since data is inserted using the same blocks that are formed after SELECT.

The default is slightly more than `max_block_size`. The reason for this is that certain table engines (`*MergeTree`) form a data part on the disk for each inserted block, which is a fairly large entity. Similarly, `*MergeTree` tables sort data during insertion, and a large enough block size allow sorting more data in RAM.
)", 0) \
    M(UInt64, min_insert_block_size_rows, DEFAULT_INSERT_BLOCK_SIZE, R"(
Sets the minimum number of rows in the block that can be inserted into a table by an `INSERT` query. Smaller-sized blocks are squashed into bigger ones.

Possible values:

- Positive integer.
- 0 — Squashing disabled.
)", 0) \
    M(UInt64, min_insert_block_size_bytes, (DEFAULT_INSERT_BLOCK_SIZE * 256), R"(
Sets the minimum number of bytes in the block which can be inserted into a table by an `INSERT` query. Smaller-sized blocks are squashed into bigger ones.

Possible values:

- Positive integer.
- 0 — Squashing disabled.
)", 0) \
    M(UInt64, min_insert_block_size_rows_for_materialized_views, 0, R"(
Sets the minimum number of rows in the block which can be inserted into a table by an `INSERT` query. Smaller-sized blocks are squashed into bigger ones. This setting is applied only for blocks inserted into [materialized view](../../sql-reference/statements/create/view.md). By adjusting this setting, you control blocks squashing while pushing to materialized view and avoid excessive memory usage.

Possible values:

- Any positive integer.
- 0 — Squashing disabled.

**See Also**

- [min_insert_block_size_rows](#min-insert-block-size-rows)
)", 0) \
    M(UInt64, min_insert_block_size_bytes_for_materialized_views, 0, R"(
Sets the minimum number of bytes in the block which can be inserted into a table by an `INSERT` query. Smaller-sized blocks are squashed into bigger ones. This setting is applied only for blocks inserted into [materialized view](../../sql-reference/statements/create/view.md). By adjusting this setting, you control blocks squashing while pushing to materialized view and avoid excessive memory usage.

Possible values:

- Any positive integer.
- 0 — Squashing disabled.

**See also**

- [min_insert_block_size_bytes](#min-insert-block-size-bytes)
)", 0) \
    M(UInt64, min_external_table_block_size_rows, DEFAULT_INSERT_BLOCK_SIZE, R"(
Squash blocks passed to external table to specified size in rows, if blocks are not big enough.
)", 0) \
    M(UInt64, min_external_table_block_size_bytes, (DEFAULT_INSERT_BLOCK_SIZE * 256), R"(
Squash blocks passed to the external table to a specified size in bytes, if blocks are not big enough.
)", 0) \
    M(UInt64, max_joined_block_size_rows, DEFAULT_BLOCK_SIZE, R"(
Maximum block size for JOIN result (if join algorithm supports it). 0 means unlimited.
)", 0) \
    M(UInt64, max_insert_threads, 0, R"(
The maximum number of threads to execute the `INSERT SELECT` query.

Possible values:

- 0 (or 1) — `INSERT SELECT` no parallel execution.
- Positive integer. Bigger than 1.

Cloud default value: from `2` to `4`, depending on the service size.

Parallel `INSERT SELECT` has effect only if the `SELECT` part is executed in parallel, see [max_threads](#max_threads) setting.
Higher values will lead to higher memory usage.
)", 0) \
    M(UInt64, max_insert_delayed_streams_for_parallel_write, 0, R"(
The maximum number of streams (columns) to delay final part flush. Default - auto (1000 in case of underlying storage supports parallel write, for example S3 and disabled otherwise)
)", 0) \
    M(MaxThreads, max_final_threads, 0, R"(
Sets the maximum number of parallel threads for the `SELECT` query data read phase with the [FINAL](../../sql-reference/statements/select/from.md#select-from-final) modifier.

Possible values:

- Positive integer.
- 0 or 1 — Disabled. `SELECT` queries are executed in a single thread.
)", 0) \
    M(UInt64, max_threads_for_indexes, 0, R"(
The maximum number of threads process indices.
)", 0) \
    M(MaxThreads, max_threads, 0, R"(
The maximum number of query processing threads, excluding threads for retrieving data from remote servers (see the ‘max_distributed_connections’ parameter).

This parameter applies to threads that perform the same stages of the query processing pipeline in parallel.
For example, when reading from a table, if it is possible to evaluate expressions with functions, filter with WHERE and pre-aggregate for GROUP BY in parallel using at least ‘max_threads’ number of threads, then ‘max_threads’ are used.

For queries that are completed quickly because of a LIMIT, you can set a lower ‘max_threads’. For example, if the necessary number of entries are located in every block and max_threads = 8, then 8 blocks are retrieved, although it would have been enough to read just one.

The smaller the `max_threads` value, the less memory is consumed.
)", 0) \
    M(Bool, use_concurrency_control, true, R"(
Respect the server's concurrency control (see the `concurrent_threads_soft_limit_num` and `concurrent_threads_soft_limit_ratio_to_cores` global server settings). If disabled, it allows using a larger number of threads even if the server is overloaded (not recommended for normal usage, and needed mostly for tests).
)", 0) \
    M(MaxThreads, max_download_threads, 4, R"(
The maximum number of threads to download data (e.g. for URL engine).
)", 0) \
    M(MaxThreads, max_parsing_threads, 0, R"(
The maximum number of threads to parse data in input formats that support parallel parsing. By default, it is determined automatically
)", 0) \
    M(UInt64, max_download_buffer_size, 10*1024*1024, R"(
The maximal size of buffer for parallel downloading (e.g. for URL engine) per each thread.
)", 0) \
    M(UInt64, max_read_buffer_size, DBMS_DEFAULT_BUFFER_SIZE, R"(
The maximum size of the buffer to read from the filesystem.
)", 0) \
    M(UInt64, max_read_buffer_size_local_fs, 128*1024, R"(
The maximum size of the buffer to read from local filesystem. If set to 0 then max_read_buffer_size will be used.
)", 0) \
    M(UInt64, max_read_buffer_size_remote_fs, 0, R"(
The maximum size of the buffer to read from remote filesystem. If set to 0 then max_read_buffer_size will be used.
)", 0) \
    M(UInt64, max_distributed_connections, 1024, R"(
The maximum number of simultaneous connections with remote servers for distributed processing of a single query to a single Distributed table. We recommend setting a value no less than the number of servers in the cluster.

The following parameters are only used when creating Distributed tables (and when launching a server), so there is no reason to change them at runtime.
)", 0) \
    M(UInt64, max_query_size, DBMS_DEFAULT_MAX_QUERY_SIZE, R"(
The maximum number of bytes of a query string parsed by the SQL parser.
Data in the VALUES clause of INSERT queries is processed by a separate stream parser (that consumes O(1) RAM) and not affected by this restriction.

:::note
`max_query_size` cannot be set within an SQL query (e.g., `SELECT now() SETTINGS max_query_size=10000`) because ClickHouse needs to allocate a buffer to parse the query, and this buffer size is determined by the `max_query_size` setting, which must be configured before the query is executed.
:::
)", 0) \
    M(UInt64, interactive_delay, 100000, R"(
The interval in microseconds for checking whether request execution has been canceled and sending the progress.
)", 0) \
    M(Seconds, connect_timeout, DBMS_DEFAULT_CONNECT_TIMEOUT_SEC, R"(
Connection timeout if there are no replicas.
)", 0) \
    M(Milliseconds, handshake_timeout_ms, 10000, R"(
Timeout in milliseconds for receiving Hello packet from replicas during handshake.
)", 0) \
    M(Milliseconds, connect_timeout_with_failover_ms, 1000, R"(
The timeout in milliseconds for connecting to a remote server for a Distributed table engine, if the ‘shard’ and ‘replica’ sections are used in the cluster definition.
If unsuccessful, several attempts are made to connect to various replicas.
)", 0) \
    M(Milliseconds, connect_timeout_with_failover_secure_ms, 1000, R"(
Connection timeout for selecting first healthy replica (for secure connections).
)", 0) \
    M(Seconds, receive_timeout, DBMS_DEFAULT_RECEIVE_TIMEOUT_SEC, R"(
Timeout for receiving data from the network, in seconds. If no bytes were received in this interval, the exception is thrown. If you set this setting on the client, the 'send_timeout' for the socket will also be set on the corresponding connection end on the server.
)", 0) \
    M(Seconds, send_timeout, DBMS_DEFAULT_SEND_TIMEOUT_SEC, R"(
Timeout for sending data to the network, in seconds. If a client needs to send some data but is not able to send any bytes in this interval, the exception is thrown. If you set this setting on the client, the 'receive_timeout' for the socket will also be set on the corresponding connection end on the server.
)", 0) \
    M(Seconds, tcp_keep_alive_timeout, DEFAULT_TCP_KEEP_ALIVE_TIMEOUT /* less than DBMS_DEFAULT_RECEIVE_TIMEOUT_SEC */, R"(
The time in seconds the connection needs to remain idle before TCP starts sending keepalive probes
)", 0) \
    M(Milliseconds, hedged_connection_timeout_ms, 50, R"(
Connection timeout for establishing connection with replica for Hedged requests
)", 0) \
    M(Milliseconds, receive_data_timeout_ms, 2000, R"(
Connection timeout for receiving first packet of data or packet with positive progress from replica
)", 0) \
    M(Bool, use_hedged_requests, true, R"(
Enables hedged requests logic for remote queries. It allows to establish many connections with different replicas for query.
New connection is enabled in case existent connection(s) with replica(s) were not established within `hedged_connection_timeout`
or no data was received within `receive_data_timeout`. Query uses the first connection which send non empty progress packet (or data packet, if `allow_changing_replica_until_first_data_packet`);
other connections are cancelled. Queries with `max_parallel_replicas > 1` are supported.

Enabled by default.

Disabled by default on Cloud.
)", 0) \
    M(Bool, allow_changing_replica_until_first_data_packet, false, R"(
If it's enabled, in hedged requests we can start new connection until receiving first data packet even if we have already made some progress
(but progress haven't updated for `receive_data_timeout` timeout), otherwise we disable changing replica after the first time we made progress.
)", 0) \
    M(Milliseconds, queue_max_wait_ms, 0, R"(
The wait time in the request queue, if the number of concurrent requests exceeds the maximum.
)", 0) \
    M(Milliseconds, connection_pool_max_wait_ms, 0, R"(
The wait time in milliseconds for a connection when the connection pool is full.

Possible values:

- Positive integer.
- 0 — Infinite timeout.
)", 0) \
    M(Milliseconds, replace_running_query_max_wait_ms, 5000, R"(
The wait time for running the query with the same `query_id` to finish, when the [replace_running_query](#replace-running-query) setting is active.

Possible values:

- Positive integer.
- 0 — Throwing an exception that does not allow to run a new query if the server already executes a query with the same `query_id`.
)", 0) \
    M(Milliseconds, kafka_max_wait_ms, 5000, R"(
The wait time in milliseconds for reading messages from [Kafka](../../engines/table-engines/integrations/kafka.md/#kafka) before retry.

Possible values:

- Positive integer.
- 0 — Infinite timeout.

See also:

- [Apache Kafka](https://kafka.apache.org/)
)", 0) \
    M(Milliseconds, rabbitmq_max_wait_ms, 5000, R"(
The wait time for reading from RabbitMQ before retry.
)", 0) \
    M(UInt64, poll_interval, DBMS_DEFAULT_POLL_INTERVAL, R"(
Block at the query wait loop on the server for the specified number of seconds.
)", 0) \
    M(UInt64, idle_connection_timeout, 3600, R"(
Timeout to close idle TCP connections after specified number of seconds.

Possible values:

- Positive integer (0 - close immediately, after 0 seconds).
)", 0) \
    M(UInt64, distributed_connections_pool_size, 1024, R"(
The maximum number of simultaneous connections with remote servers for distributed processing of all queries to a single Distributed table. We recommend setting a value no less than the number of servers in the cluster.
)", 0) \
    M(UInt64, connections_with_failover_max_tries, 3, R"(
The maximum number of connection attempts with each replica for the Distributed table engine.
)", 0) \
    M(UInt64, s3_strict_upload_part_size, S3::DEFAULT_STRICT_UPLOAD_PART_SIZE, R"(
The exact size of part to upload during multipart upload to S3 (some implementations does not supports variable size parts).
)", 0) \
    M(UInt64, azure_strict_upload_part_size, 0, R"(
The exact size of part to upload during multipart upload to Azure blob storage.
)", 0) \
    M(UInt64, azure_max_blocks_in_multipart_upload, 50000, R"(
Maximum number of blocks in multipart upload for Azure.
)", 0) \
    M(UInt64, s3_min_upload_part_size, S3::DEFAULT_MIN_UPLOAD_PART_SIZE, R"(
The minimum size of part to upload during multipart upload to S3.
)", 0) \
    M(UInt64, s3_max_upload_part_size, S3::DEFAULT_MAX_UPLOAD_PART_SIZE, R"(
The maximum size of part to upload during multipart upload to S3.
)", 0) \
    M(UInt64, azure_min_upload_part_size, 16*1024*1024, R"(
The minimum size of part to upload during multipart upload to Azure blob storage.
)", 0) \
    M(UInt64, azure_max_upload_part_size, 5ull*1024*1024*1024, R"(
The maximum size of part to upload during multipart upload to Azure blob storage.
)", 0) \
    M(UInt64, s3_upload_part_size_multiply_factor, S3::DEFAULT_UPLOAD_PART_SIZE_MULTIPLY_FACTOR, R"(
Multiply s3_min_upload_part_size by this factor each time s3_multiply_parts_count_threshold parts were uploaded from a single write to S3.
)", 0) \
    M(UInt64, s3_upload_part_size_multiply_parts_count_threshold, S3::DEFAULT_UPLOAD_PART_SIZE_MULTIPLY_PARTS_COUNT_THRESHOLD, R"(
Each time this number of parts was uploaded to S3, s3_min_upload_part_size is multiplied by s3_upload_part_size_multiply_factor.
)", 0) \
    M(UInt64, s3_max_part_number, S3::DEFAULT_MAX_PART_NUMBER, R"(
Maximum part number number for s3 upload part.
)", 0) \
    M(UInt64, s3_max_single_operation_copy_size, S3::DEFAULT_MAX_SINGLE_OPERATION_COPY_SIZE, R"(
Maximum size for a single copy operation in s3
)", 0) \
    M(UInt64, azure_upload_part_size_multiply_factor, 2, R"(
Multiply azure_min_upload_part_size by this factor each time azure_multiply_parts_count_threshold parts were uploaded from a single write to Azure blob storage.
)", 0) \
    M(UInt64, azure_upload_part_size_multiply_parts_count_threshold, 500, R"(
Each time this number of parts was uploaded to Azure blob storage, azure_min_upload_part_size is multiplied by azure_upload_part_size_multiply_factor.
)", 0) \
    M(UInt64, s3_max_inflight_parts_for_one_file, S3::DEFAULT_MAX_INFLIGHT_PARTS_FOR_ONE_FILE, R"(
The maximum number of a concurrent loaded parts in multipart upload request. 0 means unlimited.
)", 0) \
    M(UInt64, azure_max_inflight_parts_for_one_file, 20, R"(
The maximum number of a concurrent loaded parts in multipart upload request. 0 means unlimited.
)", 0) \
    M(UInt64, s3_max_single_part_upload_size, S3::DEFAULT_MAX_SINGLE_PART_UPLOAD_SIZE, R"(
The maximum size of object to upload using singlepart upload to S3.
)", 0) \
    M(UInt64, azure_max_single_part_upload_size, 100*1024*1024, R"(
The maximum size of object to upload using singlepart upload to Azure blob storage.
)", 0)                                                                             \
    M(UInt64, azure_max_single_part_copy_size, 256*1024*1024, R"(
The maximum size of object to copy using single part copy to Azure blob storage.
)", 0) \
    M(UInt64, s3_max_single_read_retries, S3::DEFAULT_MAX_SINGLE_READ_TRIES, R"(
The maximum number of retries during single S3 read.
)", 0) \
    M(UInt64, azure_max_single_read_retries, 4, R"(
The maximum number of retries during single Azure blob storage read.
)", 0) \
    M(UInt64, azure_max_unexpected_write_error_retries, 4, R"(
The maximum number of retries in case of unexpected errors during Azure blob storage write
)", 0) \
    M(UInt64, s3_max_unexpected_write_error_retries, S3::DEFAULT_MAX_UNEXPECTED_WRITE_ERROR_RETRIES, R"(
The maximum number of retries in case of unexpected errors during S3 write.
)", 0) \
    M(UInt64, s3_max_redirects, S3::DEFAULT_MAX_REDIRECTS, R"(
Max number of S3 redirects hops allowed.
)", 0) \
    M(UInt64, s3_max_connections, S3::DEFAULT_MAX_CONNECTIONS, R"(
The maximum number of connections per server.
)", 0) \
    M(UInt64, s3_max_get_rps, 0, R"(
Limit on S3 GET request per second rate before throttling. Zero means unlimited.
)", 0) \
    M(UInt64, s3_max_get_burst, 0, R"(
Max number of requests that can be issued simultaneously before hitting request per second limit. By default (0) equals to `s3_max_get_rps`
)", 0) \
    M(UInt64, s3_max_put_rps, 0, R"(
Limit on S3 PUT request per second rate before throttling. Zero means unlimited.
)", 0) \
    M(UInt64, s3_max_put_burst, 0, R"(
Max number of requests that can be issued simultaneously before hitting request per second limit. By default (0) equals to `s3_max_put_rps`
)", 0) \
    M(UInt64, s3_list_object_keys_size, S3::DEFAULT_LIST_OBJECT_KEYS_SIZE, R"(
Maximum number of files that could be returned in batch by ListObject request
)", 0) \
    M(Bool, s3_use_adaptive_timeouts, S3::DEFAULT_USE_ADAPTIVE_TIMEOUTS, R"(
When set to `true` than for all s3 requests first two attempts are made with low send and receive timeouts.
When set to `false` than all attempts are made with identical timeouts.
)", 0) \
    M(UInt64, azure_list_object_keys_size, 1000, R"(
Maximum number of files that could be returned in batch by ListObject request
)", 0) \
    M(Bool, s3_truncate_on_insert, false, R"(
Enables or disables truncate before inserts in s3 engine tables. If disabled, an exception will be thrown on insert attempts if an S3 object already exists.

Possible values:
- 0 — `INSERT` query appends new data to the end of the file.
- 1 — `INSERT` query replaces existing content of the file with the new data.
)", 0) \
    M(Bool, azure_truncate_on_insert, false, R"(
Enables or disables truncate before insert in azure engine tables.
)", 0) \
    M(Bool, s3_create_new_file_on_insert, false, R"(
Enables or disables creating a new file on each insert in s3 engine tables. If enabled, on each insert a new S3 object will be created with the key, similar to this pattern:

initial: `data.Parquet.gz` -> `data.1.Parquet.gz` -> `data.2.Parquet.gz`, etc.

Possible values:
- 0 — `INSERT` query appends new data to the end of the file.
- 1 — `INSERT` query creates a new file.
)", 0) \
    M(Bool, s3_skip_empty_files, false, R"(
Enables or disables skipping empty files in [S3](../../engines/table-engines/integrations/s3.md) engine tables.

Possible values:
- 0 — `SELECT` throws an exception if empty file is not compatible with requested format.
- 1 — `SELECT` returns empty result for empty file.
)", 0) \
    M(Bool, azure_create_new_file_on_insert, false, R"(
Enables or disables creating a new file on each insert in azure engine tables
)", 0) \
    M(Bool, s3_check_objects_after_upload, false, R"(
Check each uploaded object to s3 with head request to be sure that upload was successful
)", 0) \
    M(Bool, s3_allow_parallel_part_upload, true, R"(
Use multiple threads for s3 multipart upload. It may lead to slightly higher memory usage
)", 0) \
    M(Bool, azure_allow_parallel_part_upload, true, R"(
Use multiple threads for azure multipart upload.
)", 0) \
    M(Bool, s3_throw_on_zero_files_match, false, R"(
Throw an error, when ListObjects request cannot match any files
)", 0) \
    M(Bool, hdfs_throw_on_zero_files_match, false, R"(
Throw an error if matched zero files according to glob expansion rules.

Possible values:
- 1 — `SELECT` throws an exception.
- 0 — `SELECT` returns empty result.
)", 0) \
    M(Bool, azure_throw_on_zero_files_match, false, R"(
Throw an error if matched zero files according to glob expansion rules.

Possible values:
- 1 — `SELECT` throws an exception.
- 0 — `SELECT` returns empty result.
)", 0) \
    M(Bool, s3_ignore_file_doesnt_exist, false, R"(
Ignore absence of file if it does not exist when reading certain keys.

Possible values:
- 1 — `SELECT` returns empty result.
- 0 — `SELECT` throws an exception.
)", 0) \
    M(Bool, hdfs_ignore_file_doesnt_exist, false, R"(
Ignore absence of file if it does not exist when reading certain keys.

Possible values:
- 1 — `SELECT` returns empty result.
- 0 — `SELECT` throws an exception.
)", 0) \
    M(Bool, azure_ignore_file_doesnt_exist, false, R"(
Ignore absence of file if it does not exist when reading certain keys.

Possible values:
- 1 — `SELECT` returns empty result.
- 0 — `SELECT` throws an exception.
)", 0) \
    M(UInt64, azure_sdk_max_retries, 10, R"(
Maximum number of retries in azure sdk
)", 0) \
    M(UInt64, azure_sdk_retry_initial_backoff_ms, 10, R"(
Minimal backoff between retries in azure sdk
)", 0) \
    M(UInt64, azure_sdk_retry_max_backoff_ms, 1000, R"(
Maximal backoff between retries in azure sdk
)", 0) \
    M(Bool, s3_validate_request_settings, true, R"(
Enables s3 request settings validation.

Possible values:
- 1 — validate settings.
- 0 — do not validate settings.
)", 0) \
    M(Bool, s3_disable_checksum, S3::DEFAULT_DISABLE_CHECKSUM, R"(
Do not calculate a checksum when sending a file to S3. This speeds up writes by avoiding excessive processing passes on a file. It is mostly safe as the data of MergeTree tables is checksummed by ClickHouse anyway, and when S3 is accessed with HTTPS, the TLS layer already provides integrity while transferring through the network. While additional checksums on S3 give defense in depth.
)", 0) \
    M(UInt64, s3_retry_attempts, S3::DEFAULT_RETRY_ATTEMPTS, R"(
Setting for Aws::Client::RetryStrategy, Aws::Client does retries itself, 0 means no retries
)", 0) \
    M(UInt64, s3_request_timeout_ms, S3::DEFAULT_REQUEST_TIMEOUT_MS, R"(
Idleness timeout for sending and receiving data to/from S3. Fail if a single TCP read or write call blocks for this long.
)", 0) \
    M(UInt64, s3_connect_timeout_ms, S3::DEFAULT_CONNECT_TIMEOUT_MS, R"(
Connection timeout for host from s3 disks.
)", 0) \
    M(Bool, enable_s3_requests_logging, false, R"(
Enable very explicit logging of S3 requests. Makes sense for debug only.
)", 0) \
    M(String, s3queue_default_zookeeper_path, "/clickhouse/s3queue/", R"(
Default zookeeper path prefix for S3Queue engine
)", 0) \
    M(Bool, s3queue_enable_logging_to_s3queue_log, false, R"(
Enable writing to system.s3queue_log. The value can be overwritten per table with table settings
)", 0) \
    M(UInt64, hdfs_replication, 0, R"(
The actual number of replications can be specified when the hdfs file is created.
)", 0) \
    M(Bool, hdfs_truncate_on_insert, false, R"(
Enables or disables truncation before an insert in hdfs engine tables. If disabled, an exception will be thrown on an attempt to insert if a file in HDFS already exists.

Possible values:
- 0 — `INSERT` query appends new data to the end of the file.
- 1 — `INSERT` query replaces existing content of the file with the new data.
)", 0) \
    M(Bool, hdfs_create_new_file_on_insert, false, R"(
Enables or disables creating a new file on each insert in HDFS engine tables. If enabled, on each insert a new HDFS file will be created with the name, similar to this pattern:

initial: `data.Parquet.gz` -> `data.1.Parquet.gz` -> `data.2.Parquet.gz`, etc.

Possible values:
- 0 — `INSERT` query appends new data to the end of the file.
- 1 — `INSERT` query creates a new file.
)", 0) \
    M(Bool, hdfs_skip_empty_files, false, R"(
Enables or disables skipping empty files in [HDFS](../../engines/table-engines/integrations/hdfs.md) engine tables.

Possible values:
- 0 — `SELECT` throws an exception if empty file is not compatible with requested format.
- 1 — `SELECT` returns empty result for empty file.
)", 0) \
    M(Bool, azure_skip_empty_files, false, R"(
Enables or disables skipping empty files in S3 engine.

Possible values:
- 0 — `SELECT` throws an exception if empty file is not compatible with requested format.
- 1 — `SELECT` returns empty result for empty file.
)", 0) \
    M(UInt64, hsts_max_age, 0, R"(
Expired time for HSTS. 0 means disable HSTS.
)", 0) \
    M(Bool, extremes, false, R"(
Whether to count extreme values (the minimums and maximums in columns of a query result). Accepts 0 or 1. By default, 0 (disabled).
For more information, see the section “Extreme values”.
)", IMPORTANT) \
    M(Bool, use_uncompressed_cache, false, R"(
Whether to use a cache of uncompressed blocks. Accepts 0 or 1. By default, 0 (disabled).
Using the uncompressed cache (only for tables in the MergeTree family) can significantly reduce latency and increase throughput when working with a large number of short queries. Enable this setting for users who send frequent short requests. Also pay attention to the [uncompressed_cache_size](../../operations/server-configuration-parameters/settings.md/#server-settings-uncompressed_cache_size) configuration parameter (only set in the config file) – the size of uncompressed cache blocks. By default, it is 8 GiB. The uncompressed cache is filled in as needed and the least-used data is automatically deleted.

For queries that read at least a somewhat large volume of data (one million rows or more), the uncompressed cache is disabled automatically to save space for truly small queries. This means that you can keep the ‘use_uncompressed_cache’ setting always set to 1.
)", 0) \
    M(Bool, replace_running_query, false, R"(
When using the HTTP interface, the ‘query_id’ parameter can be passed. This is any string that serves as the query identifier.
If a query from the same user with the same ‘query_id’ already exists at this time, the behaviour depends on the ‘replace_running_query’ parameter.

`0` (default) – Throw an exception (do not allow the query to run if a query with the same ‘query_id’ is already running).

`1` – Cancel the old query and start running the new one.

Set this parameter to 1 for implementing suggestions for segmentation conditions. After entering the next character, if the old query hasn’t finished yet, it should be cancelled.
)", 0) \
    M(UInt64, max_remote_read_network_bandwidth, 0, R"(
The maximum speed of data exchange over the network in bytes per second for read.
)", 0) \
    M(UInt64, max_remote_write_network_bandwidth, 0, R"(
The maximum speed of data exchange over the network in bytes per second for write.
)", 0) \
    M(UInt64, max_local_read_bandwidth, 0, R"(
The maximum speed of local reads in bytes per second.
)", 0) \
    M(UInt64, max_local_write_bandwidth, 0, R"(
The maximum speed of local writes in bytes per second.
)", 0) \
    M(Bool, stream_like_engine_allow_direct_select, false, R"(
Allow direct SELECT query for Kafka, RabbitMQ, FileLog, Redis Streams, and NATS engines. In case there are attached materialized views, SELECT query is not allowed even if this setting is enabled.
)", 0) \
    M(String, stream_like_engine_insert_queue, "", R"(
When stream-like engine reads from multiple queues, the user will need to select one queue to insert into when writing. Used by Redis Streams and NATS.
)", 0) \
    M(Bool, dictionary_validate_primary_key_type, false, R"(
Validate primary key type for dictionaries. By default id type for simple layouts will be implicitly converted to UInt64.
)", 0) \
    M(Bool, distributed_insert_skip_read_only_replicas, false, R"(
Enables skipping read-only replicas for INSERT queries into Distributed.

Possible values:

- 0 — INSERT was as usual, if it will go to read-only replica it will fail
- 1 — Initiator will skip read-only replicas before sending data to shards.
)", 0) \
    M(Bool, distributed_foreground_insert, false, R"(
Enables or disables synchronous data insertion into a [Distributed](../../engines/table-engines/special/distributed.md/#distributed) table.

By default, when inserting data into a `Distributed` table, the ClickHouse server sends data to cluster nodes in background mode. When `distributed_foreground_insert=1`, the data is processed synchronously, and the `INSERT` operation succeeds only after all the data is saved on all shards (at least one replica for each shard if `internal_replication` is true).

Possible values:

- 0 — Data is inserted in background mode.
- 1 — Data is inserted in synchronous mode.

Cloud default value: `1`.

**See Also**

- [Distributed Table Engine](../../engines/table-engines/special/distributed.md/#distributed)
- [Managing Distributed Tables](../../sql-reference/statements/system.md/#query-language-system-distributed)
)", 0) ALIAS(insert_distributed_sync) \
    M(UInt64, distributed_background_insert_timeout, 0, R"(
Timeout for insert query into distributed. Setting is used only with insert_distributed_sync enabled. Zero value means no timeout.
)", 0) ALIAS(insert_distributed_timeout) \
    M(Milliseconds, distributed_background_insert_sleep_time_ms, 100, R"(
Base interval for the [Distributed](../../engines/table-engines/special/distributed.md) table engine to send data. The actual interval grows exponentially in the event of errors.

Possible values:

- A positive integer number of milliseconds.
)", 0) ALIAS(distributed_directory_monitor_sleep_time_ms) \
    M(Milliseconds, distributed_background_insert_max_sleep_time_ms, 30000, R"(
Maximum interval for the [Distributed](../../engines/table-engines/special/distributed.md) table engine to send data. Limits exponential growth of the interval set in the [distributed_background_insert_sleep_time_ms](#distributed_background_insert_sleep_time_ms) setting.

Possible values:

- A positive integer number of milliseconds.
)", 0) ALIAS(distributed_directory_monitor_max_sleep_time_ms) \
    \
    M(Bool, distributed_background_insert_batch, false, R"(
Enables/disables inserted data sending in batches.

When batch sending is enabled, the [Distributed](../../engines/table-engines/special/distributed.md) table engine tries to send multiple files of inserted data in one operation instead of sending them separately. Batch sending improves cluster performance by better-utilizing server and network resources.

Possible values:

- 1 — Enabled.
- 0 — Disabled.
)", 0) ALIAS(distributed_directory_monitor_batch_inserts) \
    M(Bool, distributed_background_insert_split_batch_on_failure, false, R"(
Enables/disables splitting batches on failures.

Sometimes sending particular batch to the remote shard may fail, because of some complex pipeline after (i.e. `MATERIALIZED VIEW` with `GROUP BY`) due to `Memory limit exceeded` or similar errors. In this case, retrying will not help (and this will stuck distributed sends for the table) but sending files from that batch one by one may succeed INSERT.

So installing this setting to `1` will disable batching for such batches (i.e. temporary disables `distributed_background_insert_batch` for failed batches).

Possible values:

- 1 — Enabled.
- 0 — Disabled.

:::note
This setting also affects broken batches (that may appears because of abnormal server (machine) termination and no `fsync_after_insert`/`fsync_directories` for [Distributed](../../engines/table-engines/special/distributed.md) table engine).
:::

:::note
You should not rely on automatic batch splitting, since this may hurt performance.
:::
)", 0) ALIAS(distributed_directory_monitor_split_batch_on_failure) \
    \
    M(Bool, optimize_move_to_prewhere, true, R"(
Enables or disables automatic [PREWHERE](../../sql-reference/statements/select/prewhere.md) optimization in [SELECT](../../sql-reference/statements/select/index.md) queries.

Works only for [*MergeTree](../../engines/table-engines/mergetree-family/index.md) tables.

Possible values:

- 0 — Automatic `PREWHERE` optimization is disabled.
- 1 — Automatic `PREWHERE` optimization is enabled.
)", 0) \
    M(Bool, optimize_move_to_prewhere_if_final, false, R"(
Enables or disables automatic [PREWHERE](../../sql-reference/statements/select/prewhere.md) optimization in [SELECT](../../sql-reference/statements/select/index.md) queries with [FINAL](../../sql-reference/statements/select/from.md#select-from-final) modifier.

Works only for [*MergeTree](../../engines/table-engines/mergetree-family/index.md) tables.

Possible values:

- 0 — Automatic `PREWHERE` optimization in `SELECT` queries with `FINAL` modifier is disabled.
- 1 — Automatic `PREWHERE` optimization in `SELECT` queries with `FINAL` modifier is enabled.

**See Also**

- [optimize_move_to_prewhere](#optimize_move_to_prewhere) setting
)", 0) \
    M(Bool, move_all_conditions_to_prewhere, true, R"(
Move all viable conditions from WHERE to PREWHERE
)", 0) \
    M(Bool, enable_multiple_prewhere_read_steps, true, R"(
Move more conditions from WHERE to PREWHERE and do reads from disk and filtering in multiple steps if there are multiple conditions combined with AND
)", 0) \
    M(Bool, move_primary_key_columns_to_end_of_prewhere, true, R"(
Move PREWHERE conditions containing primary key columns to the end of AND chain. It is likely that these conditions are taken into account during primary key analysis and thus will not contribute a lot to PREWHERE filtering.
)", 0) \
    \
    M(UInt64, alter_sync, 1, R"(
Allows to set up waiting for actions to be executed on replicas by [ALTER](../../sql-reference/statements/alter/index.md), [OPTIMIZE](../../sql-reference/statements/optimize.md) or [TRUNCATE](../../sql-reference/statements/truncate.md) queries.

Possible values:

- 0 — Do not wait.
- 1 — Wait for own execution.
- 2 — Wait for everyone.

Cloud default value: `0`.

:::note
`alter_sync` is applicable to `Replicated` tables only, it does nothing to alters of not `Replicated` tables.
:::
)", 0) ALIAS(replication_alter_partitions_sync) \
    M(Int64, replication_wait_for_inactive_replica_timeout, 120, R"(
Specifies how long (in seconds) to wait for inactive replicas to execute [ALTER](../../sql-reference/statements/alter/index.md), [OPTIMIZE](../../sql-reference/statements/optimize.md) or [TRUNCATE](../../sql-reference/statements/truncate.md) queries.

Possible values:

- 0 — Do not wait.
- Negative integer — Wait for unlimited time.
- Positive integer — The number of seconds to wait.
)", 0) \
    M(Bool, alter_move_to_space_execute_async, false, R"(
Execute ALTER TABLE MOVE ... TO [DISK|VOLUME] asynchronously
)", 0) \
    \
    M(LoadBalancing, load_balancing, LoadBalancing::RANDOM, R"(
Specifies the algorithm of replicas selection that is used for distributed query processing.

ClickHouse supports the following algorithms of choosing replicas:

- [Random](#load_balancing-random) (by default)
- [Nearest hostname](#load_balancing-nearest_hostname)
- [Hostname levenshtein distance](#load_balancing-hostname_levenshtein_distance)
- [In order](#load_balancing-in_order)
- [First or random](#load_balancing-first_or_random)
- [Round robin](#load_balancing-round_robin)

See also:

- [distributed_replica_max_ignored_errors](#distributed_replica_max_ignored_errors)

### Random (by Default) {#load_balancing-random}

``` sql
load_balancing = random
```

The number of errors is counted for each replica. The query is sent to the replica with the fewest errors, and if there are several of these, to anyone of them.
Disadvantages: Server proximity is not accounted for; if the replicas have different data, you will also get different data.

### Nearest Hostname {#load_balancing-nearest_hostname}

``` sql
load_balancing = nearest_hostname
```

The number of errors is counted for each replica. Every 5 minutes, the number of errors is integrally divided by 2. Thus, the number of errors is calculated for a recent time with exponential smoothing. If there is one replica with a minimal number of errors (i.e. errors occurred recently on the other replicas), the query is sent to it. If there are multiple replicas with the same minimal number of errors, the query is sent to the replica with a hostname that is most similar to the server’s hostname in the config file (for the number of different characters in identical positions, up to the minimum length of both hostnames).

For instance, example01-01-1 and example01-01-2 are different in one position, while example01-01-1 and example01-02-2 differ in two places.
This method might seem primitive, but it does not require external data about network topology, and it does not compare IP addresses, which would be complicated for our IPv6 addresses.

Thus, if there are equivalent replicas, the closest one by name is preferred.
We can also assume that when sending a query to the same server, in the absence of failures, a distributed query will also go to the same servers. So even if different data is placed on the replicas, the query will return mostly the same results.

### Hostname levenshtein distance {#load_balancing-hostname_levenshtein_distance}

``` sql
load_balancing = hostname_levenshtein_distance
```

Just like `nearest_hostname`, but it compares hostname in a [levenshtein distance](https://en.wikipedia.org/wiki/Levenshtein_distance) manner. For example:

``` text
example-clickhouse-0-0 ample-clickhouse-0-0
1

example-clickhouse-0-0 example-clickhouse-1-10
2

example-clickhouse-0-0 example-clickhouse-12-0
3
```

### In Order {#load_balancing-in_order}

``` sql
load_balancing = in_order
```

Replicas with the same number of errors are accessed in the same order as they are specified in the configuration.
This method is appropriate when you know exactly which replica is preferable.

### First or Random {#load_balancing-first_or_random}

``` sql
load_balancing = first_or_random
```

This algorithm chooses the first replica in the set or a random replica if the first is unavailable. It’s effective in cross-replication topology setups, but useless in other configurations.

The `first_or_random` algorithm solves the problem of the `in_order` algorithm. With `in_order`, if one replica goes down, the next one gets a double load while the remaining replicas handle the usual amount of traffic. When using the `first_or_random` algorithm, the load is evenly distributed among replicas that are still available.

It's possible to explicitly define what the first replica is by using the setting `load_balancing_first_offset`. This gives more control to rebalance query workloads among replicas.

### Round Robin {#load_balancing-round_robin}

``` sql
load_balancing = round_robin
```

This algorithm uses a round-robin policy across replicas with the same number of errors (only the queries with `round_robin` policy is accounted).
)", 0) \
    M(UInt64, load_balancing_first_offset, 0, R"(
Which replica to preferably send a query when FIRST_OR_RANDOM load balancing strategy is used.
)", 0) \
    \
    M(TotalsMode, totals_mode, TotalsMode::AFTER_HAVING_EXCLUSIVE, R"(
How to calculate TOTALS when HAVING is present, as well as when max_rows_to_group_by and group_by_overflow_mode = ‘any’ are present.
See the section “WITH TOTALS modifier”.
)", IMPORTANT) \
    M(Float, totals_auto_threshold, 0.5, R"(
The threshold for `totals_mode = 'auto'`.
See the section “WITH TOTALS modifier”.
)", 0) \
    \
    M(Bool, allow_suspicious_low_cardinality_types, false, R"(
Allows or restricts using [LowCardinality](../../sql-reference/data-types/lowcardinality.md) with data types with fixed size of 8 bytes or less: numeric data types and `FixedString(8_bytes_or_less)`.

For small fixed values using of `LowCardinality` is usually inefficient, because ClickHouse stores a numeric index for each row. As a result:

- Disk space usage can rise.
- RAM consumption can be higher, depending on a dictionary size.
- Some functions can work slower due to extra coding/encoding operations.

Merge times in [MergeTree](../../engines/table-engines/mergetree-family/mergetree.md)-engine tables can grow due to all the reasons described above.

Possible values:

- 1 — Usage of `LowCardinality` is not restricted.
- 0 — Usage of `LowCardinality` is restricted.
)", 0) \
    M(Bool, allow_suspicious_fixed_string_types, false, R"(
In CREATE TABLE statement allows creating columns of type FixedString(n) with n > 256. FixedString with length >= 256 is suspicious and most likely indicates a misuse
)", 0) \
    M(Bool, allow_suspicious_indices, false, R"(
Reject primary/secondary indexes and sorting keys with identical expressions
)", 0) \
    M(Bool, allow_suspicious_ttl_expressions, false, R"(
Reject TTL expressions that don't depend on any of table's columns. It indicates a user error most of the time.
)", 0) \
    M(Bool, allow_suspicious_variant_types, false, R"(
In CREATE TABLE statement allows specifying Variant type with similar variant types (for example, with different numeric or date types). Enabling this setting may introduce some ambiguity when working with values with similar types.
)", 0) \
    M(Bool, allow_suspicious_primary_key, false, R"(
Allow suspicious `PRIMARY KEY`/`ORDER BY` for MergeTree (i.e. SimpleAggregateFunction).
)", 0) \
    M(Bool, compile_expressions, false, R"(
Compile some scalar functions and operators to native code. Due to a bug in the LLVM compiler infrastructure, on AArch64 machines, it is known to lead to a nullptr dereference and, consequently, server crash. Do not enable this setting.
)", 0) \
    M(UInt64, min_count_to_compile_expression, 3, R"(
Minimum count of executing same expression before it is get compiled.
)", 0) \
    M(Bool, compile_aggregate_expressions, true, R"(
Enables or disables JIT-compilation of aggregate functions to native code. Enabling this setting can improve the performance.

Possible values:

- 0 — Aggregation is done without JIT compilation.
- 1 — Aggregation is done using JIT compilation.

**See Also**

- [min_count_to_compile_aggregate_expression](#min_count_to_compile_aggregate_expression)
)", 0) \
    M(UInt64, min_count_to_compile_aggregate_expression, 3, R"(
The minimum number of identical aggregate expressions to start JIT-compilation. Works only if the [compile_aggregate_expressions](#compile_aggregate_expressions) setting is enabled.

Possible values:

- Positive integer.
- 0 — Identical aggregate expressions are always JIT-compiled.
)", 0) \
    M(Bool, compile_sort_description, true, R"(
Compile sort description to native code.
)", 0) \
    M(UInt64, min_count_to_compile_sort_description, 3, R"(
The number of identical sort descriptions before they are JIT-compiled
)", 0) \
    M(UInt64, group_by_two_level_threshold, 100000, R"(
From what number of keys, a two-level aggregation starts. 0 - the threshold is not set.
)", 0) \
    M(UInt64, group_by_two_level_threshold_bytes, 50000000, R"(
From what size of the aggregation state in bytes, a two-level aggregation begins to be used. 0 - the threshold is not set. Two-level aggregation is used when at least one of the thresholds is triggered.
)", 0) \
    M(Bool, distributed_aggregation_memory_efficient, true, R"(
Is the memory-saving mode of distributed aggregation enabled.
)", 0) \
    M(UInt64, aggregation_memory_efficient_merge_threads, 0, R"(
Number of threads to use for merge intermediate aggregation results in memory efficient mode. When bigger, then more memory is consumed. 0 means - same as 'max_threads'.
)", 0) \
    M(Bool, enable_memory_bound_merging_of_aggregation_results, true, R"(
Enable memory bound merging strategy for aggregation.
)", 0) \
    M(Bool, enable_positional_arguments, true, R"(
Enables or disables supporting positional arguments for [GROUP BY](../../sql-reference/statements/select/group-by.md), [LIMIT BY](../../sql-reference/statements/select/limit-by.md), [ORDER BY](../../sql-reference/statements/select/order-by.md) statements.

Possible values:

- 0 — Positional arguments aren't supported.
- 1 — Positional arguments are supported: column numbers can use instead of column names.

**Example**

Query:

```sql
CREATE TABLE positional_arguments(one Int, two Int, three Int) ENGINE=Memory();

INSERT INTO positional_arguments VALUES (10, 20, 30), (20, 20, 10), (30, 10, 20);

SELECT * FROM positional_arguments ORDER BY 2,3;
```

Result:

```text
┌─one─┬─two─┬─three─┐
│  30 │  10 │   20  │
│  20 │  20 │   10  │
│  10 │  20 │   30  │
└─────┴─────┴───────┘
```
)", 0) \
    M(Bool, enable_extended_results_for_datetime_functions, false, R"(
Enables or disables returning results of type:
- `Date32` with extended range (compared to type `Date`) for functions [toStartOfYear](../../sql-reference/functions/date-time-functions.md#tostartofyear), [toStartOfISOYear](../../sql-reference/functions/date-time-functions.md#tostartofisoyear), [toStartOfQuarter](../../sql-reference/functions/date-time-functions.md#tostartofquarter), [toStartOfMonth](../../sql-reference/functions/date-time-functions.md#tostartofmonth), [toLastDayOfMonth](../../sql-reference/functions/date-time-functions.md#tolastdayofmonth), [toStartOfWeek](../../sql-reference/functions/date-time-functions.md#tostartofweek), [toLastDayOfWeek](../../sql-reference/functions/date-time-functions.md#tolastdayofweek) and [toMonday](../../sql-reference/functions/date-time-functions.md#tomonday).
- `DateTime64` with extended range (compared to type `DateTime`) for functions [toStartOfDay](../../sql-reference/functions/date-time-functions.md#tostartofday), [toStartOfHour](../../sql-reference/functions/date-time-functions.md#tostartofhour), [toStartOfMinute](../../sql-reference/functions/date-time-functions.md#tostartofminute), [toStartOfFiveMinutes](../../sql-reference/functions/date-time-functions.md#tostartoffiveminutes), [toStartOfTenMinutes](../../sql-reference/functions/date-time-functions.md#tostartoftenminutes), [toStartOfFifteenMinutes](../../sql-reference/functions/date-time-functions.md#tostartoffifteenminutes) and [timeSlot](../../sql-reference/functions/date-time-functions.md#timeslot).

Possible values:

- 0 — Functions return `Date` or `DateTime` for all types of arguments.
- 1 — Functions return `Date32` or `DateTime64` for `Date32` or `DateTime64` arguments and `Date` or `DateTime` otherwise.
)", 0) \
    M(Bool, allow_nonconst_timezone_arguments, false, R"(
Allow non-const timezone arguments in certain time-related functions like toTimeZone(), fromUnixTimestamp*(), snowflakeToDateTime*()
)", 0) \
    M(Bool, function_locate_has_mysql_compatible_argument_order, true, R"(
Controls the order of arguments in function [locate](../../sql-reference/functions/string-search-functions.md#locate).

Possible values:

- 0 — Function `locate` accepts arguments `(haystack, needle[, start_pos])`.
- 1 — Function `locate` accepts arguments `(needle, haystack, [, start_pos])` (MySQL-compatible behavior)
)", 0) \
    \
    M(Bool, group_by_use_nulls, false, R"(
Changes the way the [GROUP BY clause](/docs/en/sql-reference/statements/select/group-by.md) treats the types of aggregation keys.
When the `ROLLUP`, `CUBE`, or `GROUPING SETS` specifiers are used, some aggregation keys may not be used to produce some result rows.
Columns for these keys are filled with either default value or `NULL` in corresponding rows depending on this setting.

Possible values:

- 0 — The default value for the aggregation key type is used to produce missing values.
- 1 — ClickHouse executes `GROUP BY` the same way as the SQL standard says. The types of aggregation keys are converted to [Nullable](/docs/en/sql-reference/data-types/nullable.md/#data_type-nullable). Columns for corresponding aggregation keys are filled with [NULL](/docs/en/sql-reference/syntax.md) for rows that didn't use it.

See also:

- [GROUP BY clause](/docs/en/sql-reference/statements/select/group-by.md)
)", 0) \
    \
    M(Bool, skip_unavailable_shards, false, R"(
Enables or disables silently skipping of unavailable shards.

Shard is considered unavailable if all its replicas are unavailable. A replica is unavailable in the following cases:

- ClickHouse can’t connect to replica for any reason.

    When connecting to a replica, ClickHouse performs several attempts. If all these attempts fail, the replica is considered unavailable.

- Replica can’t be resolved through DNS.

    If replica’s hostname can’t be resolved through DNS, it can indicate the following situations:

    - Replica’s host has no DNS record. It can occur in systems with dynamic DNS, for example, [Kubernetes](https://kubernetes.io), where nodes can be unresolvable during downtime, and this is not an error.

    - Configuration error. ClickHouse configuration file contains a wrong hostname.

Possible values:

- 1 — skipping enabled.

    If a shard is unavailable, ClickHouse returns a result based on partial data and does not report node availability issues.

- 0 — skipping disabled.

    If a shard is unavailable, ClickHouse throws an exception.
)", 0) \
    \
    M(UInt64, parallel_distributed_insert_select, 0, R"(
Enables parallel distributed `INSERT ... SELECT` query.

If we execute `INSERT INTO distributed_table_a SELECT ... FROM distributed_table_b` queries and both tables use the same cluster, and both tables are either [replicated](../../engines/table-engines/mergetree-family/replication.md) or non-replicated, then this query is processed locally on every shard.

Possible values:

- 0 — Disabled.
- 1 — `SELECT` will be executed on each shard from the underlying table of the distributed engine.
- 2 — `SELECT` and `INSERT` will be executed on each shard from/to the underlying table of the distributed engine.
)", 0) \
    M(UInt64, distributed_group_by_no_merge, 0, R"(
Do not merge aggregation states from different servers for distributed query processing, you can use this in case it is for certain that there are different keys on different shards

Possible values:

- `0` — Disabled (final query processing is done on the initiator node).
- `1` - Do not merge aggregation states from different servers for distributed query processing (query completely processed on the shard, initiator only proxy the data), can be used in case it is for certain that there are different keys on different shards.
- `2` - Same as `1` but applies `ORDER BY` and `LIMIT` (it is not possible when the query processed completely on the remote node, like for `distributed_group_by_no_merge=1`) on the initiator (can be used for queries with `ORDER BY` and/or `LIMIT`).

**Example**

```sql
SELECT *
FROM remote('127.0.0.{2,3}', system.one)
GROUP BY dummy
LIMIT 1
SETTINGS distributed_group_by_no_merge = 1
FORMAT PrettyCompactMonoBlock

┌─dummy─┐
│     0 │
│     0 │
└───────┘
```

```sql
SELECT *
FROM remote('127.0.0.{2,3}', system.one)
GROUP BY dummy
LIMIT 1
SETTINGS distributed_group_by_no_merge = 2
FORMAT PrettyCompactMonoBlock

┌─dummy─┐
│     0 │
└───────┘
```
)", 0) \
    M(UInt64, distributed_push_down_limit, 1, R"(
Enables or disables [LIMIT](#limit) applying on each shard separately.

This will allow to avoid:
- Sending extra rows over network;
- Processing rows behind the limit on the initiator.

Starting from 21.9 version you cannot get inaccurate results anymore, since `distributed_push_down_limit` changes query execution only if at least one of the conditions met:
- [distributed_group_by_no_merge](#distributed-group-by-no-merge) > 0.
- Query **does not have** `GROUP BY`/`DISTINCT`/`LIMIT BY`, but it has `ORDER BY`/`LIMIT`.
- Query **has** `GROUP BY`/`DISTINCT`/`LIMIT BY` with `ORDER BY`/`LIMIT` and:
    - [optimize_skip_unused_shards](#optimize-skip-unused-shards) is enabled.
    - [optimize_distributed_group_by_sharding_key](#optimize-distributed-group-by-sharding-key) is enabled.

Possible values:

- 0 — Disabled.
- 1 — Enabled.

See also:

- [distributed_group_by_no_merge](#distributed-group-by-no-merge)
- [optimize_skip_unused_shards](#optimize-skip-unused-shards)
- [optimize_distributed_group_by_sharding_key](#optimize-distributed-group-by-sharding-key)
)", 0) \
    M(Bool, optimize_distributed_group_by_sharding_key, true, R"(
Optimize `GROUP BY sharding_key` queries, by avoiding costly aggregation on the initiator server (which will reduce memory usage for the query on the initiator server).

The following types of queries are supported (and all combinations of them):

- `SELECT DISTINCT [..., ]sharding_key[, ...] FROM dist`
- `SELECT ... FROM dist GROUP BY sharding_key[, ...]`
- `SELECT ... FROM dist GROUP BY sharding_key[, ...] ORDER BY x`
- `SELECT ... FROM dist GROUP BY sharding_key[, ...] LIMIT 1`
- `SELECT ... FROM dist GROUP BY sharding_key[, ...] LIMIT 1 BY x`

The following types of queries are not supported (support for some of them may be added later):

- `SELECT ... GROUP BY sharding_key[, ...] WITH TOTALS`
- `SELECT ... GROUP BY sharding_key[, ...] WITH ROLLUP`
- `SELECT ... GROUP BY sharding_key[, ...] WITH CUBE`
- `SELECT ... GROUP BY sharding_key[, ...] SETTINGS extremes=1`

Possible values:

- 0 — Disabled.
- 1 — Enabled.

See also:

- [distributed_group_by_no_merge](#distributed-group-by-no-merge)
- [distributed_push_down_limit](#distributed-push-down-limit)
- [optimize_skip_unused_shards](#optimize-skip-unused-shards)

:::note
Right now it requires `optimize_skip_unused_shards` (the reason behind this is that one day it may be enabled by default, and it will work correctly only if data was inserted via Distributed table, i.e. data is distributed according to sharding_key).
:::
)", 0) \
    M(UInt64, optimize_skip_unused_shards_limit, 1000, R"(
Limit for number of sharding key values, turns off `optimize_skip_unused_shards` if the limit is reached.

Too many values may require significant amount for processing, while the benefit is doubtful, since if you have huge number of values in `IN (...)`, then most likely the query will be sent to all shards anyway.
)", 0) \
    M(Bool, optimize_skip_unused_shards, false, R"(
Enables or disables skipping of unused shards for [SELECT](../../sql-reference/statements/select/index.md) queries that have sharding key condition in `WHERE/PREWHERE` (assuming that the data is distributed by sharding key, otherwise a query yields incorrect result).

Possible values:

- 0 — Disabled.
- 1 — Enabled.
)", 0) \
    M(Bool, optimize_skip_unused_shards_rewrite_in, true, R"(
Rewrite IN in query for remote shards to exclude values that does not belong to the shard (requires optimize_skip_unused_shards).

Possible values:

- 0 — Disabled.
- 1 — Enabled.
)", 0) \
    M(Bool, allow_nondeterministic_optimize_skip_unused_shards, false, R"(
Allow nondeterministic (like `rand` or `dictGet`, since later has some caveats with updates) functions in sharding key.

Possible values:

- 0 — Disallowed.
- 1 — Allowed.
)", 0) \
    M(UInt64, force_optimize_skip_unused_shards, 0, R"(
Enables or disables query execution if [optimize_skip_unused_shards](#optimize-skip-unused-shards) is enabled and skipping of unused shards is not possible. If the skipping is not possible and the setting is enabled, an exception will be thrown.

Possible values:

- 0 — Disabled. ClickHouse does not throw an exception.
- 1 — Enabled. Query execution is disabled only if the table has a sharding key.
- 2 — Enabled. Query execution is disabled regardless of whether a sharding key is defined for the table.
)", 0) \
    M(UInt64, optimize_skip_unused_shards_nesting, 0, R"(
Controls [`optimize_skip_unused_shards`](#optimize-skip-unused-shards) (hence still requires [`optimize_skip_unused_shards`](#optimize-skip-unused-shards)) depends on the nesting level of the distributed query (case when you have `Distributed` table that look into another `Distributed` table).

Possible values:

- 0 — Disabled, `optimize_skip_unused_shards` works always.
- 1 — Enables `optimize_skip_unused_shards` only for the first level.
- 2 — Enables `optimize_skip_unused_shards` up to the second level.
)", 0) \
    M(UInt64, force_optimize_skip_unused_shards_nesting, 0, R"(
Controls [`force_optimize_skip_unused_shards`](#force-optimize-skip-unused-shards) (hence still requires [`force_optimize_skip_unused_shards`](#force-optimize-skip-unused-shards)) depends on the nesting level of the distributed query (case when you have `Distributed` table that look into another `Distributed` table).

Possible values:

- 0 - Disabled, `force_optimize_skip_unused_shards` works always.
- 1 — Enables `force_optimize_skip_unused_shards` only for the first level.
- 2 — Enables `force_optimize_skip_unused_shards` up to the second level.
)", 0) \
    \
    M(Bool, input_format_parallel_parsing, true, R"(
Enables or disables order-preserving parallel parsing of data formats. Supported only for [TSV](../../interfaces/formats.md/#tabseparated), [TSKV](../../interfaces/formats.md/#tskv), [CSV](../../interfaces/formats.md/#csv) and [JSONEachRow](../../interfaces/formats.md/#jsoneachrow) formats.

Possible values:

- 1 — Enabled.
- 0 — Disabled.
)", 0) \
    M(UInt64, min_chunk_bytes_for_parallel_parsing, (10 * 1024 * 1024), R"(
- Type: unsigned int
- Default value: 1 MiB

The minimum chunk size in bytes, which each thread will parse in parallel.
)", 0) \
    M(Bool, output_format_parallel_formatting, true, R"(
Enables or disables parallel formatting of data formats. Supported only for [TSV](../../interfaces/formats.md/#tabseparated), [TSKV](../../interfaces/formats.md/#tskv), [CSV](../../interfaces/formats.md/#csv) and [JSONEachRow](../../interfaces/formats.md/#jsoneachrow) formats.

Possible values:

- 1 — Enabled.
- 0 — Disabled.
)", 0) \
    M(UInt64, output_format_compression_level, 3, R"(
Default compression level if query output is compressed. The setting is applied when `SELECT` query has `INTO OUTFILE` or when writing to table functions `file`, `url`, `hdfs`, `s3`, or `azureBlobStorage`.

Possible values: from `1` to `22`
)", 0) \
    M(UInt64, output_format_compression_zstd_window_log, 0, R"(
Can be used when the output compression method is `zstd`. If greater than `0`, this setting explicitly sets compression window size (power of `2`) and enables a long-range mode for zstd compression. This can help to achieve a better compression ratio.

Possible values: non-negative numbers. Note that if the value is too small or too big, `zstdlib` will throw an exception. Typical values are from `20` (window size = `1MB`) to `30` (window size = `1GB`).
)", 0) \
    M(Bool, enable_parsing_to_custom_serialization, true, R"(
If true then data can be parsed directly to columns with custom serialization (e.g. Sparse) according to hints for serialization got from the table.
)", 0) \
    \
    M(UInt64, merge_tree_min_rows_for_concurrent_read, (20 * 8192), R"(
If the number of rows to be read from a file of a [MergeTree](../../engines/table-engines/mergetree-family/mergetree.md) table exceeds `merge_tree_min_rows_for_concurrent_read` then ClickHouse tries to perform a concurrent reading from this file on several threads.

Possible values:

- Positive integer.
)", 0) \
    M(UInt64, merge_tree_min_bytes_for_concurrent_read, (24 * 10 * 1024 * 1024), R"(
If the number of bytes to read from one file of a [MergeTree](../../engines/table-engines/mergetree-family/mergetree.md)-engine table exceeds `merge_tree_min_bytes_for_concurrent_read`, then ClickHouse tries to concurrently read from this file in several threads.

Possible value:

- Positive integer.
)", 0) \
    M(UInt64, merge_tree_min_rows_for_seek, 0, R"(
If the distance between two data blocks to be read in one file is less than `merge_tree_min_rows_for_seek` rows, then ClickHouse does not seek through the file but reads the data sequentially.

Possible values:

- Any positive integer.
)", 0) \
    M(UInt64, merge_tree_min_bytes_for_seek, 0, R"(
If the distance between two data blocks to be read in one file is less than `merge_tree_min_bytes_for_seek` bytes, then ClickHouse sequentially reads a range of file that contains both blocks, thus avoiding extra seek.

Possible values:

- Any positive integer.
)", 0) \
    M(UInt64, merge_tree_coarse_index_granularity, 8, R"(
When searching for data, ClickHouse checks the data marks in the index file. If ClickHouse finds that required keys are in some range, it divides this range into `merge_tree_coarse_index_granularity` subranges and searches the required keys there recursively.

Possible values:

- Any positive even integer.
)", 0) \
    M(UInt64, merge_tree_max_rows_to_use_cache, (128 * 8192), R"(
If ClickHouse should read more than `merge_tree_max_rows_to_use_cache` rows in one query, it does not use the cache of uncompressed blocks.

The cache of uncompressed blocks stores data extracted for queries. ClickHouse uses this cache to speed up responses to repeated small queries. This setting protects the cache from trashing by queries that read a large amount of data. The [uncompressed_cache_size](../../operations/server-configuration-parameters/settings.md/#server-settings-uncompressed_cache_size) server setting defines the size of the cache of uncompressed blocks.

Possible values:

- Any positive integer.
)", 0) \
    M(UInt64, merge_tree_max_bytes_to_use_cache, (192 * 10 * 1024 * 1024), R"(
If ClickHouse should read more than `merge_tree_max_bytes_to_use_cache` bytes in one query, it does not use the cache of uncompressed blocks.

The cache of uncompressed blocks stores data extracted for queries. ClickHouse uses this cache to speed up responses to repeated small queries. This setting protects the cache from trashing by queries that read a large amount of data. The [uncompressed_cache_size](../../operations/server-configuration-parameters/settings.md/#server-settings-uncompressed_cache_size) server setting defines the size of the cache of uncompressed blocks.

Possible values:

- Any positive integer.
)", 0) \
    M(Bool, do_not_merge_across_partitions_select_final, false, R"(
Merge parts only in one partition in select final
)", 0) \
    M(Bool, split_parts_ranges_into_intersecting_and_non_intersecting_final, true, R"(
Split parts ranges into intersecting and non intersecting during FINAL optimization
)", 0) \
    M(Bool, split_intersecting_parts_ranges_into_layers_final, true, R"(
Split intersecting parts ranges into layers during FINAL optimization
)", 0) \
    \
    M(UInt64, mysql_max_rows_to_insert, 65536, R"(
The maximum number of rows in MySQL batch insertion of the MySQL storage engine
)", 0) \
    M(Bool, mysql_map_string_to_text_in_show_columns, true, R"(
When enabled, [String](../../sql-reference/data-types/string.md) ClickHouse data type will be displayed as `TEXT` in [SHOW COLUMNS](../../sql-reference/statements/show.md#show_columns).

Has an effect only when the connection is made through the MySQL wire protocol.

- 0 - Use `BLOB`.
- 1 - Use `TEXT`.
)", 0) \
    M(Bool, mysql_map_fixed_string_to_text_in_show_columns, true, R"(
When enabled, [FixedString](../../sql-reference/data-types/fixedstring.md) ClickHouse data type will be displayed as `TEXT` in [SHOW COLUMNS](../../sql-reference/statements/show.md#show_columns).

Has an effect only when the connection is made through the MySQL wire protocol.

- 0 - Use `BLOB`.
- 1 - Use `TEXT`.
)", 0) \
    \
    M(UInt64, optimize_min_equality_disjunction_chain_length, 3, R"(
The minimum length of the expression `expr = x1 OR ... expr = xN` for optimization
)", 0) \
    M(UInt64, optimize_min_inequality_conjunction_chain_length, 3, R"(
The minimum length of the expression `expr <> x1 AND ... expr <> xN` for optimization
)", 0) \
    \
    M(UInt64, min_bytes_to_use_direct_io, 0, R"(
The minimum data volume required for using direct I/O access to the storage disk.

ClickHouse uses this setting when reading data from tables. If the total storage volume of all the data to be read exceeds `min_bytes_to_use_direct_io` bytes, then ClickHouse reads the data from the storage disk with the `O_DIRECT` option.

Possible values:

- 0 — Direct I/O is disabled.
- Positive integer.
)", 0) \
    M(UInt64, min_bytes_to_use_mmap_io, 0, R"(
This is an experimental setting. Sets the minimum amount of memory for reading large files without copying data from the kernel to userspace. Recommended threshold is about 64 MB, because [mmap/munmap](https://en.wikipedia.org/wiki/Mmap) is slow. It makes sense only for large files and helps only if data reside in the page cache.

Possible values:

- Positive integer.
- 0 — Big files read with only copying data from kernel to userspace.
)", 0) \
    M(Bool, checksum_on_read, true, R"(
Validate checksums on reading. It is enabled by default and should be always enabled in production. Please do not expect any benefits in disabling this setting. It may only be used for experiments and benchmarks. The setting is only applicable for tables of MergeTree family. Checksums are always validated for other table engines and when receiving data over the network.
)", 0) \
    \
    M(Bool, force_index_by_date, false, R"(
Disables query execution if the index can’t be used by date.

Works with tables in the MergeTree family.

If `force_index_by_date=1`, ClickHouse checks whether the query has a date key condition that can be used for restricting data ranges. If there is no suitable condition, it throws an exception. However, it does not check whether the condition reduces the amount of data to read. For example, the condition `Date != ' 2000-01-01 '` is acceptable even when it matches all the data in the table (i.e., running the query requires a full scan). For more information about ranges of data in MergeTree tables, see [MergeTree](../../engines/table-engines/mergetree-family/mergetree.md).
)", 0) \
    M(Bool, force_primary_key, false, R"(
Disables query execution if indexing by the primary key is not possible.

Works with tables in the MergeTree family.

If `force_primary_key=1`, ClickHouse checks to see if the query has a primary key condition that can be used for restricting data ranges. If there is no suitable condition, it throws an exception. However, it does not check whether the condition reduces the amount of data to read. For more information about data ranges in MergeTree tables, see [MergeTree](../../engines/table-engines/mergetree-family/mergetree.md).
)", 0) \
    M(Bool, use_skip_indexes, true, R"(
Use data skipping indexes during query execution.

Possible values:

- 0 — Disabled.
- 1 — Enabled.
)", 0) \
    M(Bool, use_skip_indexes_if_final, false, R"(
Controls whether skipping indexes are used when executing a query with the FINAL modifier.

By default, this setting is disabled because skip indexes may exclude rows (granules) containing the latest data, which could lead to incorrect results. When enabled, skipping indexes are applied even with the FINAL modifier, potentially improving performance but with the risk of missing recent updates.

Possible values:

- 0 — Disabled.
- 1 — Enabled.
)", 0) \
    M(Bool, materialize_skip_indexes_on_insert, true, R"(
If true skip indexes are calculated on inserts, otherwise skip indexes will be calculated only during merges
)", 0) \
    M(Bool, materialize_statistics_on_insert, true, R"(
If true statistics are calculated on inserts, otherwise statistics will be calculated only during merges
)", 0) \
    M(String, ignore_data_skipping_indices, "", R"(
Ignores the skipping indexes specified if used by the query.

Consider the following example:

```sql
CREATE TABLE data
(
    key Int,
    x Int,
    y Int,
    INDEX x_idx x TYPE minmax GRANULARITY 1,
    INDEX y_idx y TYPE minmax GRANULARITY 1,
    INDEX xy_idx (x,y) TYPE minmax GRANULARITY 1
)
Engine=MergeTree()
ORDER BY key;

INSERT INTO data VALUES (1, 2, 3);

SELECT * FROM data;
SELECT * FROM data SETTINGS ignore_data_skipping_indices=''; -- query will produce CANNOT_PARSE_TEXT error.
SELECT * FROM data SETTINGS ignore_data_skipping_indices='x_idx'; -- Ok.
SELECT * FROM data SETTINGS ignore_data_skipping_indices='na_idx'; -- Ok.

SELECT * FROM data WHERE x = 1 AND y = 1 SETTINGS ignore_data_skipping_indices='xy_idx',force_data_skipping_indices='xy_idx' ; -- query will produce INDEX_NOT_USED error, since xy_idx is explicitly ignored.
SELECT * FROM data WHERE x = 1 AND y = 2 SETTINGS ignore_data_skipping_indices='xy_idx';
```

The query without ignoring any indexes:
```sql
EXPLAIN indexes = 1 SELECT * FROM data WHERE x = 1 AND y = 2;

Expression ((Projection + Before ORDER BY))
  Filter (WHERE)
    ReadFromMergeTree (default.data)
    Indexes:
      PrimaryKey
        Condition: true
        Parts: 1/1
        Granules: 1/1
      Skip
        Name: x_idx
        Description: minmax GRANULARITY 1
        Parts: 0/1
        Granules: 0/1
      Skip
        Name: y_idx
        Description: minmax GRANULARITY 1
        Parts: 0/0
        Granules: 0/0
      Skip
        Name: xy_idx
        Description: minmax GRANULARITY 1
        Parts: 0/0
        Granules: 0/0
```

Ignoring the `xy_idx` index:
```sql
EXPLAIN indexes = 1 SELECT * FROM data WHERE x = 1 AND y = 2 SETTINGS ignore_data_skipping_indices='xy_idx';

Expression ((Projection + Before ORDER BY))
  Filter (WHERE)
    ReadFromMergeTree (default.data)
    Indexes:
      PrimaryKey
        Condition: true
        Parts: 1/1
        Granules: 1/1
      Skip
        Name: x_idx
        Description: minmax GRANULARITY 1
        Parts: 0/1
        Granules: 0/1
      Skip
        Name: y_idx
        Description: minmax GRANULARITY 1
        Parts: 0/0
        Granules: 0/0
```

Works with tables in the MergeTree family.
)", 0) \
    \
    M(String, force_data_skipping_indices, "", R"(
Disables query execution if passed data skipping indices wasn't used.

Consider the following example:

```sql
CREATE TABLE data
(
    key Int,
    d1 Int,
    d1_null Nullable(Int),
    INDEX d1_idx d1 TYPE minmax GRANULARITY 1,
    INDEX d1_null_idx assumeNotNull(d1_null) TYPE minmax GRANULARITY 1
)
Engine=MergeTree()
ORDER BY key;

SELECT * FROM data_01515;
SELECT * FROM data_01515 SETTINGS force_data_skipping_indices=''; -- query will produce CANNOT_PARSE_TEXT error.
SELECT * FROM data_01515 SETTINGS force_data_skipping_indices='d1_idx'; -- query will produce INDEX_NOT_USED error.
SELECT * FROM data_01515 WHERE d1 = 0 SETTINGS force_data_skipping_indices='d1_idx'; -- Ok.
SELECT * FROM data_01515 WHERE d1 = 0 SETTINGS force_data_skipping_indices='`d1_idx`'; -- Ok (example of full featured parser).
SELECT * FROM data_01515 WHERE d1 = 0 SETTINGS force_data_skipping_indices='`d1_idx`, d1_null_idx'; -- query will produce INDEX_NOT_USED error, since d1_null_idx is not used.
SELECT * FROM data_01515 WHERE d1 = 0 AND assumeNotNull(d1_null) = 0 SETTINGS force_data_skipping_indices='`d1_idx`, d1_null_idx'; -- Ok.
```
)", 0) \
    \
    M(Float, max_streams_to_max_threads_ratio, 1, R"(
Allows you to use more sources than the number of threads - to more evenly distribute work across threads. It is assumed that this is a temporary solution since it will be possible in the future to make the number of sources equal to the number of threads, but for each source to dynamically select available work for itself.
)", 0) \
    M(Float, max_streams_multiplier_for_merge_tables, 5, R"(
Ask more streams when reading from Merge table. Streams will be spread across tables that Merge table will use. This allows more even distribution of work across threads and is especially helpful when merged tables differ in size.
)", 0) \
    \
    M(String, network_compression_method, "LZ4", R"(
Sets the method of data compression that is used for communication between servers and between server and [clickhouse-client](../../interfaces/cli.md).

Possible values:

- `LZ4` — sets LZ4 compression method.
- `ZSTD` — sets ZSTD compression method.

**See Also**

- [network_zstd_compression_level](#network_zstd_compression_level)
)", 0) \
    \
    M(Int64, network_zstd_compression_level, 1, R"(
Adjusts the level of ZSTD compression. Used only when [network_compression_method](#network_compression_method) is set to `ZSTD`.

Possible values:

- Positive integer from 1 to 15.
)", 0) \
    \
    M(Int64, zstd_window_log_max, 0, R"(
Allows you to select the max window log of ZSTD (it will not be used for MergeTree family)
)", 0) \
    \
    M(UInt64, priority, 0, R"(
Priority of the query. 1 - the highest, higher value - lower priority; 0 - do not use priorities.
)", 0) \
    M(Int64, os_thread_priority, 0, R"(
Sets the priority ([nice](https://en.wikipedia.org/wiki/Nice_(Unix))) for threads that execute queries. The OS scheduler considers this priority when choosing the next thread to run on each available CPU core.

:::note
To use this setting, you need to set the `CAP_SYS_NICE` capability. The `clickhouse-server` package sets it up during installation. Some virtual environments do not allow you to set the `CAP_SYS_NICE` capability. In this case, `clickhouse-server` shows a message about it at the start.
:::

Possible values:

- You can set values in the range `[-20, 19]`.

Lower values mean higher priority. Threads with low `nice` priority values are executed more frequently than threads with high values. High values are preferable for long-running non-interactive queries because it allows them to quickly give up resources in favour of short interactive queries when they arrive.
)", 0) \
    \
    M(Bool, log_queries, true, R"(
Setting up query logging.

Queries sent to ClickHouse with this setup are logged according to the rules in the [query_log](../../operations/server-configuration-parameters/settings.md/#query-log) server configuration parameter.

Example:

``` text
log_queries=1
```
)", 0) \
    M(Bool, log_formatted_queries, false, R"(
Allows to log formatted queries to the [system.query_log](../../operations/system-tables/query_log.md) system table (populates `formatted_query` column in the [system.query_log](../../operations/system-tables/query_log.md)).

Possible values:

- 0 — Formatted queries are not logged in the system table.
- 1 — Formatted queries are logged in the system table.
)", 0) \
    M(LogQueriesType, log_queries_min_type, QueryLogElementType::QUERY_START, R"(
`query_log` minimal type to log.

Possible values:
- `QUERY_START` (`=1`)
- `QUERY_FINISH` (`=2`)
- `EXCEPTION_BEFORE_START` (`=3`)
- `EXCEPTION_WHILE_PROCESSING` (`=4`)

Can be used to limit which entities will go to `query_log`, say you are interested only in errors, then you can use `EXCEPTION_WHILE_PROCESSING`:

``` text
log_queries_min_type='EXCEPTION_WHILE_PROCESSING'
```
)", 0) \
    M(Milliseconds, log_queries_min_query_duration_ms, 0, R"(
If enabled (non-zero), queries faster than the value of this setting will not be logged (you can think about this as a `long_query_time` for [MySQL Slow Query Log](https://dev.mysql.com/doc/refman/5.7/en/slow-query-log.html)), and this basically means that you will not find them in the following tables:

- `system.query_log`
- `system.query_thread_log`

Only the queries with the following type will get to the log:

- `QUERY_FINISH`
- `EXCEPTION_WHILE_PROCESSING`

- Type: milliseconds
- Default value: 0 (any query)
)", 0) \
    M(UInt64, log_queries_cut_to_length, 100000, R"(
If query length is greater than a specified threshold (in bytes), then cut query when writing to query log. Also limit the length of printed query in ordinary text log.
)", 0) \
    M(Float, log_queries_probability, 1., R"(
Allows a user to write to [query_log](../../operations/system-tables/query_log.md), [query_thread_log](../../operations/system-tables/query_thread_log.md), and [query_views_log](../../operations/system-tables/query_views_log.md) system tables only a sample of queries selected randomly with the specified probability. It helps to reduce the load with a large volume of queries in a second.

Possible values:

- 0 — Queries are not logged in the system tables.
- Positive floating-point number in the range [0..1]. For example, if the setting value is `0.5`, about half of the queries are logged in the system tables.
- 1 — All queries are logged in the system tables.
)", 0) \
    \
    M(Bool, log_processors_profiles, true, R"(
Write time that processor spent during execution/waiting for data to `system.processors_profile_log` table.

See also:

- [`system.processors_profile_log`](../../operations/system-tables/processors_profile_log.md)
- [`EXPLAIN PIPELINE`](../../sql-reference/statements/explain.md#explain-pipeline)
)", 0) \
    M(DistributedProductMode, distributed_product_mode, DistributedProductMode::DENY, R"(
Changes the behaviour of [distributed subqueries](../../sql-reference/operators/in.md).

ClickHouse applies this setting when the query contains the product of distributed tables, i.e. when the query for a distributed table contains a non-GLOBAL subquery for the distributed table.

Restrictions:

- Only applied for IN and JOIN subqueries.
- Only if the FROM section uses a distributed table containing more than one shard.
- If the subquery concerns a distributed table containing more than one shard.
- Not used for a table-valued [remote](../../sql-reference/table-functions/remote.md) function.

Possible values:

- `deny` — Default value. Prohibits using these types of subqueries (returns the “Double-distributed in/JOIN subqueries is denied” exception).
- `local` — Replaces the database and table in the subquery with local ones for the destination server (shard), leaving the normal `IN`/`JOIN.`
- `global` — Replaces the `IN`/`JOIN` query with `GLOBAL IN`/`GLOBAL JOIN.`
- `allow` — Allows the use of these types of subqueries.
)", IMPORTANT) \
    \
    M(UInt64, max_concurrent_queries_for_all_users, 0, R"(
Throw exception if the value of this setting is less or equal than the current number of simultaneously processed queries.

Example: `max_concurrent_queries_for_all_users` can be set to 99 for all users and database administrator can set it to 100 for itself to run queries for investigation even when the server is overloaded.

Modifying the setting for one query or user does not affect other queries.

Possible values:

- Positive integer.
- 0 — No limit.

**Example**

``` xml
<max_concurrent_queries_for_all_users>99</max_concurrent_queries_for_all_users>
```

**See Also**

- [max_concurrent_queries](/docs/en/operations/server-configuration-parameters/settings.md/#max_concurrent_queries)
)", 0) \
    M(UInt64, max_concurrent_queries_for_user, 0, R"(
The maximum number of simultaneously processed queries per user.

Possible values:

- Positive integer.
- 0 — No limit.

**Example**

``` xml
<max_concurrent_queries_for_user>5</max_concurrent_queries_for_user>
```
)", 0) \
    \
    M(Bool, insert_deduplicate, true, R"(
Enables or disables block deduplication of `INSERT` (for Replicated\* tables).

Possible values:

- 0 — Disabled.
- 1 — Enabled.

By default, blocks inserted into replicated tables by the `INSERT` statement are deduplicated (see [Data Replication](../../engines/table-engines/mergetree-family/replication.md)).
For the replicated tables by default the only 100 of the most recent blocks for each partition are deduplicated (see [replicated_deduplication_window](merge-tree-settings.md/#replicated-deduplication-window), [replicated_deduplication_window_seconds](merge-tree-settings.md/#replicated-deduplication-window-seconds)).
For not replicated tables see [non_replicated_deduplication_window](merge-tree-settings.md/#non-replicated-deduplication-window).
)", 0) \
    M(Bool, async_insert_deduplicate, false, R"(
For async INSERT queries in the replicated table, specifies that deduplication of inserting blocks should be performed
)", 0) \
    \
    M(UInt64Auto, insert_quorum, 0, R"(
:::note
This setting is not applicable to SharedMergeTree, see [SharedMergeTree consistency](/docs/en/cloud/reference/shared-merge-tree/#consistency) for more information.
:::

Enables the quorum writes.

- If `insert_quorum < 2`, the quorum writes are disabled.
- If `insert_quorum >= 2`, the quorum writes are enabled.
- If `insert_quorum = 'auto'`, use majority number (`number_of_replicas / 2 + 1`) as quorum number.

Quorum writes

`INSERT` succeeds only when ClickHouse manages to correctly write data to the `insert_quorum` of replicas during the `insert_quorum_timeout`. If for any reason the number of replicas with successful writes does not reach the `insert_quorum`, the write is considered failed and ClickHouse will delete the inserted block from all the replicas where data has already been written.

When `insert_quorum_parallel` is disabled, all replicas in the quorum are consistent, i.e. they contain data from all previous `INSERT` queries (the `INSERT` sequence is linearized). When reading data written using `insert_quorum` and `insert_quorum_parallel` is disabled, you can turn on sequential consistency for `SELECT` queries using [select_sequential_consistency](#select_sequential_consistency).

ClickHouse generates an exception:

- If the number of available replicas at the time of the query is less than the `insert_quorum`.
- When `insert_quorum_parallel` is disabled and an attempt to write data is made when the previous block has not yet been inserted in `insert_quorum` of replicas. This situation may occur if the user tries to perform another `INSERT` query to the same table before the previous one with `insert_quorum` is completed.

See also:

- [insert_quorum_timeout](#insert_quorum_timeout)
- [insert_quorum_parallel](#insert_quorum_parallel)
- [select_sequential_consistency](#select_sequential_consistency)
)", 0) \
    M(Milliseconds, insert_quorum_timeout, 600000, R"(
Write to a quorum timeout in milliseconds. If the timeout has passed and no write has taken place yet, ClickHouse will generate an exception and the client must repeat the query to write the same block to the same or any other replica.

See also:

- [insert_quorum](#insert_quorum)
- [insert_quorum_parallel](#insert_quorum_parallel)
- [select_sequential_consistency](#select_sequential_consistency)
)", 0) \
    M(Bool, insert_quorum_parallel, true, R"(
:::note
This setting is not applicable to SharedMergeTree, see [SharedMergeTree consistency](/docs/en/cloud/reference/shared-merge-tree/#consistency) for more information.
:::

Enables or disables parallelism for quorum `INSERT` queries. If enabled, additional `INSERT` queries can be sent while previous queries have not yet finished. If disabled, additional writes to the same table will be rejected.

Possible values:

- 0 — Disabled.
- 1 — Enabled.

See also:

- [insert_quorum](#insert_quorum)
- [insert_quorum_timeout](#insert_quorum_timeout)
- [select_sequential_consistency](#select_sequential_consistency)
)", 0) \
    M(UInt64, select_sequential_consistency, 0, R"(
:::note
This setting differ in behavior between SharedMergeTree and ReplicatedMergeTree, see [SharedMergeTree consistency](/docs/en/cloud/reference/shared-merge-tree/#consistency) for more information about the behavior of `select_sequential_consistency` in SharedMergeTree.
:::

Enables or disables sequential consistency for `SELECT` queries. Requires `insert_quorum_parallel` to be disabled (enabled by default).

Possible values:

- 0 — Disabled.
- 1 — Enabled.

Usage

When sequential consistency is enabled, ClickHouse allows the client to execute the `SELECT` query only for those replicas that contain data from all previous `INSERT` queries executed with `insert_quorum`. If the client refers to a partial replica, ClickHouse will generate an exception. The SELECT query will not include data that has not yet been written to the quorum of replicas.

When `insert_quorum_parallel` is enabled (the default), then `select_sequential_consistency` does not work. This is because parallel `INSERT` queries can be written to different sets of quorum replicas so there is no guarantee a single replica will have received all writes.

See also:

- [insert_quorum](#insert_quorum)
- [insert_quorum_timeout](#insert_quorum_timeout)
- [insert_quorum_parallel](#insert_quorum_parallel)
)", 0) \
    M(UInt64, table_function_remote_max_addresses, 1000, R"(
Sets the maximum number of addresses generated from patterns for the [remote](../../sql-reference/table-functions/remote.md) function.

Possible values:

- Positive integer.
)", 0) \
    M(Milliseconds, read_backoff_min_latency_ms, 1000, R"(
Setting to reduce the number of threads in case of slow reads. Pay attention only to reads that took at least that much time.
)", 0) \
    M(UInt64, read_backoff_max_throughput, 1048576, R"(
Settings to reduce the number of threads in case of slow reads. Count events when the read bandwidth is less than that many bytes per second.
)", 0) \
    M(Milliseconds, read_backoff_min_interval_between_events_ms, 1000, R"(
Settings to reduce the number of threads in case of slow reads. Do not pay attention to the event, if the previous one has passed less than a certain amount of time.
)", 0) \
    M(UInt64, read_backoff_min_events, 2, R"(
Settings to reduce the number of threads in case of slow reads. The number of events after which the number of threads will be reduced.
)", 0) \
    \
    M(UInt64, read_backoff_min_concurrency, 1, R"(
Settings to try keeping the minimal number of threads in case of slow reads.
)", 0) \
    \
    M(Float, memory_tracker_fault_probability, 0., R"(
For testing of `exception safety` - throw an exception every time you allocate memory with the specified probability.
)", 0) \
    M(Float, merge_tree_read_split_ranges_into_intersecting_and_non_intersecting_injection_probability, 0.0, R"(
For testing of `PartsSplitter` - split read ranges into intersecting and non intersecting every time you read from MergeTree with the specified probability.
)", 0) \
    \
    M(Bool, enable_http_compression, false, R"(
Enables or disables data compression in the response to an HTTP request.

For more information, read the [HTTP interface description](../../interfaces/http.md).

Possible values:

- 0 — Disabled.
- 1 — Enabled.
)", 0) \
    M(Int64, http_zlib_compression_level, 3, R"(
Sets the level of data compression in the response to an HTTP request if [enable_http_compression = 1](#enable_http_compression).

Possible values: Numbers from 1 to 9.
)", 0) \
    \
    M(Bool, http_native_compression_disable_checksumming_on_decompress, false, R"(
Enables or disables checksum verification when decompressing the HTTP POST data from the client. Used only for ClickHouse native compression format (not used with `gzip` or `deflate`).

For more information, read the [HTTP interface description](../../interfaces/http.md).

Possible values:

- 0 — Disabled.
- 1 — Enabled.
)", 0) \
    \
    M(String, count_distinct_implementation, "uniqExact", R"(
Specifies which of the `uniq*` functions should be used to perform the [COUNT(DISTINCT ...)](../../sql-reference/aggregate-functions/reference/count.md/#agg_function-count) construction.

Possible values:

- [uniq](../../sql-reference/aggregate-functions/reference/uniq.md/#agg_function-uniq)
- [uniqCombined](../../sql-reference/aggregate-functions/reference/uniqcombined.md/#agg_function-uniqcombined)
- [uniqCombined64](../../sql-reference/aggregate-functions/reference/uniqcombined64.md/#agg_function-uniqcombined64)
- [uniqHLL12](../../sql-reference/aggregate-functions/reference/uniqhll12.md/#agg_function-uniqhll12)
- [uniqExact](../../sql-reference/aggregate-functions/reference/uniqexact.md/#agg_function-uniqexact)
)", 0) \
    \
    M(Bool, add_http_cors_header, false, R"(
Write add http CORS header.
)", 0) \
    \
    M(UInt64, max_http_get_redirects, 0, R"(
Max number of HTTP GET redirects hops allowed. Ensures additional security measures are in place to prevent a malicious server from redirecting your requests to unexpected services.\n\nIt is the case when an external server redirects to another address, but that address appears to be internal to the company's infrastructure, and by sending an HTTP request to an internal server, you could request an internal API from the internal network, bypassing the auth, or even query other services, such as Redis or Memcached. When you don't have an internal infrastructure (including something running on your localhost), or you trust the server, it is safe to allow redirects. Although keep in mind, that if the URL uses HTTP instead of HTTPS, and you will have to trust not only the remote server but also your ISP and every network in the middle.
)", 0) \
    \
    M(Bool, use_client_time_zone, false, R"(
Use client timezone for interpreting DateTime string values, instead of adopting server timezone.
)", 0) \
    \
    M(Bool, send_progress_in_http_headers, false, R"(
Enables or disables `X-ClickHouse-Progress` HTTP response headers in `clickhouse-server` responses.

For more information, read the [HTTP interface description](../../interfaces/http.md).

Possible values:

- 0 — Disabled.
- 1 — Enabled.
)", 0) \
    \
    M(UInt64, http_headers_progress_interval_ms, 100, R"(
Do not send HTTP headers X-ClickHouse-Progress more frequently than at each specified interval.
)", 0) \
    M(Bool, http_wait_end_of_query, false, R"(
Enable HTTP response buffering on the server-side.
)", 0) \
    M(Bool, http_write_exception_in_output_format, true, R"(
Write exception in output format to produce valid output. Works with JSON and XML formats.
)", 0) \
    M(UInt64, http_response_buffer_size, 0, R"(
The number of bytes to buffer in the server memory before sending a HTTP response to the client or flushing to disk (when http_wait_end_of_query is enabled).
)", 0) \
    \
    M(Bool, fsync_metadata, true, R"(
Enables or disables [fsync](http://pubs.opengroup.org/onlinepubs/9699919799/functions/fsync.html) when writing `.sql` files. Enabled by default.

It makes sense to disable it if the server has millions of tiny tables that are constantly being created and destroyed.
)", 0)    \
    \
    M(Bool, join_use_nulls, false, R"(
Sets the type of [JOIN](../../sql-reference/statements/select/join.md) behaviour. When merging tables, empty cells may appear. ClickHouse fills them differently based on this setting.

Possible values:

- 0 — The empty cells are filled with the default value of the corresponding field type.
- 1 — `JOIN` behaves the same way as in standard SQL. The type of the corresponding field is converted to [Nullable](../../sql-reference/data-types/nullable.md/#data_type-nullable), and empty cells are filled with [NULL](../../sql-reference/syntax.md).
)", IMPORTANT) \
    \
    M(UInt64, join_output_by_rowlist_perkey_rows_threshold, 5, R"(
The lower limit of per-key average rows in the right table to determine whether to output by row list in hash join.
)", 0) \
    M(JoinStrictness, join_default_strictness, JoinStrictness::All, R"(
Sets default strictness for [JOIN clauses](../../sql-reference/statements/select/join.md/#select-join).

Possible values:

- `ALL` — If the right table has several matching rows, ClickHouse creates a [Cartesian product](https://en.wikipedia.org/wiki/Cartesian_product) from matching rows. This is the normal `JOIN` behaviour from standard SQL.
- `ANY` — If the right table has several matching rows, only the first one found is joined. If the right table has only one matching row, the results of `ANY` and `ALL` are the same.
- `ASOF` — For joining sequences with an uncertain match.
- `Empty string` — If `ALL` or `ANY` is not specified in the query, ClickHouse throws an exception.
)", 0) \
    M(Bool, any_join_distinct_right_table_keys, false, R"(
Enables legacy ClickHouse server behaviour in `ANY INNER|LEFT JOIN` operations.

:::note
Use this setting only for backward compatibility if your use cases depend on legacy `JOIN` behaviour.
:::

When the legacy behaviour is enabled:

- Results of `t1 ANY LEFT JOIN t2` and `t2 ANY RIGHT JOIN t1` operations are not equal because ClickHouse uses the logic with many-to-one left-to-right table keys mapping.
- Results of `ANY INNER JOIN` operations contain all rows from the left table like the `SEMI LEFT JOIN` operations do.

When the legacy behaviour is disabled:

- Results of `t1 ANY LEFT JOIN t2` and `t2 ANY RIGHT JOIN t1` operations are equal because ClickHouse uses the logic which provides one-to-many keys mapping in `ANY RIGHT JOIN` operations.
- Results of `ANY INNER JOIN` operations contain one row per key from both the left and right tables.

Possible values:

- 0 — Legacy behaviour is disabled.
- 1 — Legacy behaviour is enabled.

See also:

- [JOIN strictness](../../sql-reference/statements/select/join.md/#join-settings)
)", IMPORTANT) \
    M(Bool, single_join_prefer_left_table, true, R"(
For single JOIN in case of identifier ambiguity prefer left table
)", IMPORTANT) \
    \
    M(UInt64, preferred_block_size_bytes, 1000000, R"(
This setting adjusts the data block size for query processing and represents additional fine-tuning to the more rough 'max_block_size' setting. If the columns are large and with 'max_block_size' rows the block size is likely to be larger than the specified amount of bytes, its size will be lowered for better CPU cache locality.
)", 0) \
    \
    M(UInt64, max_replica_delay_for_distributed_queries, 300, R"(
Disables lagging replicas for distributed queries. See [Replication](../../engines/table-engines/mergetree-family/replication.md).

Sets the time in seconds. If a replica's lag is greater than or equal to the set value, this replica is not used.

Possible values:

- Positive integer.
- 0 — Replica lags are not checked.

To prevent the use of any replica with a non-zero lag, set this parameter to 1.

Used when performing `SELECT` from a distributed table that points to replicated tables.
)", 0) \
    M(Bool, fallback_to_stale_replicas_for_distributed_queries, true, R"(
Forces a query to an out-of-date replica if updated data is not available. See [Replication](../../engines/table-engines/mergetree-family/replication.md).

ClickHouse selects the most relevant from the outdated replicas of the table.

Used when performing `SELECT` from a distributed table that points to replicated tables.

By default, 1 (enabled).
)", 0) \
    M(UInt64, preferred_max_column_in_block_size_bytes, 0, R"(
Limit on max column size in block while reading. Helps to decrease cache misses count. Should be close to L2 cache size.
)", 0) \
    \
    M(UInt64, parts_to_delay_insert, 0, R"(
If the destination table contains at least that many active parts in a single partition, artificially slow down insert into table.
)", 0) \
    M(UInt64, parts_to_throw_insert, 0, R"(
If more than this number active parts in a single partition of the destination table, throw 'Too many parts ...' exception.
)", 0) \
    M(UInt64, number_of_mutations_to_delay, 0, R"(
If the mutated table contains at least that many unfinished mutations, artificially slow down mutations of table. 0 - disabled
)", 0) \
    M(UInt64, number_of_mutations_to_throw, 0, R"(
If the mutated table contains at least that many unfinished mutations, throw 'Too many mutations ...' exception. 0 - disabled
)", 0) \
    M(Int64, distributed_ddl_task_timeout, 180, R"(
Sets timeout for DDL query responses from all hosts in cluster. If a DDL request has not been performed on all hosts, a response will contain a timeout error and a request will be executed in an async mode. Negative value means infinite.

Possible values:

- Positive integer.
- 0 — Async mode.
- Negative integer — infinite timeout.
)", 0) \
    M(Milliseconds, stream_flush_interval_ms, 7500, R"(
Works for tables with streaming in the case of a timeout, or when a thread generates [max_insert_block_size](#max_insert_block_size) rows.

The default value is 7500.

The smaller the value, the more often data is flushed into the table. Setting the value too low leads to poor performance.
)", 0) \
    M(Milliseconds, stream_poll_timeout_ms, 500, R"(
Timeout for polling data from/to streaming storages.
)", 0) \
    M(UInt64, min_free_disk_bytes_to_perform_insert, 0, R"(
Minimum free disk space bytes to perform an insert.
)", 0) \
    M(Float, min_free_disk_ratio_to_perform_insert, 0.0, R"(
Minimum free disk space ratio to perform an insert.
)", 0) \
    \
    M(Bool, final, false, R"(
Automatically applies [FINAL](../../sql-reference/statements/select/from.md#final-modifier) modifier to all tables in a query, to tables where [FINAL](../../sql-reference/statements/select/from.md#final-modifier) is applicable, including joined tables and tables in sub-queries, and
distributed tables.

Possible values:

- 0 - disabled
- 1 - enabled

Example:

```sql
CREATE TABLE test
(
    key Int64,
    some String
)
ENGINE = ReplacingMergeTree
ORDER BY key;

INSERT INTO test FORMAT Values (1, 'first');
INSERT INTO test FORMAT Values (1, 'second');

SELECT * FROM test;
┌─key─┬─some───┐
│   1 │ second │
└─────┴────────┘
┌─key─┬─some──┐
│   1 │ first │
└─────┴───────┘

SELECT * FROM test SETTINGS final = 1;
┌─key─┬─some───┐
│   1 │ second │
└─────┴────────┘

SET final = 1;
SELECT * FROM test;
┌─key─┬─some───┐
│   1 │ second │
└─────┴────────┘
```
)", 0) \
    \
    M(Bool, partial_result_on_first_cancel, false, R"(
Allows query to return a partial result after cancel.
)", 0) \
    \
    M(Bool, ignore_on_cluster_for_replicated_udf_queries, false, R"(
Ignore ON CLUSTER clause for replicated UDF management queries.
)", 0) \
    M(Bool, ignore_on_cluster_for_replicated_access_entities_queries, false, R"(
Ignore ON CLUSTER clause for replicated access entities management queries.
)", 0) \
    M(Bool, ignore_on_cluster_for_replicated_named_collections_queries, false, R"(
Ignore ON CLUSTER clause for replicated named collections management queries.
)", 0) \
    /** Settings for testing hedged requests */ \
    M(Milliseconds, sleep_in_send_tables_status_ms, 0, R"(
Time to sleep in sending tables status response in TCPHandler
)", 0) \
    M(Milliseconds, sleep_in_send_data_ms, 0, R"(
Time to sleep in sending data in TCPHandler
)", 0) \
    M(Milliseconds, sleep_after_receiving_query_ms, 0, R"(
Time to sleep after receiving query in TCPHandler
)", 0) \
    M(UInt64, unknown_packet_in_send_data, 0, R"(
Send unknown packet instead of data Nth data packet
)", 0) \
    \
    M(Bool, insert_allow_materialized_columns, false, R"(
If setting is enabled, Allow materialized columns in INSERT.
)", 0) \
    M(Seconds, http_connection_timeout, DEFAULT_HTTP_READ_BUFFER_CONNECTION_TIMEOUT, R"(
HTTP connection timeout (in seconds).

Possible values:

- Any positive integer.
- 0 - Disabled (infinite timeout).
)", 0) \
    M(Seconds, http_send_timeout, DEFAULT_HTTP_READ_BUFFER_TIMEOUT, R"(
HTTP send timeout (in seconds).

Possible values:

- Any positive integer.
- 0 - Disabled (infinite timeout).

:::note
It's applicable only to the default profile. A server reboot is required for the changes to take effect.
:::
)", 0) \
    M(Seconds, http_receive_timeout, DEFAULT_HTTP_READ_BUFFER_TIMEOUT, R"(
HTTP receive timeout (in seconds).

Possible values:

- Any positive integer.
- 0 - Disabled (infinite timeout).
)", 0) \
    M(UInt64, http_max_uri_size, 1048576, R"(
Sets the maximum URI length of an HTTP request.

Possible values:

- Positive integer.
)", 0) \
    M(UInt64, http_max_fields, 1000000, R"(
Maximum number of fields in HTTP header
)", 0) \
    M(UInt64, http_max_field_name_size, 128 * 1024, R"(
Maximum length of field name in HTTP header
)", 0) \
    M(UInt64, http_max_field_value_size, 128 * 1024, R"(
Maximum length of field value in HTTP header
)", 0) \
    M(Bool, http_skip_not_found_url_for_globs, true, R"(
Skip URLs for globs with HTTP_NOT_FOUND error
)", 0) \
    M(Bool, http_make_head_request, true, R"(
The `http_make_head_request` setting allows the execution of a `HEAD` request while reading data from HTTP to retrieve information about the file to be read, such as its size. Since it's enabled by default, it may be desirable to disable this setting in cases where the server does not support `HEAD` requests.
)", 0) \
    M(Bool, optimize_throw_if_noop, false, R"(
Enables or disables throwing an exception if an [OPTIMIZE](../../sql-reference/statements/optimize.md) query didn’t perform a merge.

By default, `OPTIMIZE` returns successfully even if it didn’t do anything. This setting lets you differentiate these situations and get the reason in an exception message.

Possible values:

- 1 — Throwing an exception is enabled.
- 0 — Throwing an exception is disabled.
)", 0) \
    M(Bool, use_index_for_in_with_subqueries, true, R"(
Try using an index if there is a subquery or a table expression on the right side of the IN operator.
)", 0) \
    M(UInt64, use_index_for_in_with_subqueries_max_values, 0, R"(
The maximum size of the set in the right-hand side of the IN operator to use table index for filtering. It allows to avoid performance degradation and higher memory usage due to the preparation of additional data structures for large queries. Zero means no limit.
)", 0) \
    M(Bool, analyze_index_with_space_filling_curves, true, R"(
If a table has a space-filling curve in its index, e.g. `ORDER BY mortonEncode(x, y)` or `ORDER BY hilbertEncode(x, y)`, and the query has conditions on its arguments, e.g. `x >= 10 AND x <= 20 AND y >= 20 AND y <= 30`, use the space-filling curve for index analysis.
)", 0) \
    M(Bool, joined_subquery_requires_alias, true, R"(
Force joined subqueries and table functions to have aliases for correct name qualification.
)", 0) \
    M(Bool, empty_result_for_aggregation_by_empty_set, false, R"(
Return empty result when aggregating without keys on empty set.
)", 0) \
    M(Bool, empty_result_for_aggregation_by_constant_keys_on_empty_set, true, R"(
Return empty result when aggregating by constant keys on empty set.
)", 0) \
    M(Bool, allow_distributed_ddl, true, R"(
If it is set to true, then a user is allowed to executed distributed DDL queries.
)", 0) \
    M(Bool, allow_suspicious_codecs, false, R"(
If it is set to true, allow to specify meaningless compression codecs.
)", 0) \
    M(Bool, enable_deflate_qpl_codec, false, R"(
If turned on, the DEFLATE_QPL codec may be used to compress columns.

Possible values:

- 0 - Disabled
- 1 - Enabled
)", 0) \
    M(Bool, enable_zstd_qat_codec, false, R"(
If turned on, the ZSTD_QAT codec may be used to compress columns.

Possible values:

- 0 - Disabled
- 1 - Enabled
)", 0) \
    M(UInt64, query_profiler_real_time_period_ns, QUERY_PROFILER_DEFAULT_SAMPLE_RATE_NS, R"(
Sets the period for a real clock timer of the [query profiler](../../operations/optimizing-performance/sampling-query-profiler.md). Real clock timer counts wall-clock time.

Possible values:

- Positive integer number, in nanoseconds.

    Recommended values:

            - 10000000 (100 times a second) nanoseconds and less for single queries.
            - 1000000000 (once a second) for cluster-wide profiling.

- 0 for turning off the timer.

**Temporarily disabled in ClickHouse Cloud.**

See also:

- System table [trace_log](../../operations/system-tables/trace_log.md/#system_tables-trace_log)
)", 0) \
    M(UInt64, query_profiler_cpu_time_period_ns, QUERY_PROFILER_DEFAULT_SAMPLE_RATE_NS, R"(
Sets the period for a CPU clock timer of the [query profiler](../../operations/optimizing-performance/sampling-query-profiler.md). This timer counts only CPU time.

Possible values:

- A positive integer number of nanoseconds.

    Recommended values:

            - 10000000 (100 times a second) nanoseconds and more for single queries.
            - 1000000000 (once a second) for cluster-wide profiling.

- 0 for turning off the timer.

**Temporarily disabled in ClickHouse Cloud.**

See also:

- System table [trace_log](../../operations/system-tables/trace_log.md/#system_tables-trace_log)
)", 0) \
    M(Bool, metrics_perf_events_enabled, false, R"(
If enabled, some of the perf events will be measured throughout queries' execution.
)", 0) \
    M(String, metrics_perf_events_list, "", R"(
Comma separated list of perf metrics that will be measured throughout queries' execution. Empty means all events. See PerfEventInfo in sources for the available events.
)", 0) \
    M(Float, opentelemetry_start_trace_probability, 0., R"(
Sets the probability that the ClickHouse can start a trace for executed queries (if no parent [trace context](https://www.w3.org/TR/trace-context/) is supplied).

Possible values:

- 0 — The trace for all executed queries is disabled (if no parent trace context is supplied).
- Positive floating-point number in the range [0..1]. For example, if the setting value is `0,5`, ClickHouse can start a trace on average for half of the queries.
- 1 — The trace for all executed queries is enabled.
)", 0) \
    M(Bool, opentelemetry_trace_processors, false, R"(
Collect OpenTelemetry spans for processors.
)", 0) \
    M(Bool, prefer_column_name_to_alias, false, R"(
Enables or disables using the original column names instead of aliases in query expressions and clauses. It especially matters when alias is the same as the column name, see [Expression Aliases](../../sql-reference/syntax.md/#notes-on-usage). Enable this setting to make aliases syntax rules in ClickHouse more compatible with most other database engines.

Possible values:

- 0 — The column name is substituted with the alias.
- 1 — The column name is not substituted with the alias.

**Example**

The difference between enabled and disabled:

Query:

```sql
SET prefer_column_name_to_alias = 0;
SELECT avg(number) AS number, max(number) FROM numbers(10);
```

Result:

```text
Received exception from server (version 21.5.1):
Code: 184. DB::Exception: Received from localhost:9000. DB::Exception: Aggregate function avg(number) is found inside another aggregate function in query: While processing avg(number) AS number.
```

Query:

```sql
SET prefer_column_name_to_alias = 1;
SELECT avg(number) AS number, max(number) FROM numbers(10);
```

Result:

```text
┌─number─┬─max(number)─┐
│    4.5 │           9 │
└────────┴─────────────┘
```
)", 0) \
    \
    M(Bool, prefer_global_in_and_join, false, R"(
Enables the replacement of `IN`/`JOIN` operators with `GLOBAL IN`/`GLOBAL JOIN`.

Possible values:

- 0 — Disabled. `IN`/`JOIN` operators are not replaced with `GLOBAL IN`/`GLOBAL JOIN`.
- 1 — Enabled. `IN`/`JOIN` operators are replaced with `GLOBAL IN`/`GLOBAL JOIN`.

**Usage**

Although `SET distributed_product_mode=global` can change the queries behavior for the distributed tables, it's not suitable for local tables or tables from external resources. Here is when the `prefer_global_in_and_join` setting comes into play.

For example, we have query serving nodes that contain local tables, which are not suitable for distribution. We need to scatter their data on the fly during distributed processing with the `GLOBAL` keyword — `GLOBAL IN`/`GLOBAL JOIN`.

Another use case of `prefer_global_in_and_join` is accessing tables created by external engines. This setting helps to reduce the number of calls to external sources while joining such tables: only one call per query.

**See also:**

- [Distributed subqueries](../../sql-reference/operators/in.md/#select-distributed-subqueries) for more information on how to use `GLOBAL IN`/`GLOBAL JOIN`
)", 0) \
    M(Bool, enable_vertical_final, true, R"(
If enable, remove duplicated rows during FINAL by marking rows as deleted and filtering them later instead of merging rows
)", 0) \
    \
    \
    /** Limits during query execution are part of the settings. \
      * Used to provide a more safe execution of queries from the user interface. \
      * Basically, limits are checked for each block (not every row). That is, the limits can be slightly violated. \
      * Almost all limits apply only to SELECTs. \
      * Almost all limits apply to each stream individually. \
      */ \
    \
    M(UInt64, max_rows_to_read, 0, R"(
Limit on read rows from the most 'deep' sources. That is, only in the deepest subquery. When reading from a remote server, it is only checked on a remote server.
)", 0) \
    M(UInt64, max_bytes_to_read, 0, R"(
Limit on read bytes (after decompression) from the most 'deep' sources. That is, only in the deepest subquery. When reading from a remote server, it is only checked on a remote server.
)", 0) \
    M(OverflowMode, read_overflow_mode, OverflowMode::THROW, R"(
What to do when the limit is exceeded.
)", 0) \
    \
    M(UInt64, max_rows_to_read_leaf, 0, R"(
Limit on read rows on the leaf nodes for distributed queries. Limit is applied for local reads only, excluding the final merge stage on the root node. Note, the setting is unstable with prefer_localhost_replica=1.
)", 0) \
    M(UInt64, max_bytes_to_read_leaf, 0, R"(
Limit on read bytes (after decompression) on the leaf nodes for distributed queries. Limit is applied for local reads only, excluding the final merge stage on the root node. Note, the setting is unstable with prefer_localhost_replica=1.
)", 0) \
    M(OverflowMode, read_overflow_mode_leaf, OverflowMode::THROW, R"(
What to do when the leaf limit is exceeded.
)", 0) \
    \
    M(UInt64, max_rows_to_group_by, 0, R"(
If aggregation during GROUP BY is generating more than the specified number of rows (unique GROUP BY keys), the behavior will be determined by the 'group_by_overflow_mode' which by default is - throw an exception, but can be also switched to an approximate GROUP BY mode.
)", 0) \
    M(OverflowModeGroupBy, group_by_overflow_mode, OverflowMode::THROW, R"(
What to do when the limit is exceeded.
)", 0) \
    M(UInt64, max_bytes_before_external_group_by, 0, R"(
If memory usage during GROUP BY operation is exceeding this threshold in bytes, activate the 'external aggregation' mode (spill data to disk). Recommended value is half of the available system memory.
)", 0) \
    \
    M(UInt64, max_rows_to_sort, 0, R"(
If more than the specified amount of records have to be processed for ORDER BY operation, the behavior will be determined by the 'sort_overflow_mode' which by default is - throw an exception
)", 0) \
    M(UInt64, max_bytes_to_sort, 0, R"(
If more than the specified amount of (uncompressed) bytes have to be processed for ORDER BY operation, the behavior will be determined by the 'sort_overflow_mode' which by default is - throw an exception
)", 0) \
    M(OverflowMode, sort_overflow_mode, OverflowMode::THROW, R"(
What to do when the limit is exceeded.
)", 0) \
    M(UInt64, prefer_external_sort_block_bytes, DEFAULT_BLOCK_SIZE * 256, R"(
Prefer maximum block bytes for external sort, reduce the memory usage during merging.
)", 0) \
    M(UInt64, max_bytes_before_external_sort, 0, R"(
If memory usage during ORDER BY operation is exceeding this threshold in bytes, activate the 'external sorting' mode (spill data to disk). Recommended value is half of the available system memory.
)", 0) \
    M(UInt64, max_bytes_before_remerge_sort, 1000000000, R"(
In case of ORDER BY with LIMIT, when memory usage is higher than specified threshold, perform additional steps of merging blocks before final merge to keep just top LIMIT rows.
)", 0) \
    M(Float, remerge_sort_lowered_memory_bytes_ratio, 2., R"(
If memory usage after remerge does not reduced by this ratio, remerge will be disabled.
)", 0) \
    \
    M(UInt64, max_result_rows, 0, R"(
Limit on result size in rows. The query will stop after processing a block of data if the threshold is met, but it will not cut the last block of the result, therefore the result size can be larger than the threshold.
)", 0) \
    M(UInt64, max_result_bytes, 0, R"(
Limit on result size in bytes (uncompressed).  The query will stop after processing a block of data if the threshold is met, but it will not cut the last block of the result, therefore the result size can be larger than the threshold. Caveats: the result size in memory is taken into account for this threshold. Even if the result size is small, it can reference larger data structures in memory, representing dictionaries of LowCardinality columns, and Arenas of AggregateFunction columns, so the threshold can be exceeded despite the small result size. The setting is fairly low level and should be used with caution.
)", 0) \
    M(OverflowMode, result_overflow_mode, OverflowMode::THROW, R"(
What to do when the limit is exceeded.
)", 0) \
    \
    /* TODO: Check also when merging and finalizing aggregate functions. */ \
    M(Seconds, max_execution_time, 0, R"(
If query runtime exceeds the specified number of seconds, the behavior will be determined by the 'timeout_overflow_mode', which by default is - throw an exception. Note that the timeout is checked and the query can stop only in designated places during data processing. It currently cannot stop during merging of aggregation states or during query analysis, and the actual run time will be higher than the value of this setting.
)", 0) \
    M(OverflowMode, timeout_overflow_mode, OverflowMode::THROW, R"(
What to do when the limit is exceeded.
)", 0) \
    M(Seconds, max_execution_time_leaf, 0, R"(
Similar semantic to max_execution_time but only apply on leaf node for distributed queries, the time out behavior will be determined by 'timeout_overflow_mode_leaf' which by default is - throw an exception
)", 0) \
    M(OverflowMode, timeout_overflow_mode_leaf, OverflowMode::THROW, R"(
What to do when the leaf limit is exceeded.
)", 0) \
    \
    M(UInt64, min_execution_speed, 0, R"(
Minimum number of execution rows per second.
)", 0) \
    M(UInt64, max_execution_speed, 0, R"(
Maximum number of execution rows per second.
)", 0) \
    M(UInt64, min_execution_speed_bytes, 0, R"(
Minimum number of execution bytes per second.
)", 0) \
    M(UInt64, max_execution_speed_bytes, 0, R"(
Maximum number of execution bytes per second.
)", 0) \
    M(Seconds, timeout_before_checking_execution_speed, 10, R"(
Check that the speed is not too low after the specified time has elapsed.
)", 0) \
    M(Seconds, max_estimated_execution_time, 0, R"(
Maximum query estimate execution time in seconds.
)", 0) \
    \
    M(UInt64, max_columns_to_read, 0, R"(
If a query requires reading more than specified number of columns, exception is thrown. Zero value means unlimited. This setting is useful to prevent too complex queries.
)", 0) \
    M(UInt64, max_temporary_columns, 0, R"(
If a query generates more than the specified number of temporary columns in memory as a result of intermediate calculation, the exception is thrown. Zero value means unlimited. This setting is useful to prevent too complex queries.
)", 0) \
    M(UInt64, max_temporary_non_const_columns, 0, R"(
Similar to the 'max_temporary_columns' setting but applies only to non-constant columns. This makes sense because constant columns are cheap and it is reasonable to allow more of them.
)", 0) \
    \
    M(UInt64, max_sessions_for_user, 0, R"(
Maximum number of simultaneous sessions for a user.
)", 0) \
    \
    M(UInt64, max_subquery_depth, 100, R"(
If a query has more than the specified number of nested subqueries, throw an exception. This allows you to have a sanity check to protect the users of your cluster from going insane with their queries.
)", 0) \
    M(UInt64, max_analyze_depth, 5000, R"(
Maximum number of analyses performed by interpreter.
)", 0) \
    M(UInt64, max_ast_depth, 1000, R"(
Maximum depth of query syntax tree. Checked after parsing.
)", 0) \
    M(UInt64, max_ast_elements, 50000, R"(
Maximum size of query syntax tree in number of nodes. Checked after parsing.
)", 0) \
    M(UInt64, max_expanded_ast_elements, 500000, R"(
Maximum size of query syntax tree in number of nodes after expansion of aliases and the asterisk.
)", 0) \
    \
    M(UInt64, readonly, 0, R"(
0 - no read-only restrictions. 1 - only read requests, as well as changing explicitly allowed settings. 2 - only read requests, as well as changing settings, except for the 'readonly' setting.
)", 0) \
    \
    M(UInt64, max_rows_in_set, 0, R"(
Maximum size of the set (in number of elements) resulting from the execution of the IN section.
)", 0) \
    M(UInt64, max_bytes_in_set, 0, R"(
Maximum size of the set (in bytes in memory) resulting from the execution of the IN section.
)", 0) \
    M(OverflowMode, set_overflow_mode, OverflowMode::THROW, R"(
What to do when the limit is exceeded.
)", 0) \
    \
    M(UInt64, max_rows_in_join, 0, R"(
Maximum size of the hash table for JOIN (in number of rows).
)", 0) \
    M(UInt64, max_bytes_in_join, 0, R"(
Maximum size of the hash table for JOIN (in number of bytes in memory).
)", 0) \
    M(OverflowMode, join_overflow_mode, OverflowMode::THROW, R"(
What to do when the limit is exceeded.
)", 0) \
    M(Bool, join_any_take_last_row, false, R"(
Changes the behaviour of join operations with `ANY` strictness.

:::note
This setting applies only for `JOIN` operations with [Join](../../engines/table-engines/special/join.md) engine tables.
:::

Possible values:

- 0 — If the right table has more than one matching row, only the first one found is joined.
- 1 — If the right table has more than one matching row, only the last one found is joined.

See also:

- [JOIN clause](../../sql-reference/statements/select/join.md/#select-join)
- [Join table engine](../../engines/table-engines/special/join.md)
- [join_default_strictness](#join_default_strictness)
)", IMPORTANT) \
    M(JoinAlgorithm, join_algorithm, JoinAlgorithm::DEFAULT, R"(
Specifies which [JOIN](../../sql-reference/statements/select/join.md) algorithm is used.

Several algorithms can be specified, and an available one would be chosen for a particular query based on kind/strictness and table engine.

Possible values:

- default

 This is the equivalent of `hash` or `direct`, if possible (same as `direct,hash`)

- grace_hash

 [Grace hash join](https://en.wikipedia.org/wiki/Hash_join#Grace_hash_join) is used.  Grace hash provides an algorithm option that provides performant complex joins while limiting memory use.

 The first phase of a grace join reads the right table and splits it into N buckets depending on the hash value of key columns (initially, N is `grace_hash_join_initial_buckets`). This is done in a way to ensure that each bucket can be processed independently. Rows from the first bucket are added to an in-memory hash table while the others are saved to disk. If the hash table grows beyond the memory limit (e.g., as set by [`max_bytes_in_join`](/docs/en/operations/settings/query-complexity.md/#max_bytes_in_join)), the number of buckets is increased and the assigned bucket for each row. Any rows which don’t belong to the current bucket are flushed and reassigned.

 Supports `INNER/LEFT/RIGHT/FULL ALL/ANY JOIN`.

- hash

 [Hash join algorithm](https://en.wikipedia.org/wiki/Hash_join) is used. The most generic implementation that supports all combinations of kind and strictness and multiple join keys that are combined with `OR` in the `JOIN ON` section.

- parallel_hash

 A variation of `hash` join that splits the data into buckets and builds several hashtables instead of one concurrently to speed up this process.

 When using the `hash` algorithm, the right part of `JOIN` is uploaded into RAM.

- partial_merge

 A variation of the [sort-merge algorithm](https://en.wikipedia.org/wiki/Sort-merge_join), where only the right table is fully sorted.

 The `RIGHT JOIN` and `FULL JOIN` are supported only with `ALL` strictness (`SEMI`, `ANTI`, `ANY`, and `ASOF` are not supported).

 When using the `partial_merge` algorithm, ClickHouse sorts the data and dumps it to the disk. The `partial_merge` algorithm in ClickHouse differs slightly from the classic realization. First, ClickHouse sorts the right table by joining keys in blocks and creates a min-max index for sorted blocks. Then it sorts parts of the left table by the `join key` and joins them over the right table. The min-max index is also used to skip unneeded right table blocks.

- direct

 This algorithm can be applied when the storage for the right table supports key-value requests.

 The `direct` algorithm performs a lookup in the right table using rows from the left table as keys. It's supported only by special storage such as [Dictionary](../../engines/table-engines/special/dictionary.md/#dictionary) or [EmbeddedRocksDB](../../engines/table-engines/integrations/embedded-rocksdb.md) and only the `LEFT` and `INNER` JOINs.

- auto

 When set to `auto`, `hash` join is tried first, and the algorithm is switched on the fly to another algorithm if the memory limit is violated.

- full_sorting_merge

 [Sort-merge algorithm](https://en.wikipedia.org/wiki/Sort-merge_join) with full sorting joined tables before joining.

- prefer_partial_merge

 ClickHouse always tries to use `partial_merge` join if possible, otherwise, it uses `hash`. *Deprecated*, same as `partial_merge,hash`.
)", 0) \
    M(UInt64, cross_join_min_rows_to_compress, 10000000, R"(
Minimal count of rows to compress block in CROSS JOIN. Zero value means - disable this threshold. This block is compressed when any of the two thresholds (by rows or by bytes) are reached.
)", 0) \
    M(UInt64, cross_join_min_bytes_to_compress, 1_GiB, R"(
Minimal size of block to compress in CROSS JOIN. Zero value means - disable this threshold. This block is compressed when any of the two thresholds (by rows or by bytes) are reached.
)", 0) \
    M(UInt64, default_max_bytes_in_join, 1000000000, R"(
Maximum size of right-side table if limit is required but max_bytes_in_join is not set.
)", 0) \
    M(UInt64, partial_merge_join_left_table_buffer_bytes, 0, R"(
If not 0 group left table blocks in bigger ones for left-side table in partial merge join. It uses up to 2x of specified memory per joining thread.
)", 0) \
    M(UInt64, partial_merge_join_rows_in_right_blocks, 65536, R"(
Limits sizes of right-hand join data blocks in partial merge join algorithm for [JOIN](../../sql-reference/statements/select/join.md) queries.

ClickHouse server:

1.  Splits right-hand join data into blocks with up to the specified number of rows.
2.  Indexes each block with its minimum and maximum values.
3.  Unloads prepared blocks to disk if it is possible.

Possible values:

- Any positive integer. Recommended range of values: \[1000, 100000\].
)", 0) \
    M(UInt64, join_on_disk_max_files_to_merge, 64, R"(
Limits the number of files allowed for parallel sorting in MergeJoin operations when they are executed on disk.

The bigger the value of the setting, the more RAM is used and the less disk I/O is needed.

Possible values:

- Any positive integer, starting from 2.
)", 0) \
    M(UInt64, max_rows_in_set_to_optimize_join, 0, R"(
Maximal size of the set to filter joined tables by each other's row sets before joining.

Possible values:

- 0 — Disable.
- Any positive integer.
)", 0) \
    \
    M(Bool, compatibility_ignore_collation_in_create_table, true, R"(
Compatibility ignore collation in create table
)", 0) \
    \
    M(String, temporary_files_codec, "LZ4", R"(
Sets compression codec for temporary files used in sorting and joining operations on disk.

Possible values:

- LZ4 — [LZ4](https://en.wikipedia.org/wiki/LZ4_(compression_algorithm)) compression is applied.
- NONE — No compression is applied.
)", 0) \
    \
    M(UInt64, max_rows_to_transfer, 0, R"(
Maximum size (in rows) of the transmitted external table obtained when the GLOBAL IN/JOIN section is executed.
)", 0) \
    M(UInt64, max_bytes_to_transfer, 0, R"(
Maximum size (in uncompressed bytes) of the transmitted external table obtained when the GLOBAL IN/JOIN section is executed.
)", 0) \
    M(OverflowMode, transfer_overflow_mode, OverflowMode::THROW, R"(
What to do when the limit is exceeded.
)", 0) \
    \
    M(UInt64, max_rows_in_distinct, 0, R"(
Maximum number of elements during execution of DISTINCT.
)", 0) \
    M(UInt64, max_bytes_in_distinct, 0, R"(
Maximum total size of the state (in uncompressed bytes) in memory for the execution of DISTINCT.
)", 0) \
    M(OverflowMode, distinct_overflow_mode, OverflowMode::THROW, R"(
What to do when the limit is exceeded.
)", 0) \
    \
    M(UInt64, max_memory_usage, 0, R"(
Maximum memory usage for processing of single query. Zero means unlimited.
)", 0) \
    M(UInt64, memory_overcommit_ratio_denominator, 1_GiB, R"(
It represents the soft memory limit when the hard limit is reached on the global level.
This value is used to compute the overcommit ratio for the query.
Zero means skip the query.
Read more about [memory overcommit](memory-overcommit.md).
)", 0) \
    M(UInt64, max_memory_usage_for_user, 0, R"(
Maximum memory usage for processing all concurrently running queries for the user. Zero means unlimited.
)", 0) \
    M(UInt64, memory_overcommit_ratio_denominator_for_user, 1_GiB, R"(
It represents the soft memory limit when the hard limit is reached on the user level.
This value is used to compute the overcommit ratio for the query.
Zero means skip the query.
Read more about [memory overcommit](memory-overcommit.md).
)", 0) \
    M(UInt64, max_untracked_memory, (4 * 1024 * 1024), R"(
Small allocations and deallocations are grouped in thread local variable and tracked or profiled only when an amount (in absolute value) becomes larger than the specified value. If the value is higher than 'memory_profiler_step' it will be effectively lowered to 'memory_profiler_step'.
)", 0) \
    M(UInt64, memory_profiler_step, (4 * 1024 * 1024), R"(
Sets the step of memory profiler. Whenever query memory usage becomes larger than every next step in number of bytes the memory profiler will collect the allocating stacktrace and will write it into [trace_log](../../operations/system-tables/trace_log.md#system_tables-trace_log).

Possible values:

- A positive integer number of bytes.

- 0 for turning off the memory profiler.
)", 0) \
    M(Float, memory_profiler_sample_probability, 0., R"(
Collect random allocations and deallocations and write them into system.trace_log with 'MemorySample' trace_type. The probability is for every alloc/free regardless of the size of the allocation (can be changed with `memory_profiler_sample_min_allocation_size` and `memory_profiler_sample_max_allocation_size`). Note that sampling happens only when the amount of untracked memory exceeds 'max_untracked_memory'. You may want to set 'max_untracked_memory' to 0 for extra fine-grained sampling.
)", 0) \
    M(UInt64, memory_profiler_sample_min_allocation_size, 0, R"(
Collect random allocations of size greater or equal than the specified value with probability equal to `memory_profiler_sample_probability`. 0 means disabled. You may want to set 'max_untracked_memory' to 0 to make this threshold work as expected.
)", 0) \
    M(UInt64, memory_profiler_sample_max_allocation_size, 0, R"(
Collect random allocations of size less or equal than the specified value with probability equal to `memory_profiler_sample_probability`. 0 means disabled. You may want to set 'max_untracked_memory' to 0 to make this threshold work as expected.
)", 0) \
    M(Bool, trace_profile_events, false, R"(
Enables or disables collecting stacktraces on each update of profile events along with the name of profile event and the value of increment and sending them into [trace_log](../../operations/system-tables/trace_log.md#system_tables-trace_log).

Possible values:

- 1 — Tracing of profile events enabled.
- 0 — Tracing of profile events disabled.
)", 0) \
    \
    M(UInt64, memory_usage_overcommit_max_wait_microseconds, 5'000'000, R"(
Maximum time thread will wait for memory to be freed in the case of memory overcommit on a user level.
If the timeout is reached and memory is not freed, an exception is thrown.
Read more about [memory overcommit](memory-overcommit.md).
)", 0) \
    \
    M(UInt64, max_network_bandwidth, 0, R"(
Limits the speed of the data exchange over the network in bytes per second. This setting applies to every query.

Possible values:

- Positive integer.
- 0 — Bandwidth control is disabled.
)", 0) \
    M(UInt64, max_network_bytes, 0, R"(
Limits the data volume (in bytes) that is received or transmitted over the network when executing a query. This setting applies to every individual query.

Possible values:

- Positive integer.
- 0 — Data volume control is disabled.
)", 0) \
    M(UInt64, max_network_bandwidth_for_user, 0, R"(
Limits the speed of the data exchange over the network in bytes per second. This setting applies to all concurrently running queries performed by a single user.

Possible values:

- Positive integer.
- 0 — Control of the data speed is disabled.
)", 0)\
    M(UInt64, max_network_bandwidth_for_all_users, 0, R"(
Limits the speed that data is exchanged at over the network in bytes per second. This setting applies to all concurrently running queries on the server.

Possible values:

- Positive integer.
- 0 — Control of the data speed is disabled.
)", 0) \
    \
    M(UInt64, max_temporary_data_on_disk_size_for_user, 0, R"(
The maximum amount of data consumed by temporary files on disk in bytes for all concurrently running user queries. Zero means unlimited.
)", 0)\
    M(UInt64, max_temporary_data_on_disk_size_for_query, 0, R"(
The maximum amount of data consumed by temporary files on disk in bytes for all concurrently running queries. Zero means unlimited.
)", 0)\
    \
    M(UInt64, backup_restore_keeper_max_retries, 20, R"(
Max retries for keeper operations during backup or restore
)", 0) \
    M(UInt64, backup_restore_keeper_retry_initial_backoff_ms, 100, R"(
Initial backoff timeout for [Zoo]Keeper operations during backup or restore
)", 0) \
    M(UInt64, backup_restore_keeper_retry_max_backoff_ms, 5000, R"(
Max backoff timeout for [Zoo]Keeper operations during backup or restore
)", 0) \
    M(Float, backup_restore_keeper_fault_injection_probability, 0.0f, R"(
Approximate probability of failure for a keeper request during backup or restore. Valid value is in interval [0.0f, 1.0f]
)", 0) \
    M(UInt64, backup_restore_keeper_fault_injection_seed, 0, R"(
0 - random seed, otherwise the setting value
)", 0) \
    M(UInt64, backup_restore_keeper_value_max_size, 1048576, R"(
Maximum size of data of a [Zoo]Keeper's node during backup
)", 0) \
    M(UInt64, backup_restore_batch_size_for_keeper_multiread, 10000, R"(
Maximum size of batch for multiread request to [Zoo]Keeper during backup or restore
)", 0) \
    M(UInt64, backup_restore_batch_size_for_keeper_multi, 1000, R"(
Maximum size of batch for multi request to [Zoo]Keeper during backup or restore
)", 0) \
    M(UInt64, backup_restore_s3_retry_attempts, 1000, R"(
Setting for Aws::Client::RetryStrategy, Aws::Client does retries itself, 0 means no retries. It takes place only for backup/restore.
)", 0) \
    M(UInt64, max_backup_bandwidth, 0, R"(
The maximum read speed in bytes per second for particular backup on server. Zero means unlimited.
)", 0) \
    \
    M(Bool, log_profile_events, true, R"(
Log query performance statistics into the query_log, query_thread_log and query_views_log.
)", 0) \
    M(Bool, log_query_settings, true, R"(
Log query settings into the query_log.
)", 0) \
    M(Bool, log_query_threads, false, R"(
Setting up query threads logging.

Query threads log into the [system.query_thread_log](../../operations/system-tables/query_thread_log.md) table. This setting has effect only when [log_queries](#log-queries) is true. Queries’ threads run by ClickHouse with this setup are logged according to the rules in the [query_thread_log](../../operations/server-configuration-parameters/settings.md/#query_thread_log) server configuration parameter.

Possible values:

- 0 — Disabled.
- 1 — Enabled.

**Example**

``` text
log_query_threads=1
```
)", 0) \
    M(Bool, log_query_views, true, R"(
Setting up query views logging.

When a query run by ClickHouse with this setting enabled has associated views (materialized or live views), they are logged in the [query_views_log](../../operations/server-configuration-parameters/settings.md/#query_views_log) server configuration parameter.

Example:

``` text
log_query_views=1
```
)", 0) \
    M(String, log_comment, "", R"(
Specifies the value for the `log_comment` field of the [system.query_log](../system-tables/query_log.md) table and comment text for the server log.

It can be used to improve the readability of server logs. Additionally, it helps to select queries related to the test from the `system.query_log` after running [clickhouse-test](../../development/tests.md).

Possible values:

- Any string no longer than [max_query_size](#max_query_size). If the max_query_size is exceeded, the server throws an exception.

**Example**

Query:

``` sql
SET log_comment = 'log_comment test', log_queries = 1;
SELECT 1;
SYSTEM FLUSH LOGS;
SELECT type, query FROM system.query_log WHERE log_comment = 'log_comment test' AND event_date >= yesterday() ORDER BY event_time DESC LIMIT 2;
```

Result:

``` text
┌─type────────┬─query─────┐
│ QueryStart  │ SELECT 1; │
│ QueryFinish │ SELECT 1; │
└─────────────┴───────────┘
```
)", 0) \
    M(LogsLevel, send_logs_level, LogsLevel::fatal, R"(
Send server text logs with specified minimum level to client. Valid values: 'trace', 'debug', 'information', 'warning', 'error', 'fatal', 'none'
)", 0) \
    M(String, send_logs_source_regexp, "", R"(
Send server text logs with specified regexp to match log source name. Empty means all sources.
)", 0) \
    M(Bool, enable_optimize_predicate_expression, true, R"(
Turns on predicate pushdown in `SELECT` queries.

Predicate pushdown may significantly reduce network traffic for distributed queries.

Possible values:

- 0 — Disabled.
- 1 — Enabled.

Usage

Consider the following queries:

1.  `SELECT count() FROM test_table WHERE date = '2018-10-10'`
2.  `SELECT count() FROM (SELECT * FROM test_table) WHERE date = '2018-10-10'`

If `enable_optimize_predicate_expression = 1`, then the execution time of these queries is equal because ClickHouse applies `WHERE` to the subquery when processing it.

If `enable_optimize_predicate_expression = 0`, then the execution time of the second query is much longer because the `WHERE` clause applies to all the data after the subquery finishes.
)", 0) \
    M(Bool, enable_optimize_predicate_expression_to_final_subquery, true, R"(
Allow push predicate to final subquery.
)", 0) \
    M(Bool, allow_push_predicate_when_subquery_contains_with, true, R"(
Allows push predicate when subquery contains WITH clause
)", 0) \
    \
    M(UInt64, low_cardinality_max_dictionary_size, 8192, R"(
Sets a maximum size in rows of a shared global dictionary for the [LowCardinality](../../sql-reference/data-types/lowcardinality.md) data type that can be written to a storage file system. This setting prevents issues with RAM in case of unlimited dictionary growth. All the data that can’t be encoded due to maximum dictionary size limitation ClickHouse writes in an ordinary method.

Possible values:

- Any positive integer.
)", 0) \
    M(Bool, low_cardinality_use_single_dictionary_for_part, false, R"(
Turns on or turns off using of single dictionary for the data part.

By default, the ClickHouse server monitors the size of dictionaries and if a dictionary overflows then the server starts to write the next one. To prohibit creating several dictionaries set `low_cardinality_use_single_dictionary_for_part = 1`.

Possible values:

- 1 — Creating several dictionaries for the data part is prohibited.
- 0 — Creating several dictionaries for the data part is not prohibited.
)", 0) \
    M(Bool, decimal_check_overflow, true, R"(
Check overflow of decimal arithmetic/comparison operations
)", 0) \
    M(Bool, allow_custom_error_code_in_throwif, false, R"(
Enable custom error code in function throwIf(). If true, thrown exceptions may have unexpected error codes.
)", 0) \
    \
    M(Bool, prefer_localhost_replica, true, R"(
Enables/disables preferable using the localhost replica when processing distributed queries.

Possible values:

- 1 — ClickHouse always sends a query to the localhost replica if it exists.
- 0 — ClickHouse uses the balancing strategy specified by the [load_balancing](#load_balancing) setting.

:::note
Disable this setting if you use [max_parallel_replicas](#max_parallel_replicas) without [parallel_replicas_custom_key](#parallel_replicas_custom_key).
If [parallel_replicas_custom_key](#parallel_replicas_custom_key) is set, disable this setting only if it's used on a cluster with multiple shards containing multiple replicas.
If it's used on a cluster with a single shard and multiple replicas, disabling this setting will have negative effects.
:::
)", 0) \
    M(UInt64, max_fetch_partition_retries_count, 5, R"(
Amount of retries while fetching partition from another host.
)", 0) \
    M(UInt64, http_max_multipart_form_data_size, 1024 * 1024 * 1024, R"(
Limit on size of multipart/form-data content. This setting cannot be parsed from URL parameters and should be set in a user profile. Note that content is parsed and external tables are created in memory before the start of query execution. And this is the only limit that has an effect on that stage (limits on max memory usage and max execution time have no effect while reading HTTP form data).
)", 0) \
    M(Bool, calculate_text_stack_trace, true, R"(
Calculate text stack trace in case of exceptions during query execution. This is the default. It requires symbol lookups that may slow down fuzzing tests when a huge amount of wrong queries are executed. In normal cases, you should not disable this option.
)", 0) \
    M(Bool, enable_job_stack_trace, false, R"(
Output stack trace of a job creator when job results in exception
)", 0) \
    M(Bool, allow_ddl, true, R"(
If it is set to true, then a user is allowed to executed DDL queries.
)", 0) \
    M(Bool, parallel_view_processing, false, R"(
Enables pushing to attached views concurrently instead of sequentially.
)", 0) \
    M(Bool, enable_unaligned_array_join, false, R"(
Allow ARRAY JOIN with multiple arrays that have different sizes. When this settings is enabled, arrays will be resized to the longest one.
)", 0) \
    M(Bool, optimize_read_in_order, true, R"(
Enables [ORDER BY](../../sql-reference/statements/select/order-by.md/#optimize_read_in_order) optimization in [SELECT](../../sql-reference/statements/select/index.md) queries for reading data from [MergeTree](../../engines/table-engines/mergetree-family/mergetree.md) tables.

Possible values:

- 0 — `ORDER BY` optimization is disabled.
- 1 — `ORDER BY` optimization is enabled.

**See Also**

- [ORDER BY Clause](../../sql-reference/statements/select/order-by.md/#optimize_read_in_order)
)", 0) \
    M(Bool, optimize_read_in_window_order, true, R"(
Enable ORDER BY optimization in window clause for reading data in corresponding order in MergeTree tables.
)", 0) \
    M(Bool, optimize_aggregation_in_order, false, R"(
Enables [GROUP BY](../../sql-reference/statements/select/group-by.md) optimization in [SELECT](../../sql-reference/statements/select/index.md) queries for aggregating data in corresponding order in [MergeTree](../../engines/table-engines/mergetree-family/mergetree.md) tables.

Possible values:

- 0 — `GROUP BY` optimization is disabled.
- 1 — `GROUP BY` optimization is enabled.

**See Also**

- [GROUP BY optimization](../../sql-reference/statements/select/group-by.md/#aggregation-in-order)
)", 0) \
    M(Bool, read_in_order_use_buffering, true, R"(
Use buffering before merging while reading in order of primary key. It increases the parallelism of query execution
)", 0) \
    M(UInt64, aggregation_in_order_max_block_bytes, 50000000, R"(
Maximal size of block in bytes accumulated during aggregation in order of primary key. Lower block size allows to parallelize more final merge stage of aggregation.
)", 0) \
    M(UInt64, read_in_order_two_level_merge_threshold, 100, R"(
Minimal number of parts to read to run preliminary merge step during multithread reading in order of primary key.
)", 0) \
    M(Bool, low_cardinality_allow_in_native_format, true, R"(
Allows or restricts using the [LowCardinality](../../sql-reference/data-types/lowcardinality.md) data type with the [Native](../../interfaces/formats.md/#native) format.

If usage of `LowCardinality` is restricted, ClickHouse server converts `LowCardinality`-columns to ordinary ones for `SELECT` queries, and convert ordinary columns to `LowCardinality`-columns for `INSERT` queries.

This setting is required mainly for third-party clients which do not support `LowCardinality` data type.

Possible values:

- 1 — Usage of `LowCardinality` is not restricted.
- 0 — Usage of `LowCardinality` is restricted.
)", 0) \
    M(Bool, cancel_http_readonly_queries_on_client_close, false, R"(
Cancels HTTP read-only queries (e.g. SELECT) when a client closes the connection without waiting for the response.

Cloud default value: `1`.
)", 0) \
    M(Bool, external_table_functions_use_nulls, true, R"(
Defines how [mysql](../../sql-reference/table-functions/mysql.md), [postgresql](../../sql-reference/table-functions/postgresql.md) and [odbc](../../sql-reference/table-functions/odbc.md) table functions use Nullable columns.

Possible values:

- 0 — The table function explicitly uses Nullable columns.
- 1 — The table function implicitly uses Nullable columns.

**Usage**

If the setting is set to `0`, the table function does not make Nullable columns and inserts default values instead of NULL. This is also applicable for NULL values inside arrays.
)", 0) \
    M(Bool, external_table_strict_query, false, R"(
If it is set to true, transforming expression to local filter is forbidden for queries to external tables.
)", 0) \
    \
    M(Bool, allow_hyperscan, true, R"(
Allow functions that use Hyperscan library. Disable to avoid potentially long compilation times and excessive resource usage.
)", 0) \
    M(UInt64, max_hyperscan_regexp_length, 0, R"(
Defines the maximum length for each regular expression in the [hyperscan multi-match functions](../../sql-reference/functions/string-search-functions.md/#multimatchanyhaystack-pattern1-pattern2-patternn).

Possible values:

- Positive integer.
- 0 - The length is not limited.

**Example**

Query:

```sql
SELECT multiMatchAny('abcd', ['ab','bcd','c','d']) SETTINGS max_hyperscan_regexp_length = 3;
```

Result:

```text
┌─multiMatchAny('abcd', ['ab', 'bcd', 'c', 'd'])─┐
│                                              1 │
└────────────────────────────────────────────────┘
```

Query:

```sql
SELECT multiMatchAny('abcd', ['ab','bcd','c','d']) SETTINGS max_hyperscan_regexp_length = 2;
```

Result:

```text
Exception: Regexp length too large.
```

**See Also**

- [max_hyperscan_regexp_total_length](#max-hyperscan-regexp-total-length)
)", 0) \
    M(UInt64, max_hyperscan_regexp_total_length, 0, R"(
Sets the maximum length total of all regular expressions in each [hyperscan multi-match function](../../sql-reference/functions/string-search-functions.md/#multimatchanyhaystack-pattern1-pattern2-patternn).

Possible values:

- Positive integer.
- 0 - The length is not limited.

**Example**

Query:

```sql
SELECT multiMatchAny('abcd', ['a','b','c','d']) SETTINGS max_hyperscan_regexp_total_length = 5;
```

Result:

```text
┌─multiMatchAny('abcd', ['a', 'b', 'c', 'd'])─┐
│                                           1 │
└─────────────────────────────────────────────┘
```

Query:

```sql
SELECT multiMatchAny('abcd', ['ab','bc','c','d']) SETTINGS max_hyperscan_regexp_total_length = 5;
```

Result:

```text
Exception: Total regexp lengths too large.
```

**See Also**

- [max_hyperscan_regexp_length](#max-hyperscan-regexp-length)
)", 0) \
    M(Bool, reject_expensive_hyperscan_regexps, true, R"(
Reject patterns which will likely be expensive to evaluate with hyperscan (due to NFA state explosion)
)", 0) \
    M(Bool, allow_simdjson, true, R"(
Allow using simdjson library in 'JSON*' functions if AVX2 instructions are available. If disabled rapidjson will be used.
)", 0) \
    M(Bool, allow_introspection_functions, false, R"(
Enables or disables [introspection functions](../../sql-reference/functions/introspection.md) for query profiling.

Possible values:

- 1 — Introspection functions enabled.
- 0 — Introspection functions disabled.

**See Also**

- [Sampling Query Profiler](../../operations/optimizing-performance/sampling-query-profiler.md)
- System table [trace_log](../../operations/system-tables/trace_log.md/#system_tables-trace_log)
)", 0) \
    M(Bool, splitby_max_substrings_includes_remaining_string, false, R"(
Controls whether function [splitBy*()](../../sql-reference/functions/splitting-merging-functions.md) with argument `max_substrings` > 0 will include the remaining string in the last element of the result array.

Possible values:

- `0` - The remaining string will not be included in the last element of the result array.
- `1` - The remaining string will be included in the last element of the result array. This is the behavior of Spark's [`split()`](https://spark.apache.org/docs/3.1.2/api/python/reference/api/pyspark.sql.functions.split.html) function and Python's ['string.split()'](https://docs.python.org/3/library/stdtypes.html#str.split) method.
)", 0) \
    \
    M(Bool, allow_execute_multiif_columnar, true, R"(
Allow execute multiIf function columnar
)", 0) \
    M(Bool, formatdatetime_f_prints_single_zero, false, R"(
Formatter '%f' in function 'formatDateTime()' prints a single zero instead of six zeros if the formatted value has no fractional seconds.
)", 0) \
    M(Bool, formatdatetime_parsedatetime_m_is_month_name, true, R"(
Formatter '%M' in functions 'formatDateTime()' and 'parseDateTime()' print/parse the month name instead of minutes.
)", 0) \
    M(Bool, parsedatetime_parse_without_leading_zeros, true, R"(
Formatters '%c', '%l' and '%k' in function 'parseDateTime()' parse months and hours without leading zeros.
)", 0) \
    M(Bool, formatdatetime_format_without_leading_zeros, false, R"(
Formatters '%c', '%l' and '%k' in function 'formatDateTime()' print months and hours without leading zeros.
)", 0) \
    \
    M(UInt64, max_partitions_per_insert_block, 100, R"(
Limit maximum number of partitions in the single INSERTed block. Zero means unlimited. Throw an exception if the block contains too many partitions. This setting is a safety threshold because using a large number of partitions is a common misconception.
)", 0) \
    M(Bool, throw_on_max_partitions_per_insert_block, true, R"(
Used with max_partitions_per_insert_block. If true (default), an exception will be thrown when max_partitions_per_insert_block is reached. If false, details of the insert query reaching this limit with the number of partitions will be logged. This can be useful if you're trying to understand the impact on users when changing max_partitions_per_insert_block.
)", 0) \
    M(Int64, max_partitions_to_read, -1, R"(
Limit the max number of partitions that can be accessed in one query. <= 0 means unlimited.
)", 0) \
    M(Bool, check_query_single_value_result, true, R"(
Defines the level of detail for the [CHECK TABLE](../../sql-reference/statements/check-table.md/#checking-mergetree-tables) query result for `MergeTree` family engines .

Possible values:

- 0 — the query shows a check status for every individual data part of a table.
- 1 — the query shows the general table check status.
)", 0) \
    M(Bool, allow_drop_detached, false, R"(
Allow ALTER TABLE ... DROP DETACHED PART[ITION] ... queries
)", 0) \
    M(UInt64, max_parts_to_move, 1000, "Limit the number of parts that can be moved in one query. Zero means unlimited.", 0) \
    \
    M(UInt64, max_table_size_to_drop, 50000000000lu, R"(
Restriction on deleting tables in query time. The value 0 means that you can delete all tables without any restrictions.

Cloud default value: 1 TB.

:::note
This query setting overwrites its server setting equivalent, see [max_table_size_to_drop](/docs/en/operations/server-configuration-parameters/settings.md/#max-table-size-to-drop)
:::
)", 0) \
    M(UInt64, max_partition_size_to_drop, 50000000000lu, R"(
Restriction on dropping partitions in query time. The value 0 means that you can drop partitions without any restrictions.

Cloud default value: 1 TB.

:::note
This query setting overwrites its server setting equivalent, see [max_partition_size_to_drop](/docs/en/operations/server-configuration-parameters/settings.md/#max-partition-size-to-drop)
:::
)", 0) \
    \
    M(UInt64, postgresql_connection_pool_size, 16, R"(
Connection pool size for PostgreSQL table engine and database engine.
)", 0) \
    M(UInt64, postgresql_connection_attempt_timeout, 2, R"(
Connection timeout in seconds of a single attempt to connect PostgreSQL end-point.
The value is passed as a `connect_timeout` parameter of the connection URL.
)", 0) \
    M(UInt64, postgresql_connection_pool_wait_timeout, 5000, R"(
Connection pool push/pop timeout on empty pool for PostgreSQL table engine and database engine. By default it will block on empty pool.
)", 0) \
    M(UInt64, postgresql_connection_pool_retries, 2, R"(
Connection pool push/pop retries number for PostgreSQL table engine and database engine.
)", 0) \
    M(Bool, postgresql_connection_pool_auto_close_connection, false, R"(
Close connection before returning connection to the pool.
)", 0) \
    M(UInt64, glob_expansion_max_elements, 1000, R"(
Maximum number of allowed addresses (For external storages, table functions, etc).
)", 0) \
    M(UInt64, odbc_bridge_connection_pool_size, 16, R"(
Connection pool size for each connection settings string in ODBC bridge.
)", 0) \
    M(Bool, odbc_bridge_use_connection_pooling, true, R"(
Use connection pooling in ODBC bridge. If set to false, a new connection is created every time.
)", 0) \
    \
    M(Seconds, distributed_replica_error_half_life, DBMS_CONNECTION_POOL_WITH_FAILOVER_DEFAULT_DECREASE_ERROR_PERIOD, R"(
- Type: seconds
- Default value: 60 seconds

Controls how fast errors in distributed tables are zeroed. If a replica is unavailable for some time, accumulates 5 errors, and distributed_replica_error_half_life is set to 1 second, then the replica is considered normal 3 seconds after the last error.

See also:

- [load_balancing](#load_balancing-round_robin)
- [Table engine Distributed](../../engines/table-engines/special/distributed.md)
- [distributed_replica_error_cap](#distributed_replica_error_cap)
- [distributed_replica_max_ignored_errors](#distributed_replica_max_ignored_errors)
)", 0) \
    M(UInt64, distributed_replica_error_cap, DBMS_CONNECTION_POOL_WITH_FAILOVER_MAX_ERROR_COUNT, R"(
- Type: unsigned int
- Default value: 1000

The error count of each replica is capped at this value, preventing a single replica from accumulating too many errors.

See also:

- [load_balancing](#load_balancing-round_robin)
- [Table engine Distributed](../../engines/table-engines/special/distributed.md)
- [distributed_replica_error_half_life](#distributed_replica_error_half_life)
- [distributed_replica_max_ignored_errors](#distributed_replica_max_ignored_errors)
)", 0) \
    M(UInt64, distributed_replica_max_ignored_errors, 0, R"(
- Type: unsigned int
- Default value: 0

The number of errors that will be ignored while choosing replicas (according to `load_balancing` algorithm).

See also:

- [load_balancing](#load_balancing-round_robin)
- [Table engine Distributed](../../engines/table-engines/special/distributed.md)
- [distributed_replica_error_cap](#distributed_replica_error_cap)
- [distributed_replica_error_half_life](#distributed_replica_error_half_life)
)", 0) \
    \
    M(UInt64, min_free_disk_space_for_temporary_data, 0, R"(
The minimum disk space to keep while writing temporary data used in external sorting and aggregation.
)", 0) \
    \
    M(DefaultTableEngine, default_temporary_table_engine, DefaultTableEngine::Memory, R"(
Same as [default_table_engine](#default_table_engine) but for temporary tables.

In this example, any new temporary table that does not specify an `Engine` will use the `Log` table engine:

Query:

```sql
SET default_temporary_table_engine = 'Log';

CREATE TEMPORARY TABLE my_table (
    x UInt32,
    y UInt32
);

SHOW CREATE TEMPORARY TABLE my_table;
```

Result:

```response
┌─statement────────────────────────────────────────────────────────────────┐
│ CREATE TEMPORARY TABLE default.my_table
(
    `x` UInt32,
    `y` UInt32
)
ENGINE = Log
└──────────────────────────────────────────────────────────────────────────┘
```
)", 0) \
    M(DefaultTableEngine, default_table_engine, DefaultTableEngine::MergeTree, R"(
Default table engine to use when `ENGINE` is not set in a `CREATE` statement.

Possible values:

- a string representing any valid table engine name

Cloud default value: `SharedMergeTree`.

**Example**

Query:

```sql
SET default_table_engine = 'Log';

SELECT name, value, changed FROM system.settings WHERE name = 'default_table_engine';
```

Result:

```response
┌─name─────────────────┬─value─┬─changed─┐
│ default_table_engine │ Log   │       1 │
└──────────────────────┴───────┴─────────┘
```

In this example, any new table that does not specify an `Engine` will use the `Log` table engine:

Query:

```sql
CREATE TABLE my_table (
    x UInt32,
    y UInt32
);

SHOW CREATE TABLE my_table;
```

Result:

```response
┌─statement────────────────────────────────────────────────────────────────┐
│ CREATE TABLE default.my_table
(
    `x` UInt32,
    `y` UInt32
)
ENGINE = Log
└──────────────────────────────────────────────────────────────────────────┘
```
)", 0) \
    M(Bool, show_table_uuid_in_table_create_query_if_not_nil, false, R"(
Sets the `SHOW TABLE` query display.

Possible values:

- 0 — The query will be displayed without table UUID.
- 1 — The query will be displayed with table UUID.
)", 0) \
    M(Bool, database_atomic_wait_for_drop_and_detach_synchronously, false, R"(
Adds a modifier `SYNC` to all `DROP` and `DETACH` queries.

Possible values:

- 0 — Queries will be executed with delay.
- 1 — Queries will be executed without delay.
)", 0) \
    M(Bool, enable_scalar_subquery_optimization, true, R"(
If it is set to true, prevent scalar subqueries from (de)serializing large scalar values and possibly avoid running the same subquery more than once.
)", 0) \
    M(Bool, optimize_trivial_count_query, true, R"(
Enables or disables the optimization to trivial query `SELECT count() FROM table` using metadata from MergeTree. If you need to use row-level security, disable this setting.

Possible values:

   - 0 — Optimization disabled.
   - 1 — Optimization enabled.

See also:

- [optimize_functions_to_subcolumns](#optimize-functions-to-subcolumns)
)", 0) \
    M(Bool, optimize_trivial_approximate_count_query, false, R"(
Use an approximate value for trivial count optimization of storages that support such estimation, for example, EmbeddedRocksDB.

Possible values:

   - 0 — Optimization disabled.
   - 1 — Optimization enabled.
)", 0) \
    M(Bool, optimize_count_from_files, true, R"(
Enables or disables the optimization of counting number of rows from files in different input formats. It applies to table functions/engines `file`/`s3`/`url`/`hdfs`/`azureBlobStorage`.

Possible values:

- 0 — Optimization disabled.
- 1 — Optimization enabled.
)", 0) \
    M(Bool, use_cache_for_count_from_files, true, R"(
Enables caching of rows number during count from files in table functions `file`/`s3`/`url`/`hdfs`/`azureBlobStorage`.

Enabled by default.
)", 0) \
    M(Bool, optimize_respect_aliases, true, R"(
If it is set to true, it will respect aliases in WHERE/GROUP BY/ORDER BY, that will help with partition pruning/secondary indexes/optimize_aggregation_in_order/optimize_read_in_order/optimize_trivial_count
)", 0) \
    M(UInt64, mutations_sync, 0, R"(
Allows to execute `ALTER TABLE ... UPDATE|DELETE|MATERIALIZE INDEX|MATERIALIZE PROJECTION|MATERIALIZE COLUMN` queries ([mutations](../../sql-reference/statements/alter/index.md#mutations)) synchronously.

Possible values:

- 0 - Mutations execute asynchronously.
- 1 - The query waits for all mutations to complete on the current server.
- 2 - The query waits for all mutations to complete on all replicas (if they exist).
)", 0) \
    M(Bool, enable_lightweight_delete, true, R"(
Enable lightweight DELETE mutations for mergetree tables.
)", 0) ALIAS(allow_experimental_lightweight_delete) \
    M(UInt64, lightweight_deletes_sync, 2, R"(
The same as [`mutations_sync`](#mutations_sync), but controls only execution of lightweight deletes.

Possible values:

- 0 - Mutations execute asynchronously.
- 1 - The query waits for the lightweight deletes to complete on the current server.
- 2 - The query waits for the lightweight deletes to complete on all replicas (if they exist).

**See Also**

- [Synchronicity of ALTER Queries](../../sql-reference/statements/alter/index.md#synchronicity-of-alter-queries)
- [Mutations](../../sql-reference/statements/alter/index.md#mutations)
)", 0) \
    M(Bool, apply_deleted_mask, true, R"(
Enables filtering out rows deleted with lightweight DELETE. If disabled, a query will be able to read those rows. This is useful for debugging and \"undelete\" scenarios
)", 0) \
    M(Bool, optimize_normalize_count_variants, true, R"(
Rewrite aggregate functions that semantically equals to count() as count().
)", 0) \
    M(Bool, optimize_injective_functions_inside_uniq, true, R"(
Delete injective functions of one argument inside uniq*() functions.
)", 0) \
    M(Bool, rewrite_count_distinct_if_with_count_distinct_implementation, false, R"(
Allows you to rewrite `countDistcintIf` with [count_distinct_implementation](#count_distinct_implementation) setting.

Possible values:

- true — Allow.
- false — Disallow.
)", 0) \
    M(Bool, convert_query_to_cnf, false, R"(
When set to `true`, a `SELECT` query will be converted to conjuctive normal form (CNF). There are scenarios where rewriting a query in CNF may execute faster (view this [Github issue](https://github.com/ClickHouse/ClickHouse/issues/11749) for an explanation).

For example, notice how the following `SELECT` query is not modified (the default behavior):

```sql
EXPLAIN SYNTAX
SELECT *
FROM
(
    SELECT number AS x
    FROM numbers(20)
) AS a
WHERE ((x >= 1) AND (x <= 5)) OR ((x >= 10) AND (x <= 15))
SETTINGS convert_query_to_cnf = false;
```

The result is:

```response
┌─explain────────────────────────────────────────────────────────┐
│ SELECT x                                                       │
│ FROM                                                           │
│ (                                                              │
│     SELECT number AS x                                         │
│     FROM numbers(20)                                           │
│     WHERE ((x >= 1) AND (x <= 5)) OR ((x >= 10) AND (x <= 15)) │
│ ) AS a                                                         │
│ WHERE ((x >= 1) AND (x <= 5)) OR ((x >= 10) AND (x <= 15))     │
│ SETTINGS convert_query_to_cnf = 0                              │
└────────────────────────────────────────────────────────────────┘
```

Let's set `convert_query_to_cnf` to `true` and see what changes:

```sql
EXPLAIN SYNTAX
SELECT *
FROM
(
    SELECT number AS x
    FROM numbers(20)
) AS a
WHERE ((x >= 1) AND (x <= 5)) OR ((x >= 10) AND (x <= 15))
SETTINGS convert_query_to_cnf = true;
```

Notice the `WHERE` clause is rewritten in CNF, but the result set is the identical - the Boolean logic is unchanged:

```response
┌─explain───────────────────────────────────────────────────────────────────────────────────────────────────────────────┐
│ SELECT x                                                                                                              │
│ FROM                                                                                                                  │
│ (                                                                                                                     │
│     SELECT number AS x                                                                                                │
│     FROM numbers(20)                                                                                                  │
│     WHERE ((x <= 15) OR (x <= 5)) AND ((x <= 15) OR (x >= 1)) AND ((x >= 10) OR (x <= 5)) AND ((x >= 10) OR (x >= 1)) │
│ ) AS a                                                                                                                │
│ WHERE ((x >= 10) OR (x >= 1)) AND ((x >= 10) OR (x <= 5)) AND ((x <= 15) OR (x >= 1)) AND ((x <= 15) OR (x <= 5))     │
│ SETTINGS convert_query_to_cnf = 1                                                                                     │
└───────────────────────────────────────────────────────────────────────────────────────────────────────────────────────┘
```

Possible values: true, false
)", 0) \
    M(Bool, optimize_or_like_chain, false, R"(
Optimize multiple OR LIKE into multiMatchAny. This optimization should not be enabled by default, because it defies index analysis in some cases.
)", 0) \
    M(Bool, optimize_arithmetic_operations_in_aggregate_functions, true, R"(
Move arithmetic operations out of aggregation functions
)", 0) \
    M(Bool, optimize_redundant_functions_in_order_by, true, R"(
Remove functions from ORDER BY if its argument is also in ORDER BY
)", 0) \
    M(Bool, optimize_if_chain_to_multiif, false, R"(
Replace if(cond1, then1, if(cond2, ...)) chains to multiIf. Currently it's not beneficial for numeric types.
)", 0) \
    M(Bool, optimize_multiif_to_if, true, R"(
Replace 'multiIf' with only one condition to 'if'.
)", 0) \
    M(Bool, optimize_if_transform_strings_to_enum, false, R"(
Replaces string-type arguments in If and Transform to enum. Disabled by default cause it could make inconsistent change in distributed query that would lead to its fail.
)", 0) \
    M(Bool, optimize_functions_to_subcolumns, true, R"(
Enables or disables optimization by transforming some functions to reading subcolumns. This reduces the amount of data to read.

These functions can be transformed:

- [length](../../sql-reference/functions/array-functions.md/#array_functions-length) to read the [size0](../../sql-reference/data-types/array.md/#array-size) subcolumn.
- [empty](../../sql-reference/functions/array-functions.md/#function-empty) to read the [size0](../../sql-reference/data-types/array.md/#array-size) subcolumn.
- [notEmpty](../../sql-reference/functions/array-functions.md/#function-notempty) to read the [size0](../../sql-reference/data-types/array.md/#array-size) subcolumn.
- [isNull](../../sql-reference/operators/index.md#operator-is-null) to read the [null](../../sql-reference/data-types/nullable.md/#finding-null) subcolumn.
- [isNotNull](../../sql-reference/operators/index.md#is-not-null) to read the [null](../../sql-reference/data-types/nullable.md/#finding-null) subcolumn.
- [count](../../sql-reference/aggregate-functions/reference/count.md) to read the [null](../../sql-reference/data-types/nullable.md/#finding-null) subcolumn.
- [mapKeys](../../sql-reference/functions/tuple-map-functions.md/#mapkeys) to read the [keys](../../sql-reference/data-types/map.md/#map-subcolumns) subcolumn.
- [mapValues](../../sql-reference/functions/tuple-map-functions.md/#mapvalues) to read the [values](../../sql-reference/data-types/map.md/#map-subcolumns) subcolumn.

Possible values:

- 0 — Optimization disabled.
- 1 — Optimization enabled.
)", 0) \
    M(Bool, optimize_using_constraints, false, R"(
Use [constraints](../../sql-reference/statements/create/table.md#constraints) for query optimization. The default is `false`.

Possible values:

- true, false
)", 0)                                                                                                                                           \
    M(Bool, optimize_substitute_columns, false, R"(
Use [constraints](../../sql-reference/statements/create/table.md#constraints) for column substitution. The default is `false`.

Possible values:

- true, false
)", 0)                                                                                                                                         \
    M(Bool, optimize_append_index, false, R"(
Use [constraints](../../sql-reference/statements/create/table.md#constraints) in order to append index condition. The default is `false`.

Possible values:

- true, false
)", 0) \
    M(Bool, optimize_time_filter_with_preimage, true, R"(
Optimize Date and DateTime predicates by converting functions into equivalent comparisons without conversions (e.g. toYear(col) = 2023 -> col >= '2023-01-01' AND col <= '2023-12-31')
)", 0) \
    M(Bool, normalize_function_names, true, R"(
Normalize function names to their canonical names
)", 0) \
    M(Bool, enable_early_constant_folding, true, R"(
Enable query optimization where we analyze function and subqueries results and rewrite query if there are constants there
)", 0) \
    M(Bool, deduplicate_blocks_in_dependent_materialized_views, false, R"(
Enables or disables the deduplication check for materialized views that receive data from Replicated\* tables.

Possible values:

      0 — Disabled.
      1 — Enabled.

Usage

By default, deduplication is not performed for materialized views but is done upstream, in the source table.
If an INSERTed block is skipped due to deduplication in the source table, there will be no insertion into attached materialized views. This behaviour exists to enable the insertion of highly aggregated data into materialized views, for cases where inserted blocks are the same after materialized view aggregation but derived from different INSERTs into the source table.
At the same time, this behaviour “breaks” `INSERT` idempotency. If an `INSERT` into the main table was successful and `INSERT` into a materialized view failed (e.g. because of communication failure with ClickHouse Keeper) a client will get an error and can retry the operation. However, the materialized view won’t receive the second insert because it will be discarded by deduplication in the main (source) table. The setting `deduplicate_blocks_in_dependent_materialized_views` allows for changing this behaviour. On retry, a materialized view will receive the repeat insert and will perform a deduplication check by itself,
ignoring check result for the source table, and will insert rows lost because of the first failure.
)", 0) \
    M(Bool, throw_if_deduplication_in_dependent_materialized_views_enabled_with_async_insert, true, R"(
Throw exception on INSERT query when the setting `deduplicate_blocks_in_dependent_materialized_views` is enabled along with `async_insert`. It guarantees correctness, because these features can't work together.
)", 0) \
    M(Bool, materialized_views_ignore_errors, false, R"(
Allows to ignore errors for MATERIALIZED VIEW, and deliver original block to the table regardless of MVs
)", 0) \
    M(Bool, ignore_materialized_views_with_dropped_target_table, false, R"(
Ignore MVs with dropped target table during pushing to views
)", 0) \
    M(Bool, allow_materialized_view_with_bad_select, true, R"(
Allow CREATE MATERIALIZED VIEW with SELECT query that references nonexistent tables or columns. It must still be syntactically valid. Doesn't apply to refreshable MVs. Doesn't apply if the MV schema needs to be inferred from the SELECT query (i.e. if the CREATE has no column list and no TO table). Can be used for creating MV before its source table.
)", 0) \
    M(Bool, use_compact_format_in_distributed_parts_names, true, R"(
Uses compact format for storing blocks for background (`distributed_foreground_insert`) INSERT into tables with `Distributed` engine.

Possible values:

- 0 — Uses `user[:password]@host:port#default_database` directory format.
- 1 — Uses `[shard{shard_index}[_replica{replica_index}]]` directory format.

:::note
- with `use_compact_format_in_distributed_parts_names=0` changes from cluster definition will not be applied for background INSERT.
- with `use_compact_format_in_distributed_parts_names=1` changing the order of the nodes in the cluster definition, will change the `shard_index`/`replica_index` so be aware.
:::
)", 0) \
    M(Bool, validate_polygons, true, R"(
Enables or disables throwing an exception in the [pointInPolygon](../../sql-reference/functions/geo/index.md#pointinpolygon) function, if the polygon is self-intersecting or self-tangent.

Possible values:

- 0 — Throwing an exception is disabled. `pointInPolygon` accepts invalid polygons and returns possibly incorrect results for them.
- 1 — Throwing an exception is enabled.
)", 0) \
    M(UInt64, max_parser_depth, DBMS_DEFAULT_MAX_PARSER_DEPTH, R"(
Limits maximum recursion depth in the recursive descent parser. Allows controlling the stack size.

Possible values:

- Positive integer.
- 0 — Recursion depth is unlimited.
)", 0) \
    M(UInt64, max_parser_backtracks, DBMS_DEFAULT_MAX_PARSER_BACKTRACKS, R"(
Maximum parser backtracking (how many times it tries different alternatives in the recursive descend parsing process).
)", 0) \
    M(UInt64, max_recursive_cte_evaluation_depth, DBMS_RECURSIVE_CTE_MAX_EVALUATION_DEPTH, R"(
Maximum limit on recursive CTE evaluation depth
)", 0) \
    M(Bool, allow_settings_after_format_in_insert, false, R"(
Control whether `SETTINGS` after `FORMAT` in `INSERT` queries is allowed or not. It is not recommended to use this, since this may interpret part of `SETTINGS` as values.

Example:

```sql
INSERT INTO FUNCTION null('foo String') SETTINGS max_threads=1 VALUES ('bar');
```

But the following query will work only with `allow_settings_after_format_in_insert`:

```sql
SET allow_settings_after_format_in_insert=1;
INSERT INTO FUNCTION null('foo String') VALUES ('bar') SETTINGS max_threads=1;
```

Possible values:

- 0 — Disallow.
- 1 — Allow.

:::note
Use this setting only for backward compatibility if your use cases depend on old syntax.
:::
)", 0) \
    M(Seconds, periodic_live_view_refresh, 60, R"(
Interval after which periodically refreshed live view is forced to refresh.
)", 0) \
    M(Bool, transform_null_in, false, R"(
Enables equality of [NULL](../../sql-reference/syntax.md/#null-literal) values for [IN](../../sql-reference/operators/in.md) operator.

By default, `NULL` values can’t be compared because `NULL` means undefined value. Thus, comparison `expr = NULL` must always return `false`. With this setting `NULL = NULL` returns `true` for `IN` operator.

Possible values:

- 0 — Comparison of `NULL` values in `IN` operator returns `false`.
- 1 — Comparison of `NULL` values in `IN` operator returns `true`.

**Example**

Consider the `null_in` table:

``` text
┌──idx─┬─────i─┐
│    1 │     1 │
│    2 │  NULL │
│    3 │     3 │
└──────┴───────┘
```

Query:

``` sql
SELECT idx, i FROM null_in WHERE i IN (1, NULL) SETTINGS transform_null_in = 0;
```

Result:

``` text
┌──idx─┬────i─┐
│    1 │    1 │
└──────┴──────┘
```

Query:

``` sql
SELECT idx, i FROM null_in WHERE i IN (1, NULL) SETTINGS transform_null_in = 1;
```

Result:

``` text
┌──idx─┬─────i─┐
│    1 │     1 │
│    2 │  NULL │
└──────┴───────┘
```

**See Also**

- [NULL Processing in IN Operators](../../sql-reference/operators/in.md/#in-null-processing)
)", 0) \
    M(Bool, allow_nondeterministic_mutations, false, R"(
User-level setting that allows mutations on replicated tables to make use of non-deterministic functions such as `dictGet`.

Given that, for example, dictionaries, can be out of sync across nodes, mutations that pull values from them are disallowed on replicated tables by default. Enabling this setting allows this behavior, making it the user's responsibility to ensure that the data used is in sync across all nodes.

**Example**

``` xml
<profiles>
    <default>
        <allow_nondeterministic_mutations>1</allow_nondeterministic_mutations>

        <!-- ... -->
    </default>

    <!-- ... -->

</profiles>
```
)", 0) \
    M(Seconds, lock_acquire_timeout, DBMS_DEFAULT_LOCK_ACQUIRE_TIMEOUT_SEC, R"(
Defines how many seconds a locking request waits before failing.

Locking timeout is used to protect from deadlocks while executing read/write operations with tables. When the timeout expires and the locking request fails, the ClickHouse server throws an exception "Locking attempt timed out! Possible deadlock avoided. Client should retry." with error code `DEADLOCK_AVOIDED`.

Possible values:

- Positive integer (in seconds).
- 0 — No locking timeout.
)", 0) \
    M(Bool, materialize_ttl_after_modify, true, R"(
Apply TTL for old data, after ALTER MODIFY TTL query
)", 0) \
    M(String, function_implementation, "", R"(
Choose function implementation for specific target or variant (experimental). If empty enable all of them.
)", 0) \
    M(Bool, data_type_default_nullable, false, R"(
Allows data types without explicit modifiers [NULL or NOT NULL](../../sql-reference/statements/create/table.md/#null-modifiers) in column definition will be [Nullable](../../sql-reference/data-types/nullable.md/#data_type-nullable).

Possible values:

- 1 — The data types in column definitions are set to `Nullable` by default.
- 0 — The data types in column definitions are set to not `Nullable` by default.
)", 0) \
    M(Bool, cast_keep_nullable, false, R"(
Enables or disables keeping of the `Nullable` data type in [CAST](../../sql-reference/functions/type-conversion-functions.md/#castx-t) operations.

When the setting is enabled and the argument of `CAST` function is `Nullable`, the result is also transformed to `Nullable` type. When the setting is disabled, the result always has the destination type exactly.

Possible values:

- 0 — The `CAST` result has exactly the destination type specified.
- 1 — If the argument type is `Nullable`, the `CAST` result is transformed to `Nullable(DestinationDataType)`.

**Examples**

The following query results in the destination data type exactly:

```sql
SET cast_keep_nullable = 0;
SELECT CAST(toNullable(toInt32(0)) AS Int32) as x, toTypeName(x);
```

Result:

```text
┌─x─┬─toTypeName(CAST(toNullable(toInt32(0)), 'Int32'))─┐
│ 0 │ Int32                                             │
└───┴───────────────────────────────────────────────────┘
```

The following query results in the `Nullable` modification on the destination data type:

```sql
SET cast_keep_nullable = 1;
SELECT CAST(toNullable(toInt32(0)) AS Int32) as x, toTypeName(x);
```

Result:

```text
┌─x─┬─toTypeName(CAST(toNullable(toInt32(0)), 'Int32'))─┐
│ 0 │ Nullable(Int32)                                   │
└───┴───────────────────────────────────────────────────┘
```

**See Also**

- [CAST](../../sql-reference/functions/type-conversion-functions.md/#type_conversion_function-cast) function
)", 0) \
    M(Bool, cast_ipv4_ipv6_default_on_conversion_error, false, R"(
CAST operator into IPv4, CAST operator into IPV6 type, toIPv4, toIPv6 functions will return default value instead of throwing exception on conversion error.
)", 0) \
    M(Bool, alter_partition_verbose_result, false, R"(
Enables or disables the display of information about the parts to which the manipulation operations with partitions and parts have been successfully applied.
Applicable to [ATTACH PARTITION|PART](../../sql-reference/statements/alter/partition.md/#alter_attach-partition) and to [FREEZE PARTITION](../../sql-reference/statements/alter/partition.md/#alter_freeze-partition).

Possible values:

- 0 — disable verbosity.
- 1 — enable verbosity.

**Example**

```sql
CREATE TABLE test(a Int64, d Date, s String) ENGINE = MergeTree PARTITION BY toYYYYMM(d) ORDER BY a;
INSERT INTO test VALUES(1, '2021-01-01', '');
INSERT INTO test VALUES(1, '2021-01-01', '');
ALTER TABLE test DETACH PARTITION ID '202101';

ALTER TABLE test ATTACH PARTITION ID '202101' SETTINGS alter_partition_verbose_result = 1;

┌─command_type─────┬─partition_id─┬─part_name────┬─old_part_name─┐
│ ATTACH PARTITION │ 202101       │ 202101_7_7_0 │ 202101_5_5_0  │
│ ATTACH PARTITION │ 202101       │ 202101_8_8_0 │ 202101_6_6_0  │
└──────────────────┴──────────────┴──────────────┴───────────────┘

ALTER TABLE test FREEZE SETTINGS alter_partition_verbose_result = 1;

┌─command_type─┬─partition_id─┬─part_name────┬─backup_name─┬─backup_path───────────────────┬─part_backup_path────────────────────────────────────────────┐
│ FREEZE ALL   │ 202101       │ 202101_7_7_0 │ 8           │ /var/lib/clickhouse/shadow/8/ │ /var/lib/clickhouse/shadow/8/data/default/test/202101_7_7_0 │
│ FREEZE ALL   │ 202101       │ 202101_8_8_0 │ 8           │ /var/lib/clickhouse/shadow/8/ │ /var/lib/clickhouse/shadow/8/data/default/test/202101_8_8_0 │
└──────────────┴──────────────┴──────────────┴─────────────┴───────────────────────────────┴─────────────────────────────────────────────────────────────┘
```
)", 0) \
    M(Bool, system_events_show_zero_values, false, R"(
Allows to select zero-valued events from [`system.events`](../../operations/system-tables/events.md).

Some monitoring systems require passing all the metrics values to them for each checkpoint, even if the metric value is zero.

Possible values:

- 0 — Disabled.
- 1 — Enabled.

**Examples**

Query

```sql
SELECT * FROM system.events WHERE event='QueryMemoryLimitExceeded';
```

Result

```text
Ok.
```

Query
```sql
SET system_events_show_zero_values = 1;
SELECT * FROM system.events WHERE event='QueryMemoryLimitExceeded';
```

Result

```text
┌─event────────────────────┬─value─┬─description───────────────────────────────────────────┐
│ QueryMemoryLimitExceeded │     0 │ Number of times when memory limit exceeded for query. │
└──────────────────────────┴───────┴───────────────────────────────────────────────────────┘
```
)", 0) \
    M(MySQLDataTypesSupport, mysql_datatypes_support_level, MySQLDataTypesSupportList{}, R"(
Defines how MySQL types are converted to corresponding ClickHouse types. A comma separated list in any combination of `decimal`, `datetime64`, `date2Date32` or `date2String`.
- `decimal`: convert `NUMERIC` and `DECIMAL` types to `Decimal` when precision allows it.
- `datetime64`: convert `DATETIME` and `TIMESTAMP` types to `DateTime64` instead of `DateTime` when precision is not `0`.
- `date2Date32`: convert `DATE` to `Date32` instead of `Date`. Takes precedence over `date2String`.
- `date2String`: convert `DATE` to `String` instead of `Date`. Overridden by `datetime64`.
)", 0) \
    M(Bool, optimize_trivial_insert_select, false, R"(
Optimize trivial 'INSERT INTO table SELECT ... FROM TABLES' query
)", 0) \
    M(Bool, allow_non_metadata_alters, true, R"(
Allow to execute alters which affects not only tables metadata, but also data on disk
)", 0) \
    M(Bool, enable_global_with_statement, true, R"(
Propagate WITH statements to UNION queries and all subqueries
)", 0) \
    M(Bool, aggregate_functions_null_for_empty, false, R"(
Enables or disables rewriting all aggregate functions in a query, adding [-OrNull](../../sql-reference/aggregate-functions/combinators.md/#agg-functions-combinator-ornull) suffix to them. Enable it for SQL standard compatibility.
It is implemented via query rewrite (similar to [count_distinct_implementation](#count_distinct_implementation) setting) to get consistent results for distributed queries.

Possible values:

- 0 — Disabled.
- 1 — Enabled.

**Example**

Consider the following query with aggregate functions:
```sql
SELECT SUM(-1), MAX(0) FROM system.one WHERE 0;
```

With `aggregate_functions_null_for_empty = 0` it would produce:
```text
┌─SUM(-1)─┬─MAX(0)─┐
│       0 │      0 │
└─────────┴────────┘
```

With `aggregate_functions_null_for_empty = 1` the result would be:
```text
┌─SUMOrNull(-1)─┬─MAXOrNull(0)─┐
│          NULL │         NULL │
└───────────────┴──────────────┘
```
)", 0) \
    M(Bool, optimize_syntax_fuse_functions, false, R"(
Enables to fuse aggregate functions with identical argument. It rewrites query contains at least two aggregate functions from [sum](../../sql-reference/aggregate-functions/reference/sum.md/#agg_function-sum), [count](../../sql-reference/aggregate-functions/reference/count.md/#agg_function-count) or [avg](../../sql-reference/aggregate-functions/reference/avg.md/#agg_function-avg) with identical argument to [sumCount](../../sql-reference/aggregate-functions/reference/sumcount.md/#agg_function-sumCount).

Possible values:

- 0 — Functions with identical argument are not fused.
- 1 — Functions with identical argument are fused.

**Example**

Query:

``` sql
CREATE TABLE fuse_tbl(a Int8, b Int8) Engine = Log;
SET optimize_syntax_fuse_functions = 1;
EXPLAIN SYNTAX SELECT sum(a), sum(b), count(b), avg(b) from fuse_tbl FORMAT TSV;
```

Result:

``` text
SELECT
    sum(a),
    sumCount(b).1,
    sumCount(b).2,
    (sumCount(b).1) / (sumCount(b).2)
FROM fuse_tbl
```
)", 0) \
    M(Bool, flatten_nested, true, R"(
Sets the data format of a [nested](../../sql-reference/data-types/nested-data-structures/index.md) columns.

Possible values:

- 1 — Nested column is flattened to separate arrays.
- 0 — Nested column stays a single array of tuples.

**Usage**

If the setting is set to `0`, it is possible to use an arbitrary level of nesting.

**Examples**

Query:

``` sql
SET flatten_nested = 1;
CREATE TABLE t_nest (`n` Nested(a UInt32, b UInt32)) ENGINE = MergeTree ORDER BY tuple();

SHOW CREATE TABLE t_nest;
```

Result:

``` text
┌─statement───────────────────────────────────────────────────────────────────────────────────────────────────────────────────────────────────────┐
│ CREATE TABLE default.t_nest
(
    `n.a` Array(UInt32),
    `n.b` Array(UInt32)
)
ENGINE = MergeTree
ORDER BY tuple()
SETTINGS index_granularity = 8192 │
└─────────────────────────────────────────────────────────────────────────────────────────────────────────────────────────────────────────────────┘
```

Query:

``` sql
SET flatten_nested = 0;

CREATE TABLE t_nest (`n` Nested(a UInt32, b UInt32)) ENGINE = MergeTree ORDER BY tuple();

SHOW CREATE TABLE t_nest;
```

Result:

``` text
┌─statement──────────────────────────────────────────────────────────────────────────────────────────────────────────────────────────┐
│ CREATE TABLE default.t_nest
(
    `n` Nested(a UInt32, b UInt32)
)
ENGINE = MergeTree
ORDER BY tuple()
SETTINGS index_granularity = 8192 │
└────────────────────────────────────────────────────────────────────────────────────────────────────────────────────────────────────┘
```
)", 0) \
    M(Bool, asterisk_include_materialized_columns, false, R"(
Include [MATERIALIZED](../../sql-reference/statements/create/table.md#materialized) columns for wildcard query (`SELECT *`).

Possible values:

- 0 - disabled
- 1 - enabled
)", 0) \
    M(Bool, asterisk_include_alias_columns, false, R"(
Include [ALIAS](../../sql-reference/statements/create/table.md#alias) columns for wildcard query (`SELECT *`).

Possible values:

- 0 - disabled
- 1 - enabled
)", 0) \
    M(Bool, optimize_skip_merged_partitions, false, R"(
Enables or disables optimization for [OPTIMIZE TABLE ... FINAL](../../sql-reference/statements/optimize.md) query if there is only one part with level > 0 and it doesn't have expired TTL.

- `OPTIMIZE TABLE ... FINAL SETTINGS optimize_skip_merged_partitions=1`

By default, `OPTIMIZE TABLE ... FINAL` query rewrites the one part even if there is only a single part.

Possible values:

- 1 - Enable optimization.
- 0 - Disable optimization.
)", 0) \
    M(Bool, optimize_on_insert, true, R"(
Enables or disables data transformation before the insertion, as if merge was done on this block (according to table engine).

Possible values:

- 0 — Disabled.
- 1 — Enabled.

**Example**

The difference between enabled and disabled:

Query:

```sql
SET optimize_on_insert = 1;

CREATE TABLE test1 (`FirstTable` UInt32) ENGINE = ReplacingMergeTree ORDER BY FirstTable;

INSERT INTO test1 SELECT number % 2 FROM numbers(5);

SELECT * FROM test1;

SET optimize_on_insert = 0;

CREATE TABLE test2 (`SecondTable` UInt32) ENGINE = ReplacingMergeTree ORDER BY SecondTable;

INSERT INTO test2 SELECT number % 2 FROM numbers(5);

SELECT * FROM test2;
```

Result:

``` text
┌─FirstTable─┐
│          0 │
│          1 │
└────────────┘

┌─SecondTable─┐
│           0 │
│           0 │
│           0 │
│           1 │
│           1 │
└─────────────┘
```

Note that this setting influences [Materialized view](../../sql-reference/statements/create/view.md/#materialized) and [MaterializedMySQL](../../engines/database-engines/materialized-mysql.md) behaviour.
)", 0) \
    M(Bool, optimize_use_projections, true, R"(
Enables or disables [projection](../../engines/table-engines/mergetree-family/mergetree.md/#projections) optimization when processing `SELECT` queries.

Possible values:

- 0 — Projection optimization disabled.
- 1 — Projection optimization enabled.
)", 0) ALIAS(allow_experimental_projection_optimization) \
    M(Bool, optimize_use_implicit_projections, true, R"(
Automatically choose implicit projections to perform SELECT query
)", 0) \
    M(Bool, force_optimize_projection, false, R"(
Enables or disables the obligatory use of [projections](../../engines/table-engines/mergetree-family/mergetree.md/#projections) in `SELECT` queries, when projection optimization is enabled (see [optimize_use_projections](#optimize_use_projections) setting).

Possible values:

- 0 — Projection optimization is not obligatory.
- 1 — Projection optimization is obligatory.
)", 0) \
    M(String, force_optimize_projection_name, "", R"(
If it is set to a non-empty string, check that this projection is used in the query at least once.

Possible values:

- string: name of projection that used in a query
)", 0) \
    M(String, preferred_optimize_projection_name, "", R"(
If it is set to a non-empty string, ClickHouse will try to apply specified projection in query.


Possible values:

- string: name of preferred projection
)", 0) \
    M(Bool, async_socket_for_remote, true, R"(
Enables asynchronous read from socket while executing remote query.

Enabled by default.
)", 0) \
    M(Bool, async_query_sending_for_remote, true, R"(
Enables asynchronous connection creation and query sending while executing remote query.

Enabled by default.
)", 0) \
    M(Bool, insert_null_as_default, true, R"(
Enables or disables the insertion of [default values](../../sql-reference/statements/create/table.md/#create-default-values) instead of [NULL](../../sql-reference/syntax.md/#null-literal) into columns with not [nullable](../../sql-reference/data-types/nullable.md/#data_type-nullable) data type.
If column type is not nullable and this setting is disabled, then inserting `NULL` causes an exception. If column type is nullable, then `NULL` values are inserted as is, regardless of this setting.

This setting is applicable to [INSERT ... SELECT](../../sql-reference/statements/insert-into.md/#inserting-the-results-of-select) queries. Note that `SELECT` subqueries may be concatenated with `UNION ALL` clause.

Possible values:

- 0 — Inserting `NULL` into a not nullable column causes an exception.
- 1 — Default column value is inserted instead of `NULL`.
)", 0) \
    M(Bool, describe_extend_object_types, false, R"(
Deduce concrete type of columns of type Object in DESCRIBE query
)", 0) \
    M(Bool, describe_include_subcolumns, false, R"(
Enables describing subcolumns for a [DESCRIBE](../../sql-reference/statements/describe-table.md) query. For example, members of a [Tuple](../../sql-reference/data-types/tuple.md) or subcolumns of a [Map](../../sql-reference/data-types/map.md/#map-subcolumns), [Nullable](../../sql-reference/data-types/nullable.md/#finding-null) or an [Array](../../sql-reference/data-types/array.md/#array-size) data type.

Possible values:

- 0 — Subcolumns are not included in `DESCRIBE` queries.
- 1 — Subcolumns are included in `DESCRIBE` queries.

**Example**

See an example for the [DESCRIBE](../../sql-reference/statements/describe-table.md) statement.
)", 0) \
    M(Bool, describe_include_virtual_columns, false, R"(
If true, virtual columns of table will be included into result of DESCRIBE query
)", 0) \
    M(Bool, describe_compact_output, false, R"(
If true, include only column names and types into result of DESCRIBE query
)", 0) \
    M(Bool, apply_mutations_on_fly, false, R"(
If true, mutations (UPDATEs and DELETEs) which are not materialized in data part will be applied on SELECTs. Only available in ClickHouse Cloud.
)", 0) \
    M(Bool, mutations_execute_nondeterministic_on_initiator, false, R"(
If true constant nondeterministic functions (e.g. function `now()`) are executed on initiator and replaced to literals in `UPDATE` and `DELETE` queries. It helps to keep data in sync on replicas while executing mutations with constant nondeterministic functions. Default value: `false`.
)", 0) \
    M(Bool, mutations_execute_subqueries_on_initiator, false, R"(
If true scalar subqueries are executed on initiator and replaced to literals in `UPDATE` and `DELETE` queries. Default value: `false`.
)", 0) \
    M(UInt64, mutations_max_literal_size_to_replace, 16384, R"(
The maximum size of serialized literal in bytes to replace in `UPDATE` and `DELETE` queries. Takes effect only if at least one the two settings above is enabled. Default value: 16384 (16 KiB).
)", 0) \
    \
    M(Float, create_replicated_merge_tree_fault_injection_probability, 0.0f, R"(
The probability of a fault injection during table creation after creating metadata in ZooKeeper
)", 0) \
    \
    M(Bool, use_query_cache, false, R"(
If turned on, `SELECT` queries may utilize the [query cache](../query-cache.md). Parameters [enable_reads_from_query_cache](#enable-reads-from-query-cache)
and [enable_writes_to_query_cache](#enable-writes-to-query-cache) control in more detail how the cache is used.

Possible values:

- 0 - Disabled
- 1 - Enabled
)", 0) \
    M(Bool, enable_writes_to_query_cache, true, R"(
If turned on, results of `SELECT` queries are stored in the [query cache](../query-cache.md).

Possible values:

- 0 - Disabled
- 1 - Enabled
)", 0) \
    M(Bool, enable_reads_from_query_cache, true, R"(
If turned on, results of `SELECT` queries are retrieved from the [query cache](../query-cache.md).

Possible values:

- 0 - Disabled
- 1 - Enabled
)", 0) \
    M(QueryCacheNondeterministicFunctionHandling, query_cache_nondeterministic_function_handling, QueryCacheNondeterministicFunctionHandling::Throw, R"(
Controls how the [query cache](../query-cache.md) handles `SELECT` queries with non-deterministic functions like `rand()` or `now()`.

Possible values:

- `'throw'` - Throw an exception and don't cache the query result.
- `'save'` - Cache the query result.
- `'ignore'` - Don't cache the query result and don't throw an exception.
)", 0) \
    M(QueryCacheSystemTableHandling, query_cache_system_table_handling, QueryCacheSystemTableHandling::Throw, R"(
Controls how the [query cache](../query-cache.md) handles `SELECT` queries against system tables, i.e. tables in databases `system.*` and `information_schema.*`.

Possible values:

- `'throw'` - Throw an exception and don't cache the query result.
- `'save'` - Cache the query result.
- `'ignore'` - Don't cache the query result and don't throw an exception.
)", 0) \
    M(UInt64, query_cache_max_size_in_bytes, 0, R"(
The maximum amount of memory (in bytes) the current user may allocate in the [query cache](../query-cache.md). 0 means unlimited.

Possible values:

- Positive integer >= 0.
)", 0) \
    M(UInt64, query_cache_max_entries, 0, R"(
The maximum number of query results the current user may store in the [query cache](../query-cache.md). 0 means unlimited.

Possible values:

- Positive integer >= 0.
)", 0) \
    M(UInt64, query_cache_min_query_runs, 0, R"(
Minimum number of times a `SELECT` query must run before its result is stored in the [query cache](../query-cache.md).

Possible values:

- Positive integer >= 0.
)", 0) \
    M(Milliseconds, query_cache_min_query_duration, 0, R"(
Minimum duration in milliseconds a query needs to run for its result to be stored in the [query cache](../query-cache.md).

Possible values:

- Positive integer >= 0.
)", 0) \
    M(Bool, query_cache_compress_entries, true, R"(
Compress entries in the [query cache](../query-cache.md). Lessens the memory consumption of the query cache at the cost of slower inserts into / reads from it.

Possible values:

- 0 - Disabled
- 1 - Enabled
)", 0) \
    M(Bool, query_cache_squash_partial_results, true, R"(
Squash partial result blocks to blocks of size [max_block_size](#setting-max_block_size). Reduces performance of inserts into the [query cache](../query-cache.md) but improves the compressability of cache entries (see [query_cache_compress-entries](#query-cache-compress-entries)).

Possible values:

- 0 - Disabled
- 1 - Enabled
)", 0) \
    M(Seconds, query_cache_ttl, 60, R"(
After this time in seconds entries in the [query cache](../query-cache.md) become stale.

Possible values:

- Positive integer >= 0.
)", 0) \
    M(Bool, query_cache_share_between_users, false, R"(
If turned on, the result of `SELECT` queries cached in the [query cache](../query-cache.md) can be read by other users.
It is not recommended to enable this setting due to security reasons.

Possible values:

- 0 - Disabled
- 1 - Enabled
)", 0) \
    M(String, query_cache_tag, "", R"(
A string which acts as a label for [query cache](../query-cache.md) entries.
The same queries with different tags are considered different by the query cache.

Possible values:

- Any string
)", 0) \
    M(Bool, enable_sharing_sets_for_mutations, true, R"(
Allow sharing set objects build for IN subqueries between different tasks of the same mutation. This reduces memory usage and CPU consumption
)", 0) \
    \
    M(Bool, optimize_rewrite_sum_if_to_count_if, true, R"(
Rewrite sumIf() and sum(if()) function countIf() function when logically equivalent
)", 0) \
    M(Bool, optimize_rewrite_aggregate_function_with_if, true, R"(
Rewrite aggregate functions with if expression as argument when logically equivalent.
For example, `avg(if(cond, col, null))` can be rewritten to `avgOrNullIf(cond, col)`. It may improve performance.

:::note
Supported only with experimental analyzer (`enable_analyzer = 1`).
:::
)", 0) \
    M(Bool, optimize_rewrite_array_exists_to_has, false, R"(
Rewrite arrayExists() functions to has() when logically equivalent. For example, arrayExists(x -> x = 1, arr) can be rewritten to has(arr, 1)
)", 0) \
    M(UInt64, insert_shard_id, 0, R"(
If not `0`, specifies the shard of [Distributed](../../engines/table-engines/special/distributed.md/#distributed) table into which the data will be inserted synchronously.

If `insert_shard_id` value is incorrect, the server will throw an exception.

To get the number of shards on `requested_cluster`, you can check server config or use this query:

``` sql
SELECT uniq(shard_num) FROM system.clusters WHERE cluster = 'requested_cluster';
```

Possible values:

- 0 — Disabled.
- Any number from `1` to `shards_num` of corresponding [Distributed](../../engines/table-engines/special/distributed.md/#distributed) table.

**Example**

Query:

```sql
CREATE TABLE x AS system.numbers ENGINE = MergeTree ORDER BY number;
CREATE TABLE x_dist AS x ENGINE = Distributed('test_cluster_two_shards_localhost', currentDatabase(), x);
INSERT INTO x_dist SELECT * FROM numbers(5) SETTINGS insert_shard_id = 1;
SELECT * FROM x_dist ORDER BY number ASC;
```

Result:

``` text
┌─number─┐
│      0 │
│      0 │
│      1 │
│      1 │
│      2 │
│      2 │
│      3 │
│      3 │
│      4 │
│      4 │
└────────┘
```
)", 0) \
    \
    M(Bool, collect_hash_table_stats_during_aggregation, true, R"(
Enable collecting hash table statistics to optimize memory allocation
)", 0) \
    M(UInt64, max_size_to_preallocate_for_aggregation, 100'000'000, R"(
For how many elements it is allowed to preallocate space in all hash tables in total before aggregation
)", 0) \
    \
    M(Bool, collect_hash_table_stats_during_joins, true, R"(
Enable collecting hash table statistics to optimize memory allocation
)", 0) \
    M(UInt64, max_size_to_preallocate_for_joins, 100'000'000, R"(
For how many elements it is allowed to preallocate space in all hash tables in total before join
)", 0) \
    \
    M(Bool, kafka_disable_num_consumers_limit, false, R"(
Disable limit on kafka_num_consumers that depends on the number of available CPU cores.
)", 0) \
    M(Bool, allow_experimental_kafka_offsets_storage_in_keeper, false, R"(
Allow experimental feature to store Kafka related offsets in ClickHouse Keeper. When enabled a ClickHouse Keeper path and replica name can be specified to the Kafka table engine. As a result instead of the regular Kafka engine, a new type of storage engine will be used that stores the committed offsets primarily in ClickHouse Keeper
)", 0) \
    M(Bool, enable_software_prefetch_in_aggregation, true, R"(
Enable use of software prefetch in aggregation
)", 0) \
    M(Bool, allow_aggregate_partitions_independently, false, R"(
Enable independent aggregation of partitions on separate threads when partition key suits group by key. Beneficial when number of partitions close to number of cores and partitions have roughly the same size
)", 0) \
    M(Bool, force_aggregate_partitions_independently, false, R"(
Force the use of optimization when it is applicable, but heuristics decided not to use it
)", 0) \
    M(UInt64, max_number_of_partitions_for_independent_aggregation, 128, R"(
Maximal number of partitions in table to apply optimization
)", 0) \
    M(Float, min_hit_rate_to_use_consecutive_keys_optimization, 0.5, R"(
Minimal hit rate of a cache which is used for consecutive keys optimization in aggregation to keep it enabled
)", 0) \
    \
    M(Bool, engine_file_empty_if_not_exists, false, R"(
Allows to select data from a file engine table without file.

Possible values:
- 0 — `SELECT` throws exception.
- 1 — `SELECT` returns empty result.
)", 0) \
    M(Bool, engine_file_truncate_on_insert, false, R"(
Enables or disables truncate before insert in [File](../../engines/table-engines/special/file.md) engine tables.

Possible values:
- 0 — `INSERT` query appends new data to the end of the file.
- 1 — `INSERT` query replaces existing content of the file with the new data.
)", 0) \
    M(Bool, engine_file_allow_create_multiple_files, false, R"(
Enables or disables creating a new file on each insert in file engine tables if the format has the suffix (`JSON`, `ORC`, `Parquet`, etc.). If enabled, on each insert a new file will be created with a name following this pattern:

`data.Parquet` -> `data.1.Parquet` -> `data.2.Parquet`, etc.

Possible values:
- 0 — `INSERT` query appends new data to the end of the file.
- 1 — `INSERT` query creates a new file.
)", 0) \
    M(Bool, engine_file_skip_empty_files, false, R"(
Enables or disables skipping empty files in [File](../../engines/table-engines/special/file.md) engine tables.

Possible values:
- 0 — `SELECT` throws an exception if empty file is not compatible with requested format.
- 1 — `SELECT` returns empty result for empty file.
)", 0) \
    M(Bool, engine_url_skip_empty_files, false, R"(
Enables or disables skipping empty files in [URL](../../engines/table-engines/special/url.md) engine tables.

Possible values:
- 0 — `SELECT` throws an exception if empty file is not compatible with requested format.
- 1 — `SELECT` returns empty result for empty file.
)", 0) \
    M(Bool, enable_url_encoding, true, R"(
Allows to enable/disable decoding/encoding path in uri in [URL](../../engines/table-engines/special/url.md) engine tables.

Enabled by default.
)", 0) \
    M(UInt64, database_replicated_initial_query_timeout_sec, 300, R"(
Sets how long initial DDL query should wait for Replicated database to process previous DDL queue entries in seconds.

Possible values:

- Positive integer.
- 0 — Unlimited.
)", 0) \
    M(Bool, database_replicated_enforce_synchronous_settings, false, R"(
Enforces synchronous waiting for some queries (see also database_atomic_wait_for_drop_and_detach_synchronously, mutation_sync, alter_sync). Not recommended to enable these settings.
)", 0) \
    M(UInt64, max_distributed_depth, 5, R"(
Limits the maximum depth of recursive queries for [Distributed](../../engines/table-engines/special/distributed.md) tables.

If the value is exceeded, the server throws an exception.

Possible values:

- Positive integer.
- 0 — Unlimited depth.
)", 0) \
    M(Bool, database_replicated_always_detach_permanently, false, R"(
Execute DETACH TABLE as DETACH TABLE PERMANENTLY if database engine is Replicated
)", 0) \
    M(Bool, database_replicated_allow_only_replicated_engine, false, R"(
Allow to create only Replicated tables in database with engine Replicated
)", 0) \
    M(UInt64, database_replicated_allow_replicated_engine_arguments, 0, R"(
0 - Don't allow to explicitly specify ZooKeeper path and replica name for *MergeTree tables in Replicated databases. 1 - Allow. 2 - Allow, but ignore the specified path and use default one instead. 3 - Allow and don't log a warning.
)", 0) \
    M(UInt64, database_replicated_allow_explicit_uuid, 0, R"(
0 - Don't allow to explicitly specify UUIDs for tables in Replicated databases. 1 - Allow. 2 - Allow, but ignore the specified UUID and generate a random one instead.
)", 0) \
    M(Bool, database_replicated_allow_heavy_create, false, R"(
Allow long-running DDL queries (CREATE AS SELECT and POPULATE) in Replicated database engine. Note that it can block DDL queue for a long time.
)", 0) \
    M(Bool, cloud_mode, false, R"(
Cloud mode
)", 0) \
    M(UInt64, cloud_mode_engine, 1, R"(
The engine family allowed in Cloud. 0 - allow everything, 1 - rewrite DDLs to use *ReplicatedMergeTree, 2 - rewrite DDLs to use SharedMergeTree. UInt64 to minimize public part
)", 0) \
    M(UInt64, cloud_mode_database_engine, 1, R"(
The database engine allowed in Cloud. 1 - rewrite DDLs to use Replicated database, 2 - rewrite DDLs to use Shared database
)", 0) \
    M(DistributedDDLOutputMode, distributed_ddl_output_mode, DistributedDDLOutputMode::THROW, R"(
Sets format of distributed DDL query result.

Possible values:

- `throw` — Returns result set with query execution status for all hosts where query is finished. If query has failed on some hosts, then it will rethrow the first exception. If query is not finished yet on some hosts and [distributed_ddl_task_timeout](#distributed_ddl_task_timeout) exceeded, then it throws `TIMEOUT_EXCEEDED` exception.
- `none` — Is similar to throw, but distributed DDL query returns no result set.
- `null_status_on_timeout` — Returns `NULL` as execution status in some rows of result set instead of throwing `TIMEOUT_EXCEEDED` if query is not finished on the corresponding hosts.
- `never_throw` — Do not throw `TIMEOUT_EXCEEDED` and do not rethrow exceptions if query has failed on some hosts.
- `none_only_active` - similar to `none`, but doesn't wait for inactive replicas of the `Replicated` database. Note: with this mode it's impossible to figure out that the query was not executed on some replica and will be executed in background.
- `null_status_on_timeout_only_active` — similar to `null_status_on_timeout`, but doesn't wait for inactive replicas of the `Replicated` database
- `throw_only_active` — similar to `throw`, but doesn't wait for inactive replicas of the `Replicated` database

Cloud default value: `none`.
)", 0) \
    M(UInt64, distributed_ddl_entry_format_version, 5, R"(
Compatibility version of distributed DDL (ON CLUSTER) queries
)", 0) \
    \
    M(UInt64, external_storage_max_read_rows, 0, R"(
Limit maximum number of rows when table with external engine should flush history data. Now supported only for MySQL table engine, database engine, dictionary and MaterializedMySQL. If equal to 0, this setting is disabled
)", 0) \
    M(UInt64, external_storage_max_read_bytes, 0, R"(
Limit maximum number of bytes when table with external engine should flush history data. Now supported only for MySQL table engine, database engine, dictionary and MaterializedMySQL. If equal to 0, this setting is disabled
)", 0)  \
    M(UInt64, external_storage_connect_timeout_sec, DBMS_DEFAULT_CONNECT_TIMEOUT_SEC, R"(
Connect timeout in seconds. Now supported only for MySQL
)", 0)  \
    M(UInt64, external_storage_rw_timeout_sec, DBMS_DEFAULT_RECEIVE_TIMEOUT_SEC, R"(
Read/write timeout in seconds. Now supported only for MySQL
)", 0)  \
    \
    M(SetOperationMode, union_default_mode, SetOperationMode::Unspecified, R"(
Sets a mode for combining `SELECT` query results. The setting is only used when shared with [UNION](../../sql-reference/statements/select/union.md) without explicitly specifying the `UNION ALL` or `UNION DISTINCT`.

Possible values:

- `'DISTINCT'` — ClickHouse outputs rows as a result of combining queries removing duplicate rows.
- `'ALL'` — ClickHouse outputs all rows as a result of combining queries including duplicate rows.
- `''` — ClickHouse generates an exception when used with `UNION`.

See examples in [UNION](../../sql-reference/statements/select/union.md).
)", 0) \
    M(SetOperationMode, intersect_default_mode, SetOperationMode::ALL, R"(
Set default mode in INTERSECT query. Possible values: empty string, 'ALL', 'DISTINCT'. If empty, query without mode will throw exception.
)", 0) \
    M(SetOperationMode, except_default_mode, SetOperationMode::ALL, R"(
Set default mode in EXCEPT query. Possible values: empty string, 'ALL', 'DISTINCT'. If empty, query without mode will throw exception.
)", 0) \
    M(Bool, optimize_aggregators_of_group_by_keys, true, R"(
Eliminates min/max/any/anyLast aggregators of GROUP BY keys in SELECT section
)", 0) \
    M(Bool, optimize_injective_functions_in_group_by, true, R"(
Replaces injective functions by it's arguments in GROUP BY section
)", 0) \
    M(Bool, optimize_group_by_function_keys, true, R"(
Eliminates functions of other keys in GROUP BY section
)", 0) \
    M(Bool, optimize_group_by_constant_keys, true, R"(
Optimize GROUP BY when all keys in block are constant
)", 0) \
    M(Bool, legacy_column_name_of_tuple_literal, false, R"(
List all names of element of large tuple literals in their column names instead of hash. This settings exists only for compatibility reasons. It makes sense to set to 'true', while doing rolling update of cluster from version lower than 21.7 to higher.
)", 0) \
    M(Bool, enable_named_columns_in_function_tuple, true, R"(
Generate named tuples in function tuple() when all names are unique and can be treated as unquoted identifiers.
)", 0) \
    \
    M(Bool, query_plan_enable_optimizations, true, R"(
Toggles query optimization at the query plan level.

:::note
This is an expert-level setting which should only be used for debugging by developers. The setting may change in future in backward-incompatible ways or be removed.
:::

Possible values:

- 0 - Disable all optimizations at the query plan level
- 1 - Enable optimizations at the query plan level (but individual optimizations may still be disabled via their individual settings)
)", 0) \
    M(UInt64, query_plan_max_optimizations_to_apply, 10000, R"(
Limits the total number of optimizations applied to query plan, see setting [query_plan_enable_optimizations](#query_plan_enable_optimizations).
Useful to avoid long optimization times for complex queries.
If the actual number of optimizations exceeds this setting, an exception is thrown.

:::note
This is an expert-level setting which should only be used for debugging by developers. The setting may change in future in backward-incompatible ways or be removed.
:::
)", 0) \
    M(Bool, query_plan_lift_up_array_join, true, R"(
Toggles a query-plan-level optimization which moves ARRAY JOINs up in the execution plan.
Only takes effect if setting [query_plan_enable_optimizations](#query_plan_enable_optimizations) is 1.

:::note
This is an expert-level setting which should only be used for debugging by developers. The setting may change in future in backward-incompatible ways or be removed.
:::

Possible values:

- 0 - Disable
- 1 - Enable
)", 0) \
    M(Bool, query_plan_push_down_limit, true, R"(
Toggles a query-plan-level optimization which moves LIMITs down in the execution plan.
Only takes effect if setting [query_plan_enable_optimizations](#query_plan_enable_optimizations) is 1.

:::note
This is an expert-level setting which should only be used for debugging by developers. The setting may change in future in backward-incompatible ways or be removed.
:::

Possible values:

- 0 - Disable
- 1 - Enable
)", 0) \
    M(Bool, query_plan_split_filter, true, R"(
:::note
This is an expert-level setting which should only be used for debugging by developers. The setting may change in future in backward-incompatible ways or be removed.
:::

Toggles a query-plan-level optimization which splits filters into expressions.
Only takes effect if setting [query_plan_enable_optimizations](#query_plan_enable_optimizations) is 1.

Possible values:

- 0 - Disable
- 1 - Enable
)", 0) \
    M(Bool, query_plan_merge_expressions, true, R"(
Toggles a query-plan-level optimization which merges consecutive filters.
Only takes effect if setting [query_plan_enable_optimizations](#query_plan_enable_optimizations) is 1.

:::note
This is an expert-level setting which should only be used for debugging by developers. The setting may change in future in backward-incompatible ways or be removed.
:::

Possible values:

- 0 - Disable
- 1 - Enable
)", 0) \
    M(Bool, query_plan_merge_filters, false, R"(
Allow to merge filters in the query plan
)", 0) \
    M(Bool, query_plan_filter_push_down, true, R"(
Toggles a query-plan-level optimization which moves filters down in the execution plan.
Only takes effect if setting [query_plan_enable_optimizations](#query_plan_enable_optimizations) is 1.

:::note
This is an expert-level setting which should only be used for debugging by developers. The setting may change in future in backward-incompatible ways or be removed.
:::

Possible values:

- 0 - Disable
- 1 - Enable
)", 0) \
    M(Bool, query_plan_convert_outer_join_to_inner_join, true, R"(
Allow to convert OUTER JOIN to INNER JOIN if filter after JOIN always filters default values
)", 0) \
    M(Bool, query_plan_optimize_prewhere, true, R"(
Allow to push down filter to PREWHERE expression for supported storages
)", 0) \
    M(Bool, query_plan_execute_functions_after_sorting, true, R"(
Toggles a query-plan-level optimization which moves expressions after sorting steps.
Only takes effect if setting [query_plan_enable_optimizations](#query_plan_enable_optimizations) is 1.

:::note
This is an expert-level setting which should only be used for debugging by developers. The setting may change in future in backward-incompatible ways or be removed.
:::

Possible values:

- 0 - Disable
- 1 - Enable
)", 0) \
    M(Bool, query_plan_reuse_storage_ordering_for_window_functions, true, R"(
Toggles a query-plan-level optimization which uses storage sorting when sorting for window functions.
Only takes effect if setting [query_plan_enable_optimizations](#query_plan_enable_optimizations) is 1.

:::note
This is an expert-level setting which should only be used for debugging by developers. The setting may change in future in backward-incompatible ways or be removed.
:::

Possible values:

- 0 - Disable
- 1 - Enable
)", 0) \
    M(Bool, query_plan_lift_up_union, true, R"(
Toggles a query-plan-level optimization which moves larger subtrees of the query plan into union to enable further optimizations.
Only takes effect if setting [query_plan_enable_optimizations](#query_plan_enable_optimizations) is 1.

:::note
This is an expert-level setting which should only be used for debugging by developers. The setting may change in future in backward-incompatible ways or be removed.
:::

Possible values:

- 0 - Disable
- 1 - Enable
)", 0) \
    M(Bool, query_plan_read_in_order, true, R"(
Toggles the read in-order optimization query-plan-level optimization.
Only takes effect if setting [query_plan_enable_optimizations](#query_plan_enable_optimizations) is 1.

:::note
This is an expert-level setting which should only be used for debugging by developers. The setting may change in future in backward-incompatible ways or be removed.
:::

Possible values:

- 0 - Disable
- 1 - Enable
)", 0) \
    M(Bool, query_plan_aggregation_in_order, true, R"(
Toggles the aggregation in-order query-plan-level optimization.
Only takes effect if setting [query_plan_enable_optimizations](#query_plan_enable_optimizations) is 1.

:::note
This is an expert-level setting which should only be used for debugging by developers. The setting may change in future in backward-incompatible ways or be removed.
:::

Possible values:

- 0 - Disable
- 1 - Enable
)", 0) \
    M(Bool, query_plan_remove_redundant_sorting, true, R"(
Toggles a query-plan-level optimization which removes redundant sorting steps, e.g. in subqueries.
Only takes effect if setting [query_plan_enable_optimizations](#query_plan_enable_optimizations) is 1.

:::note
This is an expert-level setting which should only be used for debugging by developers. The setting may change in future in backward-incompatible ways or be removed.
:::

Possible values:

- 0 - Disable
- 1 - Enable
)", 0) \
    M(Bool, query_plan_remove_redundant_distinct, true, R"(
Toggles a query-plan-level optimization which removes redundant DISTINCT steps.
Only takes effect if setting [query_plan_enable_optimizations](#query_plan_enable_optimizations) is 1.

:::note
This is an expert-level setting which should only be used for debugging by developers. The setting may change in future in backward-incompatible ways or be removed.
:::

Possible values:

- 0 - Disable
- 1 - Enable
)", 0) \
    M(Bool, query_plan_enable_multithreading_after_window_functions, true, R"(
Enable multithreading after evaluating window functions to allow parallel stream processing
)", 0) \
    M(UInt64, regexp_max_matches_per_row, 1000, R"(
Sets the maximum number of matches for a single regular expression per row. Use it to protect against memory overload when using greedy regular expression in the [extractAllGroupsHorizontal](../../sql-reference/functions/string-search-functions.md/#extractallgroups-horizontal) function.

Possible values:

- Positive integer.
)", 0) \
    \
    M(UInt64, limit, 0, R"(
Sets the maximum number of rows to get from the query result. It adjusts the value set by the [LIMIT](../../sql-reference/statements/select/limit.md/#limit-clause) clause, so that the limit, specified in the query, cannot exceed the limit, set by this setting.

Possible values:

- 0 — The number of rows is not limited.
- Positive integer.
)", 0) \
    M(UInt64, offset, 0, R"(
Sets the number of rows to skip before starting to return rows from the query. It adjusts the offset set by the [OFFSET](../../sql-reference/statements/select/offset.md/#offset-fetch) clause, so that these two values are summarized.

Possible values:

- 0 — No rows are skipped .
- Positive integer.

**Example**

Input table:

``` sql
CREATE TABLE test (i UInt64) ENGINE = MergeTree() ORDER BY i;
INSERT INTO test SELECT number FROM numbers(500);
```

Query:

``` sql
SET limit = 5;
SET offset = 7;
SELECT * FROM test LIMIT 10 OFFSET 100;
```
Result:

``` text
┌───i─┐
│ 107 │
│ 108 │
│ 109 │
└─────┘
```
)", 0) \
    \
    M(UInt64, function_range_max_elements_in_block, 500000000, R"(
Sets the safety threshold for data volume generated by function [range](../../sql-reference/functions/array-functions.md/#range). Defines the maximum number of values generated by function per block of data (sum of array sizes for every row in a block).

Possible values:

- Positive integer.

**See Also**

- [max_block_size](#setting-max_block_size)
- [min_insert_block_size_rows](#min-insert-block-size-rows)
)", 0) \
    M(UInt64, function_sleep_max_microseconds_per_block, 3000000, R"(
Maximum number of microseconds the function `sleep` is allowed to sleep for each block. If a user called it with a larger value, it throws an exception. It is a safety threshold.
)", 0) \
    M(UInt64, function_visible_width_behavior, 1, R"(
The version of `visibleWidth` behavior. 0 - only count the number of code points; 1 - correctly count zero-width and combining characters, count full-width characters as two, estimate the tab width, count delete characters.
)", 0) \
    M(ShortCircuitFunctionEvaluation, short_circuit_function_evaluation, ShortCircuitFunctionEvaluation::ENABLE, R"(
Allows calculating the [if](../../sql-reference/functions/conditional-functions.md/#if), [multiIf](../../sql-reference/functions/conditional-functions.md/#multiif), [and](../../sql-reference/functions/logical-functions.md/#logical-and-function), and [or](../../sql-reference/functions/logical-functions.md/#logical-or-function) functions according to a [short scheme](https://en.wikipedia.org/wiki/Short-circuit_evaluation). This helps optimize the execution of complex expressions in these functions and prevent possible exceptions (such as division by zero when it is not expected).

Possible values:

- `enable` — Enables short-circuit function evaluation for functions that are suitable for it (can throw an exception or computationally heavy).
- `force_enable` — Enables short-circuit function evaluation for all functions.
- `disable` — Disables short-circuit function evaluation.
)", 0) \
    \
    M(LocalFSReadMethod, storage_file_read_method, LocalFSReadMethod::pread, R"(
Method of reading data from storage file, one of: `read`, `pread`, `mmap`. The mmap method does not apply to clickhouse-server (it's intended for clickhouse-local).
)", 0) \
    M(String, local_filesystem_read_method, "pread_threadpool", R"(
Method of reading data from local filesystem, one of: read, pread, mmap, io_uring, pread_threadpool. The 'io_uring' method is experimental and does not work for Log, TinyLog, StripeLog, File, Set and Join, and other tables with append-able files in presence of concurrent reads and writes.
)", 0) \
    M(String, remote_filesystem_read_method, "threadpool", R"(
Method of reading data from remote filesystem, one of: read, threadpool.
)", 0) \
    M(Bool, local_filesystem_read_prefetch, false, R"(
Should use prefetching when reading data from local filesystem.
)", 0) \
    M(Bool, remote_filesystem_read_prefetch, true, R"(
Should use prefetching when reading data from remote filesystem.
)", 0) \
    M(Int64, read_priority, 0, R"(
Priority to read data from local filesystem or remote filesystem. Only supported for 'pread_threadpool' method for local filesystem and for `threadpool` method for remote filesystem.
)", 0) \
    M(UInt64, merge_tree_min_rows_for_concurrent_read_for_remote_filesystem, (20 * 8192), R"(
The minimum number of lines to read from one file before the [MergeTree](../../engines/table-engines/mergetree-family/mergetree.md) engine can parallelize reading, when reading from remote filesystem.

Possible values:

- Positive integer.
)", 0) \
    M(UInt64, merge_tree_min_bytes_for_concurrent_read_for_remote_filesystem, (24 * 10 * 1024 * 1024), R"(
The minimum number of bytes to read from one file before [MergeTree](../../engines/table-engines/mergetree-family/mergetree.md) engine can parallelize reading, when reading from remote filesystem.

Possible values:

- Positive integer.
)", 0) \
    M(UInt64, remote_read_min_bytes_for_seek, 4 * DBMS_DEFAULT_BUFFER_SIZE, R"(
Min bytes required for remote read (url, s3) to do seek, instead of read with ignore.
)", 0) \
    M(UInt64, merge_tree_min_bytes_per_task_for_remote_reading, 2 * DBMS_DEFAULT_BUFFER_SIZE, R"(
Min bytes to read per task.
)", 0) ALIAS(filesystem_prefetch_min_bytes_for_single_read_task) \
    M(Bool, merge_tree_use_const_size_tasks_for_remote_reading, true, R"(
Whether to use constant size tasks for reading from a remote table.
)", 0) \
    M(Bool, merge_tree_determine_task_size_by_prewhere_columns, true, R"(
Whether to use only prewhere columns size to determine reading task size.
)", 0) \
    M(UInt64, merge_tree_compact_parts_min_granules_to_multibuffer_read, 16, R"(
Only available in ClickHouse Cloud. Number of granules in stripe of compact part of MergeTree tables to use multibuffer reader, which supports parallel reading and prefetch. In case of reading from remote fs using of multibuffer reader increases number of read request.
)", 0) \
    \
    M(Bool, async_insert, false, R"(
If true, data from INSERT query is stored in queue and later flushed to table in background. If wait_for_async_insert is false, INSERT query is processed almost instantly, otherwise client will wait until data will be flushed to table
)", 0) \
    M(Bool, wait_for_async_insert, true, R"(
If true wait for processing of asynchronous insertion
)", 0) \
    M(Seconds, wait_for_async_insert_timeout, DBMS_DEFAULT_LOCK_ACQUIRE_TIMEOUT_SEC, R"(
Timeout for waiting for processing asynchronous insertion
)", 0) \
    M(UInt64, async_insert_max_data_size, 10485760, R"(
Maximum size in bytes of unparsed data collected per query before being inserted
)", 0) \
    M(UInt64, async_insert_max_query_number, 450, R"(
Maximum number of insert queries before being inserted
)", 0) \
    M(Milliseconds, async_insert_poll_timeout_ms, 10, R"(
Timeout for polling data from asynchronous insert queue
)", 0) \
    M(Bool, async_insert_use_adaptive_busy_timeout, true, R"(
If it is set to true, use adaptive busy timeout for asynchronous inserts
)", 0) \
    M(Milliseconds, async_insert_busy_timeout_min_ms, 50, R"(
If auto-adjusting is enabled through async_insert_use_adaptive_busy_timeout, minimum time to wait before dumping collected data per query since the first data appeared. It also serves as the initial value for the adaptive algorithm
)", 0) \
    M(Milliseconds, async_insert_busy_timeout_max_ms, 200, R"(
Maximum time to wait before dumping collected data per query since the first data appeared.
)", 0) ALIAS(async_insert_busy_timeout_ms) \
    M(Double, async_insert_busy_timeout_increase_rate, 0.2, R"(
The exponential growth rate at which the adaptive asynchronous insert timeout increases
)", 0) \
    M(Double, async_insert_busy_timeout_decrease_rate, 0.2, R"(
The exponential growth rate at which the adaptive asynchronous insert timeout decreases
)", 0) \
    \
    M(UInt64, remote_fs_read_max_backoff_ms, 10000, R"(
Max wait time when trying to read data for remote disk
)", 0) \
    M(UInt64, remote_fs_read_backoff_max_tries, 5, R"(
Max attempts to read with backoff
)", 0) \
    M(Bool, enable_filesystem_cache, true, R"(
Use cache for remote filesystem. This setting does not turn on/off cache for disks (must be done via disk config), but allows to bypass cache for some queries if intended
)", 0) \
    M(String, filesystem_cache_name, "", R"(
Filesystem cache name to use for stateless table engines or data lakes
)", 0) \
    M(Bool, enable_filesystem_cache_on_write_operations, false, R"(
Write into cache on write operations. To actually work this setting requires be added to disk config too
)", 0) \
    M(Bool, enable_filesystem_cache_log, false, R"(
Allows to record the filesystem caching log for each query
)", 0) \
    M(Bool, read_from_filesystem_cache_if_exists_otherwise_bypass_cache, false, R"(
Allow to use the filesystem cache in passive mode - benefit from the existing cache entries, but don't put more entries into the cache. If you set this setting for heavy ad-hoc queries and leave it disabled for short real-time queries, this will allows to avoid cache threshing by too heavy queries and to improve the overall system efficiency.
)", 0) \
    M(Bool, skip_download_if_exceeds_query_cache, true, R"(
Skip download from remote filesystem if exceeds query cache size
)", 0) \
    M(UInt64, filesystem_cache_max_download_size, (128UL * 1024 * 1024 * 1024), R"(
Max remote filesystem cache size that can be downloaded by a single query
)", 0) \
    M(Bool, throw_on_error_from_cache_on_write_operations, false, R"(
Ignore error from cache when caching on write operations (INSERT, merges)
)", 0) \
    M(UInt64, filesystem_cache_segments_batch_size, 20, R"(
Limit on size of a single batch of file segments that a read buffer can request from cache. Too low value will lead to excessive requests to cache, too large may slow down eviction from cache
)", 0) \
    M(UInt64, filesystem_cache_reserve_space_wait_lock_timeout_milliseconds, 1000, R"(
Wait time to lock cache for space reservation in filesystem cache
)", 0) \
    M(UInt64, temporary_data_in_cache_reserve_space_wait_lock_timeout_milliseconds, (10 * 60 * 1000), R"(
Wait time to lock cache for space reservation for temporary data in filesystem cache
)", 0) \
    \
    M(Bool, use_page_cache_for_disks_without_file_cache, false, R"(
Use userspace page cache for remote disks that don't have filesystem cache enabled.
)", 0) \
    M(Bool, read_from_page_cache_if_exists_otherwise_bypass_cache, false, R"(
Use userspace page cache in passive mode, similar to read_from_filesystem_cache_if_exists_otherwise_bypass_cache.
)", 0) \
    M(Bool, page_cache_inject_eviction, false, R"(
Userspace page cache will sometimes invalidate some pages at random. Intended for testing.
)", 0) \
    \
    M(Bool, load_marks_asynchronously, false, R"(
Load MergeTree marks asynchronously
)", 0) \
    M(Bool, enable_filesystem_read_prefetches_log, false, R"(
Log to system.filesystem prefetch_log during query. Should be used only for testing or debugging, not recommended to be turned on by default
)", 0) \
    M(Bool, allow_prefetched_read_pool_for_remote_filesystem, true, R"(
Prefer prefetched threadpool if all parts are on remote filesystem
)", 0) \
    M(Bool, allow_prefetched_read_pool_for_local_filesystem, false, R"(
Prefer prefetched threadpool if all parts are on local filesystem
)", 0) \
    \
    M(UInt64, prefetch_buffer_size, DBMS_DEFAULT_BUFFER_SIZE, R"(
The maximum size of the prefetch buffer to read from the filesystem.
)", 0) \
    M(UInt64, filesystem_prefetch_step_bytes, 0, R"(
Prefetch step in bytes. Zero means `auto` - approximately the best prefetch step will be auto deduced, but might not be 100% the best. The actual value might be different because of setting filesystem_prefetch_min_bytes_for_single_read_task
)", 0) \
    M(UInt64, filesystem_prefetch_step_marks, 0, R"(
Prefetch step in marks. Zero means `auto` - approximately the best prefetch step will be auto deduced, but might not be 100% the best. The actual value might be different because of setting filesystem_prefetch_min_bytes_for_single_read_task
)", 0) \
    M(UInt64, filesystem_prefetch_max_memory_usage, "1Gi", R"(
Maximum memory usage for prefetches.
)", 0) \
    M(UInt64, filesystem_prefetches_limit, 200, R"(
Maximum number of prefetches. Zero means unlimited. A setting `filesystem_prefetches_max_memory_usage` is more recommended if you want to limit the number of prefetches
)", 0) \
    \
    M(UInt64, use_structure_from_insertion_table_in_table_functions, 2, R"(
Use structure from insertion table instead of schema inference from data. Possible values: 0 - disabled, 1 - enabled, 2 - auto
)", 0) \
    \
    M(UInt64, http_max_tries, 10, R"(
Max attempts to read via http.
)", 0) \
    M(UInt64, http_retry_initial_backoff_ms, 100, R"(
Min milliseconds for backoff, when retrying read via http
)", 0) \
    M(UInt64, http_retry_max_backoff_ms, 10000, R"(
Max milliseconds for backoff, when retrying read via http
)", 0) \
    \
    M(Bool, force_remove_data_recursively_on_drop, false, R"(
Recursively remove data on DROP query. Avoids 'Directory not empty' error, but may silently remove detached data
)", 0) \
    M(Bool, check_table_dependencies, true, R"(
Check that DDL query (such as DROP TABLE or RENAME) will not break dependencies
)", 0) \
    M(Bool, check_referential_table_dependencies, false, R"(
Check that DDL query (such as DROP TABLE or RENAME) will not break referential dependencies
)", 0) \
    M(Bool, use_local_cache_for_remote_storage, true, R"(
Use local cache for remote storage like HDFS or S3, it's used for remote table engine only
)", 0) \
    \
    M(Bool, allow_unrestricted_reads_from_keeper, false, R"(
Allow unrestricted (without condition on path) reads from system.zookeeper table, can be handy, but is not safe for zookeeper
)", 0) \
    M(Bool, allow_deprecated_database_ordinary, false, R"(
Allow to create databases with deprecated Ordinary engine
)", 0) \
    M(Bool, allow_deprecated_syntax_for_merge_tree, false, R"(
Allow to create *MergeTree tables with deprecated engine definition syntax
)", 0) \
    M(Bool, allow_asynchronous_read_from_io_pool_for_merge_tree, false, R"(
Use background I/O pool to read from MergeTree tables. This setting may increase performance for I/O bound queries
)", 0) \
    M(UInt64, max_streams_for_merge_tree_reading, 0, R"(
If is not zero, limit the number of reading streams for MergeTree table.
)", 0) \
    \
    M(Bool, force_grouping_standard_compatibility, true, R"(
Make GROUPING function to return 1 when argument is not used as an aggregation key
)", 0) \
    \
    M(Bool, schema_inference_use_cache_for_file, true, R"(
Use cache in schema inference while using file table function
)", 0) \
    M(Bool, schema_inference_use_cache_for_s3, true, R"(
Use cache in schema inference while using s3 table function
)", 0) \
    M(Bool, schema_inference_use_cache_for_azure, true, R"(
Use cache in schema inference while using azure table function
)", 0) \
    M(Bool, schema_inference_use_cache_for_hdfs, true, R"(
Use cache in schema inference while using hdfs table function
)", 0) \
    M(Bool, schema_inference_use_cache_for_url, true, R"(
Use cache in schema inference while using url table function
)", 0) \
    M(Bool, schema_inference_cache_require_modification_time_for_url, true, R"(
Use schema from cache for URL with last modification time validation (for URLs with Last-Modified header)
)", 0) \
    \
    M(String, compatibility, "", R"(
The `compatibility` setting causes ClickHouse to use the default settings of a previous version of ClickHouse, where the previous version is provided as the setting.

If settings are set to non-default values, then those settings are honored (only settings that have not been modified are affected by the `compatibility` setting).

This setting takes a ClickHouse version number as a string, like `22.3`, `22.8`. An empty value means that this setting is disabled.

Disabled by default.

:::note
In ClickHouse Cloud the compatibility setting must be set by ClickHouse Cloud support.  Please [open a case](https://clickhouse.cloud/support) to have it set.
:::
)", 0) \
    \
    M(Map, additional_table_filters, "", R"(
An additional filter expression that is applied after reading
from the specified table.

**Example**

``` sql
INSERT INTO table_1 VALUES (1, 'a'), (2, 'bb'), (3, 'ccc'), (4, 'dddd');
SELECT * FROM table_1;
```
```response
┌─x─┬─y────┐
│ 1 │ a    │
│ 2 │ bb   │
│ 3 │ ccc  │
│ 4 │ dddd │
└───┴──────┘
```
```sql
SELECT *
FROM table_1
SETTINGS additional_table_filters = {'table_1': 'x != 2'}
```
```response
┌─x─┬─y────┐
│ 1 │ a    │
│ 3 │ ccc  │
│ 4 │ dddd │
└───┴──────┘
```
)", 0) \
    M(String, additional_result_filter, "", R"(
An additional filter expression to apply to the result of `SELECT` query.
This setting is not applied to any subquery.

**Example**

``` sql
INSERT INTO table_1 VALUES (1, 'a'), (2, 'bb'), (3, 'ccc'), (4, 'dddd');
SElECT * FROM table_1;
```
```response
┌─x─┬─y────┐
│ 1 │ a    │
│ 2 │ bb   │
│ 3 │ ccc  │
│ 4 │ dddd │
└───┴──────┘
```
```sql
SELECT *
FROM table_1
SETTINGS additional_result_filter = 'x != 2'
```
```response
┌─x─┬─y────┐
│ 1 │ a    │
│ 3 │ ccc  │
│ 4 │ dddd │
└───┴──────┘
```
)", 0) \
    \
    M(String, workload, "default", R"(
Name of workload to be used to access resources
)", 0) \
    M(Milliseconds, storage_system_stack_trace_pipe_read_timeout_ms, 100, R"(
Maximum time to read from a pipe for receiving information from the threads when querying the `system.stack_trace` table. This setting is used for testing purposes and not meant to be changed by users.
)", 0) \
    \
    M(String, rename_files_after_processing, "", R"(
- **Type:** String

- **Default value:** Empty string

This setting allows to specify renaming pattern for files processed by `file` table function. When option is set, all files read by `file` table function will be renamed according to specified pattern with placeholders, only if files processing was successful.

### Placeholders

- `%a` — Full original filename (e.g., "sample.csv").
- `%f` — Original filename without extension (e.g., "sample").
- `%e` — Original file extension with dot (e.g., ".csv").
- `%t` — Timestamp (in microseconds).
- `%%` — Percentage sign ("%").

### Example
- Option: `--rename_files_after_processing="processed_%f_%t%e"`

- Query: `SELECT * FROM file('sample.csv')`


If reading `sample.csv` is successful, file will be renamed to `processed_sample_1683473210851438.csv`
)", 0) \
    \
    /* CLOUD ONLY */ \
    M(Bool, read_through_distributed_cache, false, R"(
Only in ClickHouse Cloud. Allow reading from distributed cache
)", 0) \
    M(Bool, write_through_distributed_cache, false, R"(
Only in ClickHouse Cloud. Allow writing to distributed cache (writing to s3 will also be done by distributed cache)
)", 0) \
    M(Bool, distributed_cache_throw_on_error, false, R"(
Only in ClickHouse Cloud. Rethrow exception happened during communication with distributed cache or exception received from distributed cache. Otherwise fallback to skipping distributed cache on error
)", 0) \
    M(DistributedCacheLogMode, distributed_cache_log_mode, DistributedCacheLogMode::LOG_ON_ERROR, R"(
Only in ClickHouse Cloud. Mode for writing to system.distributed_cache_log
)", 0) \
    M(Bool, distributed_cache_fetch_metrics_only_from_current_az, true, R"(
Only in ClickHouse Cloud. Fetch metrics only from current availability zone in system.distributed_cache_metrics, system.distributed_cache_events
)", 0) \
    M(UInt64, distributed_cache_connect_max_tries, 100, R"(
Only in ClickHouse Cloud. Number of tries to connect to distributed cache if unsuccessful
)", 0) \
    M(UInt64, distributed_cache_receive_response_wait_milliseconds, 60000, R"(
Only in ClickHouse Cloud. Wait time in milliseconds to receive data for request from distributed cache
)", 0) \
    M(UInt64, distributed_cache_receive_timeout_milliseconds, 10000, R"(
Only in ClickHouse Cloud. Wait time in milliseconds to receive any kind of response from distributed cache
)", 0) \
    M(UInt64, distributed_cache_wait_connection_from_pool_milliseconds, 100, R"(
Only in ClickHouse Cloud. Wait time in milliseconds to receive connection from connection pool if distributed_cache_pool_behaviour_on_limit is wait
)", 0) \
    M(Bool, distributed_cache_bypass_connection_pool, false, R"(
Only in ClickHouse Cloud. Allow to bypass distributed cache connection pool
)", 0) \
    M(DistributedCachePoolBehaviourOnLimit, distributed_cache_pool_behaviour_on_limit, DistributedCachePoolBehaviourOnLimit::ALLOCATE_NEW_BYPASSING_POOL, R"(
Only in ClickHouse Cloud. Identifies behaviour of distributed cache connection on pool limit reached
)", 0) \
    M(UInt64, distributed_cache_read_alignment, 0, R"(
Only in ClickHouse Cloud. A setting for testing purposes, do not change it
)", 0) \
    M(UInt64, distributed_cache_max_unacked_inflight_packets, DistributedCache::MAX_UNACKED_INFLIGHT_PACKETS, R"(
Only in ClickHouse Cloud. A maximum number of unacknowledged in-flight packets in a single distributed cache read request
)", 0) \
    M(UInt64, distributed_cache_data_packet_ack_window, DistributedCache::ACK_DATA_PACKET_WINDOW, R"(
Only in ClickHouse Cloud. A window for sending ACK for DataPacket sequence in a single distributed cache read request
)", 0) \
    \
    M(Bool, parallelize_output_from_storages, true, R"(
Parallelize output for reading step from storage. It allows parallelization of  query processing right after reading from storage if possible
)", 0) \
    M(String, insert_deduplication_token, "", R"(
The setting allows a user to provide own deduplication semantic in MergeTree/ReplicatedMergeTree
For example, by providing a unique value for the setting in each INSERT statement,
user can avoid the same inserted data being deduplicated.

Possible values:

- Any string

`insert_deduplication_token` is used for deduplication _only_ when not empty.

For the replicated tables by default the only 100 of the most recent inserts for each partition are deduplicated (see [replicated_deduplication_window](merge-tree-settings.md/#replicated-deduplication-window), [replicated_deduplication_window_seconds](merge-tree-settings.md/#replicated-deduplication-window-seconds)).
For not replicated tables see [non_replicated_deduplication_window](merge-tree-settings.md/#non-replicated-deduplication-window).

:::note
`insert_deduplication_token` works on a partition level (the same as `insert_deduplication` checksum). Multiple partitions can have the same `insert_deduplication_token`.
:::

Example:

```sql
CREATE TABLE test_table
( A Int64 )
ENGINE = MergeTree
ORDER BY A
SETTINGS non_replicated_deduplication_window = 100;

INSERT INTO test_table SETTINGS insert_deduplication_token = 'test' VALUES (1);

-- the next insert won't be deduplicated because insert_deduplication_token is different
INSERT INTO test_table SETTINGS insert_deduplication_token = 'test1' VALUES (1);

-- the next insert will be deduplicated because insert_deduplication_token
-- is the same as one of the previous
INSERT INTO test_table SETTINGS insert_deduplication_token = 'test' VALUES (2);

SELECT * FROM test_table

┌─A─┐
│ 1 │
└───┘
┌─A─┐
│ 1 │
└───┘
```
)", 0) \
    M(Bool, count_distinct_optimization, false, R"(
Rewrite count distinct to subquery of group by
)", 0) \
    M(Bool, throw_if_no_data_to_insert, true, R"(
Allows or forbids empty INSERTs, enabled by default (throws an error on an empty insert)
)", 0) \
    M(Bool, compatibility_ignore_auto_increment_in_create_table, false, R"(
Ignore AUTO_INCREMENT keyword in column declaration if true, otherwise return error. It simplifies migration from MySQL
)", 0) \
    M(Bool, multiple_joins_try_to_keep_original_names, false, R"(
Do not add aliases to top level expression list on multiple joins rewrite
)", 0) \
    M(Bool, optimize_sorting_by_input_stream_properties, true, R"(
Optimize sorting by sorting properties of input stream
)", 0) \
    M(UInt64, keeper_max_retries, 10, R"(
Max retries for general keeper operations
)", 0) \
    M(UInt64, keeper_retry_initial_backoff_ms, 100, R"(
Initial backoff timeout for general keeper operations
)", 0) \
    M(UInt64, keeper_retry_max_backoff_ms, 5000, R"(
Max backoff timeout for general keeper operations
)", 0) \
    M(UInt64, insert_keeper_max_retries, 20, R"(
The setting sets the maximum number of retries for ClickHouse Keeper (or ZooKeeper) requests during insert into replicated MergeTree. Only Keeper requests which failed due to network error, Keeper session timeout, or request timeout are considered for retries.

Possible values:

- Positive integer.
- 0 — Retries are disabled

Cloud default value: `20`.

Keeper request retries are done after some timeout. The timeout is controlled by the following settings: `insert_keeper_retry_initial_backoff_ms`, `insert_keeper_retry_max_backoff_ms`.
The first retry is done after `insert_keeper_retry_initial_backoff_ms` timeout. The consequent timeouts will be calculated as follows:
```
timeout = min(insert_keeper_retry_max_backoff_ms, latest_timeout * 2)
```

For example, if `insert_keeper_retry_initial_backoff_ms=100`, `insert_keeper_retry_max_backoff_ms=10000` and `insert_keeper_max_retries=8` then timeouts will be `100, 200, 400, 800, 1600, 3200, 6400, 10000`.

Apart from fault tolerance, the retries aim to provide a better user experience - they allow to avoid returning an error during INSERT execution if Keeper is restarted, for example, due to an upgrade.
)", 0) \
    M(UInt64, insert_keeper_retry_initial_backoff_ms, 100, R"(
Initial timeout(in milliseconds) to retry a failed Keeper request during INSERT query execution

Possible values:

- Positive integer.
- 0 — No timeout
)", 0) \
    M(UInt64, insert_keeper_retry_max_backoff_ms, 10000, R"(
Maximum timeout (in milliseconds) to retry a failed Keeper request during INSERT query execution

Possible values:

- Positive integer.
- 0 — Maximum timeout is not limited
)", 0) \
    M(Float, insert_keeper_fault_injection_probability, 0.0f, R"(
Approximate probability of failure for a keeper request during insert. Valid value is in interval [0.0f, 1.0f]
)", 0) \
    M(UInt64, insert_keeper_fault_injection_seed, 0, R"(
0 - random seed, otherwise the setting value
)", 0) \
    M(Bool, force_aggregation_in_order, false, R"(
The setting is used by the server itself to support distributed queries. Do not change it manually, because it will break normal operations. (Forces use of aggregation in order on remote nodes during distributed aggregation).
)", IMPORTANT) \
    M(UInt64, http_max_request_param_data_size, 10_MiB, R"(
Limit on size of request data used as a query parameter in predefined HTTP requests.
)", 0) \
    M(Bool, function_json_value_return_type_allow_nullable, false, R"(
Control whether allow to return `NULL` when value is not exist for JSON_VALUE function.

```sql
SELECT JSON_VALUE('{"hello":"world"}', '$.b') settings function_json_value_return_type_allow_nullable=true;

┌─JSON_VALUE('{"hello":"world"}', '$.b')─┐
│ ᴺᵁᴸᴸ                                   │
└────────────────────────────────────────┘

1 row in set. Elapsed: 0.001 sec.
```

Possible values:

- true — Allow.
- false — Disallow.
)", 0) \
    M(Bool, function_json_value_return_type_allow_complex, false, R"(
Control whether allow to return complex type (such as: struct, array, map) for json_value function.

```sql
SELECT JSON_VALUE('{"hello":{"world":"!"}}', '$.hello') settings function_json_value_return_type_allow_complex=true

┌─JSON_VALUE('{"hello":{"world":"!"}}', '$.hello')─┐
│ {"world":"!"}                                    │
└──────────────────────────────────────────────────┘

1 row in set. Elapsed: 0.001 sec.
```

Possible values:

- true — Allow.
- false — Disallow.
)", 0) \
    M(Bool, use_with_fill_by_sorting_prefix, true, R"(
Columns preceding WITH FILL columns in ORDER BY clause form sorting prefix. Rows with different values in sorting prefix are filled independently
)", 0) \
    M(Bool, optimize_uniq_to_count, true, R"(
Rewrite uniq and its variants(except uniqUpTo) to count if subquery has distinct or group by clause.
)", 0) \
    M(Bool, use_variant_as_common_type, false, R"(
Allows to use `Variant` type as a result type for [if](../../sql-reference/functions/conditional-functions.md/#if)/[multiIf](../../sql-reference/functions/conditional-functions.md/#multiif)/[array](../../sql-reference/functions/array-functions.md)/[map](../../sql-reference/functions/tuple-map-functions.md) functions when there is no common type for argument types.

Example:

```sql
SET use_variant_as_common_type = 1;
SELECT toTypeName(if(number % 2, number, range(number))) as variant_type FROM numbers(1);
SELECT if(number % 2, number, range(number)) as variant FROM numbers(5);
```

```text
┌─variant_type───────────────────┐
│ Variant(Array(UInt64), UInt64) │
└────────────────────────────────┘
┌─variant───┐
│ []        │
│ 1         │
│ [0,1]     │
│ 3         │
│ [0,1,2,3] │
└───────────┘
```

```sql
SET use_variant_as_common_type = 1;
SELECT toTypeName(multiIf((number % 4) = 0, 42, (number % 4) = 1, [1, 2, 3], (number % 4) = 2, 'Hello, World!', NULL)) AS variant_type FROM numbers(1);
SELECT multiIf((number % 4) = 0, 42, (number % 4) = 1, [1, 2, 3], (number % 4) = 2, 'Hello, World!', NULL) AS variant FROM numbers(4);
```

```text
─variant_type─────────────────────────┐
│ Variant(Array(UInt8), String, UInt8) │
└──────────────────────────────────────┘

┌─variant───────┐
│ 42            │
│ [1,2,3]       │
│ Hello, World! │
│ ᴺᵁᴸᴸ          │
└───────────────┘
```

```sql
SET use_variant_as_common_type = 1;
SELECT toTypeName(array(range(number), number, 'str_' || toString(number))) as array_of_variants_type from numbers(1);
SELECT array(range(number), number, 'str_' || toString(number)) as array_of_variants FROM numbers(3);
```

```text
┌─array_of_variants_type────────────────────────┐
│ Array(Variant(Array(UInt64), String, UInt64)) │
└───────────────────────────────────────────────┘

┌─array_of_variants─┐
│ [[],0,'str_0']    │
│ [[0],1,'str_1']   │
│ [[0,1],2,'str_2'] │
└───────────────────┘
```

```sql
SET use_variant_as_common_type = 1;
SELECT toTypeName(map('a', range(number), 'b', number, 'c', 'str_' || toString(number))) as map_of_variants_type from numbers(1);
SELECT map('a', range(number), 'b', number, 'c', 'str_' || toString(number)) as map_of_variants FROM numbers(3);
```

```text
┌─map_of_variants_type────────────────────────────────┐
│ Map(String, Variant(Array(UInt64), String, UInt64)) │
└─────────────────────────────────────────────────────┘

┌─map_of_variants───────────────┐
│ {'a':[],'b':0,'c':'str_0'}    │
│ {'a':[0],'b':1,'c':'str_1'}   │
│ {'a':[0,1],'b':2,'c':'str_2'} │
└───────────────────────────────┘
```
)", 0) \
    M(Bool, enable_order_by_all, true, R"(
Enables or disables sorting with `ORDER BY ALL` syntax, see [ORDER BY](../../sql-reference/statements/select/order-by.md).

Possible values:

- 0 — Disable ORDER BY ALL.
- 1 — Enable ORDER BY ALL.

**Example**

Query:

```sql
CREATE TABLE TAB(C1 Int, C2 Int, ALL Int) ENGINE=Memory();

INSERT INTO TAB VALUES (10, 20, 30), (20, 20, 10), (30, 10, 20);

SELECT * FROM TAB ORDER BY ALL; -- returns an error that ALL is ambiguous

SELECT * FROM TAB ORDER BY ALL SETTINGS enable_order_by_all = 0;
```

Result:

```text
┌─C1─┬─C2─┬─ALL─┐
│ 20 │ 20 │  10 │
│ 30 │ 10 │  20 │
│ 10 │ 20 │  30 │
└────┴────┴─────┘
```
)", 0) \
    M(Float, ignore_drop_queries_probability, 0, R"(
If enabled, server will ignore all DROP table queries with specified probability (for Memory and JOIN engines it will replcase DROP to TRUNCATE). Used for testing purposes
)", 0) \
    M(Bool, traverse_shadow_remote_data_paths, false, R"(
Traverse shadow directory when query system.remote_data_paths
)", 0) \
    M(Bool, geo_distance_returns_float64_on_float64_arguments, true, R"(
If all four arguments to `geoDistance`, `greatCircleDistance`, `greatCircleAngle` functions are Float64, return Float64 and use double precision for internal calculations. In previous ClickHouse versions, the functions always returned Float32.
)", 0) \
    M(Bool, allow_get_client_http_header, false, R"(
Allow to use the function `getClientHTTPHeader` which lets to obtain a value of an the current HTTP request's header. It is not enabled by default for security reasons, because some headers, such as `Cookie`, could contain sensitive info. Note that the `X-ClickHouse-*` and `Authentication` headers are always restricted and cannot be obtained with this function.
)", 0) \
    M(Bool, cast_string_to_dynamic_use_inference, false, R"(
Use types inference during String to Dynamic conversion
)", 0) \
    M(Bool, enable_blob_storage_log, true, R"(
Write information about blob storage operations to system.blob_storage_log table
)", 0) \
    M(Bool, use_json_alias_for_old_object_type, false, R"(
When enabled, `JSON` data type alias will be used to create an old [Object('json')](../../sql-reference/data-types/json.md) type instead of the new [JSON](../../sql-reference/data-types/newjson.md) type.
)", 0) \
    M(Bool, allow_create_index_without_type, false, R"(
Allow CREATE INDEX query without TYPE. Query will be ignored. Made for SQL compatibility tests.
)", 0) \
    M(Bool, create_index_ignore_unique, false, R"(
Ignore UNIQUE keyword in CREATE UNIQUE INDEX. Made for SQL compatibility tests.
)", 0) \
    M(Bool, print_pretty_type_names, true, R"(
Allows to print deep-nested type names in a pretty way with indents in `DESCRIBE` query and in `toTypeName()` function.

Example:

```sql
CREATE TABLE test (a Tuple(b String, c Tuple(d Nullable(UInt64), e Array(UInt32), f Array(Tuple(g String, h Map(String, Array(Tuple(i String, j UInt64))))), k Date), l Nullable(String))) ENGINE=Memory;
DESCRIBE TABLE test FORMAT TSVRaw SETTINGS print_pretty_type_names=1;
```

```
a   Tuple(
    b String,
    c Tuple(
        d Nullable(UInt64),
        e Array(UInt32),
        f Array(Tuple(
            g String,
            h Map(
                String,
                Array(Tuple(
                    i String,
                    j UInt64
                ))
            )
        )),
        k Date
    ),
    l Nullable(String)
)
```
)", 0) \
    M(Bool, create_table_empty_primary_key_by_default, false, R"(
Allow to create *MergeTree tables with empty primary key when ORDER BY and PRIMARY KEY not specified
)", 0) \
    M(Bool, allow_named_collection_override_by_default, true, R"(
Allow named collections' fields override by default.
)", 0) \
    M(SQLSecurityType, default_normal_view_sql_security, SQLSecurityType::INVOKER, R"(
Allows to set default `SQL SECURITY` option while creating a normal view. [More about SQL security](../../sql-reference/statements/create/view.md#sql_security).

The default value is `INVOKER`.
)", 0) \
    M(SQLSecurityType, default_materialized_view_sql_security, SQLSecurityType::DEFINER, R"(
Allows to set a default value for SQL SECURITY option when creating a materialized view. [More about SQL security](../../sql-reference/statements/create/view.md#sql_security).

The default value is `DEFINER`.
)", 0) \
    M(String, default_view_definer, "CURRENT_USER", R"(
Allows to set default `DEFINER` option while creating a view. [More about SQL security](../../sql-reference/statements/create/view.md#sql_security).

The default value is `CURRENT_USER`.
)", 0) \
    M(UInt64, cache_warmer_threads, 4, R"(
Only available in ClickHouse Cloud. Number of background threads for speculatively downloading new data parts into file cache, when cache_populated_by_fetch is enabled. Zero to disable.
)", 0) \
    M(Int64, ignore_cold_parts_seconds, 0, R"(
Only available in ClickHouse Cloud. Exclude new data parts from SELECT queries until they're either pre-warmed (see cache_populated_by_fetch) or this many seconds old. Only for Replicated-/SharedMergeTree.
)", 0) \
    M(Int64, prefer_warmed_unmerged_parts_seconds, 0, R"(
Only available in ClickHouse Cloud. If a merged part is less than this many seconds old and is not pre-warmed (see cache_populated_by_fetch), but all its source parts are available and pre-warmed, SELECT queries will read from those parts instead. Only for ReplicatedMergeTree. Note that this only checks whether CacheWarmer processed the part; if the part was fetched into cache by something else, it'll still be considered cold until CacheWarmer gets to it; if it was warmed, then evicted from cache, it'll still be considered warm.
)", 0) \
    M(Bool, iceberg_engine_ignore_schema_evolution, false, R"(
Allow to ignore schema evolution in Iceberg table engine and read all data using schema specified by the user on table creation or latest schema parsed from metadata on table creation.

:::note
Enabling this setting can lead to incorrect result as in case of evolved schema all data files will be read using the same schema.
:::
)", 0) \
    M(Bool, allow_deprecated_error_prone_window_functions, false, R"(
Allow usage of deprecated error prone window functions (neighbor, runningAccumulate, runningDifferenceStartingWithFirstValue, runningDifference)
)", 0) \
    M(Bool, allow_deprecated_snowflake_conversion_functions, false, R"(
Functions `snowflakeToDateTime`, `snowflakeToDateTime64`, `dateTimeToSnowflake`, and `dateTime64ToSnowflake` are deprecated and disabled by default.
Please use functions `snowflakeIDToDateTime`, `snowflakeIDToDateTime64`, `dateTimeToSnowflakeID`, and `dateTime64ToSnowflakeID` instead.

To re-enable the deprecated functions (e.g., during a transition period), please set this setting to `true`.
)", 0) \
    M(Bool, optimize_distinct_in_order, true, R"(
Enable DISTINCT optimization if some columns in DISTINCT form a prefix of sorting. For example, prefix of sorting key in merge tree or ORDER BY statement
)", 0) \
    M(Bool, keeper_map_strict_mode, false, R"(
Enforce additional checks during operations on KeeperMap. E.g. throw an exception on an insert for already existing key
)", 0) \
    M(UInt64, extract_key_value_pairs_max_pairs_per_row, 1000, R"(
Max number of pairs that can be produced by the `extractKeyValuePairs` function. Used as a safeguard against consuming too much memory.
)", 0) ALIAS(extract_kvp_max_pairs_per_row) \
    M(Bool, restore_replace_external_engines_to_null, false, R"(
For testing purposes. Replaces all external engines to Null to not initiate external connections.
)", 0) \
    M(Bool, restore_replace_external_table_functions_to_null, false, R"(
For testing purposes. Replaces all external table functions to Null to not initiate external connections.
)", 0) \
    M(Bool, restore_replace_external_dictionary_source_to_null, false, R"(
Replace external dictionary sources to Null on restore. Useful for testing purposes
)", 0) \
    M(Bool, create_if_not_exists, false, R"(
Enable `IF NOT EXISTS` for `CREATE` statement by default. If either this setting or `IF NOT EXISTS` is specified and a table with the provided name already exists, no exception will be thrown.
)", 0) \
    M(Bool, enforce_strict_identifier_format, false, R"(
If enabled, only allow identifiers containing alphanumeric characters and underscores.
)", 0) \
    M(Bool, mongodb_throw_on_unsupported_query, true, R"(
If enabled, MongoDB tables will return an error when a MongoDB query cannot be built. Otherwise, ClickHouse reads the full table and processes it locally. This option does not apply to the legacy implementation or when 'allow_experimental_analyzer=0'.
)", 0) \
    \
    /* ###################################### */ \
    /* ######## EXPERIMENTAL FEATURES ####### */ \
    /* ###################################### */ \
    M(Bool, allow_experimental_materialized_postgresql_table, false, R"(
Allows to use the MaterializedPostgreSQL table engine. Disabled by default, because this feature is experimental
)", 0) \
    M(Bool, allow_experimental_funnel_functions, false, R"(
Enable experimental functions for funnel analysis.
)", 0) \
    M(Bool, allow_experimental_nlp_functions, false, R"(
Enable experimental functions for natural language processing.
)", 0) \
    M(Bool, allow_experimental_hash_functions, false, R"(
Enable experimental hash functions
)", 0) \
    M(Bool, allow_experimental_object_type, false, R"(
Allow Object and JSON data types
)", 0) \
    M(Bool, allow_experimental_time_series_table, false, R"(
Allows creation of tables with the [TimeSeries](../../engines/table-engines/integrations/time-series.md) table engine.

Possible values:

- 0 — the [TimeSeries](../../engines/table-engines/integrations/time-series.md) table engine is disabled.
- 1 — the [TimeSeries](../../engines/table-engines/integrations/time-series.md) table engine is enabled.
)", 0) \
    M(Bool, allow_experimental_vector_similarity_index, false, R"(
Allow experimental vector similarity index
)", 0) \
    M(Bool, allow_experimental_variant_type, false, R"(
Allows creation of experimental [Variant](../../sql-reference/data-types/variant.md).
)", 0) \
    M(Bool, allow_experimental_dynamic_type, false, R"(
Allow Dynamic data type
)", 0) \
    M(Bool, allow_experimental_json_type, false, R"(
Allow JSON data type
)", 0) \
    M(Bool, allow_experimental_codecs, false, R"(
If it is set to true, allow to specify experimental compression codecs (but we don't have those yet and this option does nothing).
)", 0) \
    M(Bool, allow_experimental_shared_set_join, true, R"(
Only in ClickHouse Cloud. Allow to create ShareSet and SharedJoin
)", 0) \
    M(UInt64, max_limit_for_ann_queries, 1'000'000, R"(
SELECT queries with LIMIT bigger than this setting cannot use ANN indexes. Helps to prevent memory overflows in ANN search indexes.
)", 0) \
    M(Bool, throw_on_unsupported_query_inside_transaction, true, R"(
Throw exception if unsupported query is used inside transaction
)", 0) \
    M(TransactionsWaitCSNMode, wait_changes_become_visible_after_commit_mode, TransactionsWaitCSNMode::WAIT_UNKNOWN, R"(
Wait for committed changes to become actually visible in the latest snapshot
)", 0) \
    M(Bool, implicit_transaction, false, R"(
If enabled and not already inside a transaction, wraps the query inside a full transaction (begin + commit or rollback)
)", 0) \
    M(UInt64, grace_hash_join_initial_buckets, 1, R"(
Initial number of grace hash join buckets
)", 0) \
    M(UInt64, grace_hash_join_max_buckets, 1024, R"(
Limit on the number of grace hash join buckets
)", 0) \
    M(UInt64, join_to_sort_minimum_perkey_rows, 40, R"(
The lower limit of per-key average rows in the right table to determine whether to rerange the right table by key in left or inner join. This setting ensures that the optimization is not applied for sparse table keys
)", 0) \
    M(UInt64, join_to_sort_maximum_table_rows, 10000, R"(
The maximum number of rows in the right table to determine whether to rerange the right table by key in left or inner join.
)", 0) \
    M(Bool, allow_experimental_join_right_table_sorting, false, R"(
If it is set to true, and the conditions of `join_to_sort_minimum_perkey_rows` and `join_to_sort_maximum_table_rows` are met, rerange the right table by key to improve the performance in left or inner hash join.
)", 0) \
    M(Timezone, session_timezone, "", R"(
Sets the implicit time zone of the current session or query.
The implicit time zone is the time zone applied to values of type DateTime/DateTime64 which have no explicitly specified time zone.
The setting takes precedence over the globally configured (server-level) implicit time zone.
A value of '' (empty string) means that the implicit time zone of the current session or query is equal to the [server time zone](../server-configuration-parameters/settings.md#timezone).

You can use functions `timeZone()` and `serverTimeZone()` to get the session time zone and server time zone.

Possible values:

-    Any time zone name from `system.time_zones`, e.g. `Europe/Berlin`, `UTC` or `Zulu`

Examples:

```sql
SELECT timeZone(), serverTimeZone() FORMAT CSV

"Europe/Berlin","Europe/Berlin"
```

```sql
SELECT timeZone(), serverTimeZone() SETTINGS session_timezone = 'Asia/Novosibirsk' FORMAT CSV

"Asia/Novosibirsk","Europe/Berlin"
```

Assign session time zone 'America/Denver' to the inner DateTime without explicitly specified time zone:

```sql
SELECT toDateTime64(toDateTime64('1999-12-12 23:23:23.123', 3), 3, 'Europe/Zurich') SETTINGS session_timezone = 'America/Denver' FORMAT TSV

1999-12-13 07:23:23.123
```

:::warning
Not all functions that parse DateTime/DateTime64 respect `session_timezone`. This can lead to subtle errors.
See the following example and explanation.
:::

```sql
CREATE TABLE test_tz (`d` DateTime('UTC')) ENGINE = Memory AS SELECT toDateTime('2000-01-01 00:00:00', 'UTC');

SELECT *, timeZone() FROM test_tz WHERE d = toDateTime('2000-01-01 00:00:00') SETTINGS session_timezone = 'Asia/Novosibirsk'
0 rows in set.

SELECT *, timeZone() FROM test_tz WHERE d = '2000-01-01 00:00:00' SETTINGS session_timezone = 'Asia/Novosibirsk'
┌───────────────────d─┬─timeZone()───────┐
│ 2000-01-01 00:00:00 │ Asia/Novosibirsk │
└─────────────────────┴──────────────────┘
```

This happens due to different parsing pipelines:

- `toDateTime()` without explicitly given time zone used in the first `SELECT` query honors setting `session_timezone` and the global time zone.
- In the second query, a DateTime is parsed from a String, and inherits the type and time zone of the existing column`d`. Thus, setting `session_timezone` and the global time zone are not honored.

**See also**

- [timezone](../server-configuration-parameters/settings.md#timezone)
)", 0) \
    M(Bool, use_hive_partitioning, false, R"(
When enabled, ClickHouse will detect Hive-style partitioning in path (`/name=value/`) in file-like table engines [File](../../engines/table-engines/special/file.md#hive-style-partitioning)/[S3](../../engines/table-engines/integrations/s3.md#hive-style-partitioning)/[URL](../../engines/table-engines/special/url.md#hive-style-partitioning)/[HDFS](../../engines/table-engines/integrations/hdfs.md#hive-style-partitioning)/[AzureBlobStorage](../../engines/table-engines/integrations/azureBlobStorage.md#hive-style-partitioning) and will allow to use partition columns as virtual columns in the query. These virtual columns will have the same names as in the partitioned path, but starting with `_`.
)", 0)\
    \
    M(Bool, allow_statistics_optimize, false, R"(
Allows using statistics to optimize queries
)", 0) ALIAS(allow_statistic_optimize) \
    M(Bool, allow_experimental_statistics, false, R"(
Allows defining columns with [statistics](../../engines/table-engines/mergetree-family/mergetree.md#table_engine-mergetree-creating-a-table) and [manipulate statistics](../../engines/table-engines/mergetree-family/mergetree.md#column-statistics).
)", 0) ALIAS(allow_experimental_statistic) \
    \
    /* Parallel replicas */ \
<<<<<<< HEAD
    M(UInt64, allow_experimental_parallel_reading_from_replicas, 0, "Use up to `max_parallel_replicas` the number of replicas from each shard for SELECT query execution. Reading is parallelized and coordinated dynamically. 0 - disabled, 1 - enabled, silently disable them in case of failure, 2 - enabled, throw an exception in case of failure", 0) ALIAS(enable_parallel_replicas) \
    M(NonZeroUInt64, max_parallel_replicas, 1, "The maximum number of replicas of each shard used when the query is executed. For consistency (to get different parts of the same partition), this option only works for the specified sampling key. The lag of the replicas is not controlled. Should be always greater than 0", 0) \
    M(ParallelReplicasMode, parallel_replicas_mode, ParallelReplicasMode::READ_TASKS, "Type of filter to use with custom key for parallel replicas. default - use modulo operation on the custom key, range - use range filter on custom key using all possible values for the value type of custom key.", 0) \
    M(UInt64, parallel_replicas_count, 0, "This is internal setting that should not be used directly and represents an implementation detail of the 'parallel replicas' mode. This setting will be automatically set up by the initiator server for distributed queries to the number of parallel replicas participating in query processing.", 0) \
    M(UInt64, parallel_replica_offset, 0, "This is internal setting that should not be used directly and represents an implementation detail of the 'parallel replicas' mode. This setting will be automatically set up by the initiator server for distributed queries to the index of the replica participating in query processing among parallel replicas.", 0) \
    M(String, parallel_replicas_custom_key, "", "Custom key assigning work to replicas when parallel replicas are used.", 0) \
    M(UInt64, parallel_replicas_custom_key_range_lower, 0, "Lower bound for the universe that the parallel replicas custom range filter is calculated over", 0) \
    M(UInt64, parallel_replicas_custom_key_range_upper, 0, "Upper bound for the universe that the parallel replicas custom range filter is calculated over. A value of 0 disables the upper bound, setting it to the max value of the custom key expression", 0) \
    M(String, cluster_for_parallel_replicas, "", "Cluster for a shard in which current server is located", 0) \
    M(Bool, parallel_replicas_allow_in_with_subquery, true, "If true, subquery for IN will be executed on every follower replica.", 0) \
    M(Float, parallel_replicas_single_task_marks_count_multiplier, 2, "A multiplier which will be added during calculation for minimal number of marks to retrieve from coordinator. This will be applied only for remote replicas.", 0) \
    M(Bool, parallel_replicas_for_non_replicated_merge_tree, false, "If true, ClickHouse will use parallel replicas algorithm also for non-replicated MergeTree tables", 0) \
    M(UInt64, parallel_replicas_min_number_of_rows_per_replica, 0, "Limit the number of replicas used in a query to (estimated rows to read / min_number_of_rows_per_replica). The max is still limited by 'max_parallel_replicas'", 0) \
    M(Bool, parallel_replicas_prefer_local_join, true, "If true, and JOIN can be executed with parallel replicas algorithm, and all storages of right JOIN part are *MergeTree, local JOIN will be used instead of GLOBAL JOIN.", 0) \
    M(UInt64, parallel_replicas_mark_segment_size, 0, "Parts virtually divided into segments to be distributed between replicas for parallel reading. This setting controls the size of these segments. Not recommended to change until you're absolutely sure in what you're doing. Value should be in range [128; 16384]", 0) \
    M(Bool, allow_archive_path_syntax, true, "File/S3 engines/table function will parse paths with '::' as '<archive> :: <file>' if archive has correct extension", 0) \
    M(Bool, parallel_replicas_local_plan, true, "If true, use local plan for local replica in a query with parallel replicas, otherwise all replicas in a used cluster considered as remote", 0) \
    \
    M(Bool, allow_experimental_inverted_index, false, "If it is set to true, allow to use experimental inverted index.", 0) \
    M(Bool, allow_experimental_full_text_index, false, "If it is set to true, allow to use experimental full-text index.", 0) \
    \
    M(Bool, allow_experimental_join_condition, false, "Support join with inequal conditions which involve columns from both left and right table. e.g. t1.y < t2.y.", 0) \
    \
    M(Bool, allow_experimental_analyzer, true, "Allow new query analyzer.", IMPORTANT) ALIAS(enable_analyzer) \
    M(Bool, analyzer_compatibility_join_using_top_level_identifier, false, "Force to resolve identifier in JOIN USING from projection (for example, in `SELECT a + 1 AS b FROM t1 JOIN t2 USING (b)` join will be performed by `t1.a + 1 = t2.b`, rather then `t1.b = t2.b`).", 0) \
    \
    M(Bool, allow_experimental_live_view, false, "Enable LIVE VIEW. Not mature enough.", 0) \
    M(Seconds, live_view_heartbeat_interval, 15, "The heartbeat interval in seconds to indicate live query is alive.", 0) \
    M(UInt64, max_live_view_insert_blocks_before_refresh, 64, "Limit maximum number of inserted blocks after which mergeable blocks are dropped and query is re-executed.", 0) \
    \
    M(Bool, allow_experimental_window_view, false, "Enable WINDOW VIEW. Not mature enough.", 0) \
    M(Seconds, window_view_clean_interval, 60, "The clean interval of window view in seconds to free outdated data.", 0) \
    M(Seconds, window_view_heartbeat_interval, 15, "The heartbeat interval in seconds to indicate watch query is alive.", 0) \
    M(Seconds, wait_for_window_view_fire_signal_timeout, 10, "Timeout for waiting for window view fire signal in event time processing", 0) \
    \
    M(Bool, allow_experimental_refreshable_materialized_view, false, "Allow refreshable materialized views (CREATE MATERIALIZED VIEW <name> REFRESH ...).", 0) \
    M(Bool, stop_refreshable_materialized_views_on_startup, false, "On server startup, prevent scheduling of refreshable materialized views, as if with SYSTEM STOP VIEWS. You can manually start them with SYSTEM START VIEWS or SYSTEM START VIEW <name> afterwards. Also applies to newly created views. Has no effect on non-refreshable materialized views.", 0) \
    \
    M(Bool, allow_experimental_database_materialized_mysql, false, "Allow to create database with Engine=MaterializedMySQL(...).", 0) \
    M(Bool, allow_experimental_database_materialized_postgresql, false, "Allow to create database with Engine=MaterializedPostgreSQL(...).", 0) \
=======
    M(UInt64, allow_experimental_parallel_reading_from_replicas, 0, R"(
Use up to `max_parallel_replicas` the number of replicas from each shard for SELECT query execution. Reading is parallelized and coordinated dynamically. 0 - disabled, 1 - enabled, silently disable them in case of failure, 2 - enabled, throw an exception in case of failure
)", 0) ALIAS(enable_parallel_replicas) \
    M(NonZeroUInt64, max_parallel_replicas, 1, R"(
The maximum number of replicas for each shard when executing a query.

Possible values:

- Positive integer.

**Additional Info**

This options will produce different results depending on the settings used.

:::note
This setting will produce incorrect results when joins or subqueries are involved, and all tables don't meet certain requirements. See [Distributed Subqueries and max_parallel_replicas](../../sql-reference/operators/in.md/#max_parallel_replica-subqueries) for more details.
:::

### Parallel processing using `SAMPLE` key

A query may be processed faster if it is executed on several servers in parallel. But the query performance may degrade in the following cases:

- The position of the sampling key in the partitioning key does not allow efficient range scans.
- Adding a sampling key to the table makes filtering by other columns less efficient.
- The sampling key is an expression that is expensive to calculate.
- The cluster latency distribution has a long tail, so that querying more servers increases the query overall latency.

### Parallel processing using [parallel_replicas_custom_key](#parallel_replicas_custom_key)

This setting is useful for any replicated table.
)", 0) \
    M(ParallelReplicasMode, parallel_replicas_mode, ParallelReplicasMode::READ_TASKS, R"(
Type of filter to use with custom key for parallel replicas. default - use modulo operation on the custom key, range - use range filter on custom key using all possible values for the value type of custom key.
)", 0) \
    M(UInt64, parallel_replicas_count, 0, R"(
This is internal setting that should not be used directly and represents an implementation detail of the 'parallel replicas' mode. This setting will be automatically set up by the initiator server for distributed queries to the number of parallel replicas participating in query processing.
)", 0) \
    M(UInt64, parallel_replica_offset, 0, R"(
This is internal setting that should not be used directly and represents an implementation detail of the 'parallel replicas' mode. This setting will be automatically set up by the initiator server for distributed queries to the index of the replica participating in query processing among parallel replicas.
)", 0) \
    M(String, parallel_replicas_custom_key, "", R"(
An arbitrary integer expression that can be used to split work between replicas for a specific table.
The value can be any integer expression.

Simple expressions using primary keys are preferred.

If the setting is used on a cluster that consists of a single shard with multiple replicas, those replicas will be converted into virtual shards.
Otherwise, it will behave same as for `SAMPLE` key, it will use multiple replicas of each shard.
)", 0) \
    M(UInt64, parallel_replicas_custom_key_range_lower, 0, R"(
Allows the filter type `range` to split the work evenly between replicas based on the custom range `[parallel_replicas_custom_key_range_lower, INT_MAX]`.

When used in conjunction with [parallel_replicas_custom_key_range_upper](#parallel_replicas_custom_key_range_upper), it lets the filter evenly split the work over replicas for the range `[parallel_replicas_custom_key_range_lower, parallel_replicas_custom_key_range_upper]`.

Note: This setting will not cause any additional data to be filtered during query processing, rather it changes the points at which the range filter breaks up the range `[0, INT_MAX]` for parallel processing.
)", 0) \
    M(UInt64, parallel_replicas_custom_key_range_upper, 0, R"(
Allows the filter type `range` to split the work evenly between replicas based on the custom range `[0, parallel_replicas_custom_key_range_upper]`. A value of 0 disables the upper bound, setting it the max value of the custom key expression.

When used in conjunction with [parallel_replicas_custom_key_range_lower](#parallel_replicas_custom_key_range_lower), it lets the filter evenly split the work over replicas for the range `[parallel_replicas_custom_key_range_lower, parallel_replicas_custom_key_range_upper]`.

Note: This setting will not cause any additional data to be filtered during query processing, rather it changes the points at which the range filter breaks up the range `[0, INT_MAX]` for parallel processing
)", 0) \
    M(String, cluster_for_parallel_replicas, "", R"(
Cluster for a shard in which current server is located
)", 0) \
    M(Bool, parallel_replicas_allow_in_with_subquery, true, R"(
If true, subquery for IN will be executed on every follower replica.
)", 0) \
    M(Float, parallel_replicas_single_task_marks_count_multiplier, 2, R"(
A multiplier which will be added during calculation for minimal number of marks to retrieve from coordinator. This will be applied only for remote replicas.
)", 0) \
    M(Bool, parallel_replicas_for_non_replicated_merge_tree, false, R"(
If true, ClickHouse will use parallel replicas algorithm also for non-replicated MergeTree tables
)", 0) \
    M(UInt64, parallel_replicas_min_number_of_rows_per_replica, 0, R"(
Limit the number of replicas used in a query to (estimated rows to read / min_number_of_rows_per_replica). The max is still limited by 'max_parallel_replicas'
)", 0) \
    M(Bool, parallel_replicas_prefer_local_join, true, R"(
If true, and JOIN can be executed with parallel replicas algorithm, and all storages of right JOIN part are *MergeTree, local JOIN will be used instead of GLOBAL JOIN.
)", 0) \
    M(UInt64, parallel_replicas_mark_segment_size, 0, R"(
Parts virtually divided into segments to be distributed between replicas for parallel reading. This setting controls the size of these segments. Not recommended to change until you're absolutely sure in what you're doing. Value should be in range [128; 16384]
)", 0) \
    M(Bool, allow_archive_path_syntax, true, R"(
File/S3 engines/table function will parse paths with '::' as '\\<archive\\> :: \\<file\\>' if archive has correct extension
)", 0) \
    M(Bool, parallel_replicas_local_plan, false, R"(
Build local plan for local replica
)", 0) \
    \
    M(Bool, allow_experimental_inverted_index, false, R"(
If it is set to true, allow to use experimental inverted index.
)", 0) \
    M(Bool, allow_experimental_full_text_index, false, R"(
If it is set to true, allow to use experimental full-text index.
)", 0) \
    \
    M(Bool, allow_experimental_join_condition, false, R"(
Support join with inequal conditions which involve columns from both left and right table. e.g. t1.y < t2.y.
)", 0) \
    \
    M(Bool, allow_experimental_analyzer, true, R"(
Allow new query analyzer.
)", IMPORTANT) ALIAS(enable_analyzer) \
    M(Bool, analyzer_compatibility_join_using_top_level_identifier, false, R"(
Force to resolve identifier in JOIN USING from projection (for example, in `SELECT a + 1 AS b FROM t1 JOIN t2 USING (b)` join will be performed by `t1.a + 1 = t2.b`, rather then `t1.b = t2.b`).
)", 0) \
    \
    M(Bool, allow_experimental_live_view, false, R"(
Allows creation of a deprecated LIVE VIEW.

Possible values:

- 0 — Working with live views is disabled.
- 1 — Working with live views is enabled.
)", 0) \
    M(Seconds, live_view_heartbeat_interval, 15, R"(
The heartbeat interval in seconds to indicate live query is alive.
)", 0) \
    M(UInt64, max_live_view_insert_blocks_before_refresh, 64, R"(
Limit maximum number of inserted blocks after which mergeable blocks are dropped and query is re-executed.
)", 0) \
    \
    M(Bool, allow_experimental_window_view, false, R"(
Enable WINDOW VIEW. Not mature enough.
)", 0) \
    M(Seconds, window_view_clean_interval, 60, R"(
The clean interval of window view in seconds to free outdated data.
)", 0) \
    M(Seconds, window_view_heartbeat_interval, 15, R"(
The heartbeat interval in seconds to indicate watch query is alive.
)", 0) \
    M(Seconds, wait_for_window_view_fire_signal_timeout, 10, R"(
Timeout for waiting for window view fire signal in event time processing
)", 0) \
    \
    M(Bool, stop_refreshable_materialized_views_on_startup, false, R"(
On server startup, prevent scheduling of refreshable materialized views, as if with SYSTEM STOP VIEWS. You can manually start them with SYSTEM START VIEWS or SYSTEM START VIEW \\<name\\> afterwards. Also applies to newly created views. Has no effect on non-refreshable materialized views.
)", 0) \
    \
    M(Bool, allow_experimental_database_materialized_mysql, false, R"(
Allow to create database with Engine=MaterializedMySQL(...).
)", 0) \
    M(Bool, allow_experimental_database_materialized_postgresql, false, R"(
Allow to create database with Engine=MaterializedPostgreSQL(...).
)", 0) \
>>>>>>> e9c6fd33
    \
    /** Experimental feature for moving data between shards. */ \
    M(Bool, allow_experimental_query_deduplication, false, R"(
Experimental data deduplication for SELECT queries based on part UUIDs
)", 0) \

    /** End of experimental features */

// End of COMMON_SETTINGS
// Please add settings related to formats in FormatFactorySettingsDeclaration.h, move obsolete settings to OBSOLETE_SETTINGS and obsolete format settings to OBSOLETE_FORMAT_SETTINGS.

#define OBSOLETE_SETTINGS(M, ALIAS) \
    /** Obsolete settings that do nothing but left for compatibility reasons. Remove each one after half a year of obsolescence. */ \
    MAKE_OBSOLETE(M, Bool, update_insert_deduplication_token_in_dependent_materialized_views, 0) \
    MAKE_OBSOLETE(M, UInt64, max_memory_usage_for_all_queries, 0) \
    MAKE_OBSOLETE(M, UInt64, multiple_joins_rewriter_version, 0) \
    MAKE_OBSOLETE(M, Bool, enable_debug_queries, false) \
    MAKE_OBSOLETE(M, Bool, allow_experimental_database_atomic, true) \
    MAKE_OBSOLETE(M, Bool, allow_experimental_bigint_types, true) \
    MAKE_OBSOLETE(M, Bool, allow_experimental_window_functions, true) \
    MAKE_OBSOLETE(M, Bool, allow_experimental_geo_types, true) \
    MAKE_OBSOLETE(M, Bool, allow_experimental_query_cache, true) \
    MAKE_OBSOLETE(M, Bool, allow_experimental_alter_materialized_view_structure, true) \
    MAKE_OBSOLETE(M, Bool, allow_experimental_shared_merge_tree, true) \
    MAKE_OBSOLETE(M, Bool, allow_experimental_database_replicated, true) \
    MAKE_OBSOLETE(M, Bool, allow_experimental_refreshable_materialized_view, true) \
    \
    MAKE_OBSOLETE(M, Milliseconds, async_insert_stale_timeout_ms, 0) \
    MAKE_OBSOLETE(M, StreamingHandleErrorMode, handle_kafka_error_mode, StreamingHandleErrorMode::DEFAULT) \
    MAKE_OBSOLETE(M, Bool, database_replicated_ddl_output, true) \
    MAKE_OBSOLETE(M, UInt64, replication_alter_columns_timeout, 60) \
    MAKE_OBSOLETE(M, UInt64, odbc_max_field_size, 0) \
    MAKE_OBSOLETE(M, Bool, allow_experimental_map_type, true) \
    MAKE_OBSOLETE(M, UInt64, merge_tree_clear_old_temporary_directories_interval_seconds, 60) \
    MAKE_OBSOLETE(M, UInt64, merge_tree_clear_old_parts_interval_seconds, 1) \
    MAKE_OBSOLETE(M, UInt64, partial_merge_join_optimizations, 0) \
    MAKE_OBSOLETE(M, MaxThreads, max_alter_threads, 0) \
    MAKE_OBSOLETE(M, Bool, use_mysql_types_in_show_columns, false) \
    MAKE_OBSOLETE(M, Bool, s3queue_allow_experimental_sharded_mode, false) \
    MAKE_OBSOLETE(M, LightweightMutationProjectionMode, lightweight_mutation_projection_mode, LightweightMutationProjectionMode::THROW) \
    /* moved to config.xml: see also src/Core/ServerSettings.h */ \
    MAKE_DEPRECATED_BY_SERVER_CONFIG(M, UInt64, background_buffer_flush_schedule_pool_size, 16) \
    MAKE_DEPRECATED_BY_SERVER_CONFIG(M, UInt64, background_pool_size, 16) \
    MAKE_DEPRECATED_BY_SERVER_CONFIG(M, Float, background_merges_mutations_concurrency_ratio, 2) \
    MAKE_DEPRECATED_BY_SERVER_CONFIG(M, UInt64, background_move_pool_size, 8) \
    MAKE_DEPRECATED_BY_SERVER_CONFIG(M, UInt64, background_fetches_pool_size, 8) \
    MAKE_DEPRECATED_BY_SERVER_CONFIG(M, UInt64, background_common_pool_size, 8) \
    MAKE_DEPRECATED_BY_SERVER_CONFIG(M, UInt64, background_schedule_pool_size, 128) \
    MAKE_DEPRECATED_BY_SERVER_CONFIG(M, UInt64, background_message_broker_schedule_pool_size, 16) \
    MAKE_DEPRECATED_BY_SERVER_CONFIG(M, UInt64, background_distributed_schedule_pool_size, 16) \
    MAKE_DEPRECATED_BY_SERVER_CONFIG(M, UInt64, max_remote_read_network_bandwidth_for_server, 0) \
    MAKE_DEPRECATED_BY_SERVER_CONFIG(M, UInt64, max_remote_write_network_bandwidth_for_server, 0) \
    MAKE_DEPRECATED_BY_SERVER_CONFIG(M, UInt64, async_insert_threads, 16) \
    MAKE_DEPRECATED_BY_SERVER_CONFIG(M, UInt64, max_replicated_fetches_network_bandwidth_for_server, 0) \
    MAKE_DEPRECATED_BY_SERVER_CONFIG(M, UInt64, max_replicated_sends_network_bandwidth_for_server, 0) \
    MAKE_DEPRECATED_BY_SERVER_CONFIG(M, UInt64, max_entries_for_hash_table_stats, 10'000) \
    /* ---- */ \
    MAKE_OBSOLETE(M, DefaultDatabaseEngine, default_database_engine, DefaultDatabaseEngine::Atomic) \
    MAKE_OBSOLETE(M, UInt64, max_pipeline_depth, 0) \
    MAKE_OBSOLETE(M, Seconds, temporary_live_view_timeout, 1) \
    MAKE_OBSOLETE(M, Milliseconds, async_insert_cleanup_timeout_ms, 1000) \
    MAKE_OBSOLETE(M, Bool, optimize_fuse_sum_count_avg, 0) \
    MAKE_OBSOLETE(M, Seconds, drain_timeout, 3) \
    MAKE_OBSOLETE(M, UInt64, backup_threads, 16) \
    MAKE_OBSOLETE(M, UInt64, restore_threads, 16) \
    MAKE_OBSOLETE(M, Bool, optimize_duplicate_order_by_and_distinct, false) \
    MAKE_OBSOLETE(M, UInt64, parallel_replicas_min_number_of_granules_to_enable, 0) \
    MAKE_OBSOLETE(M, ParallelReplicasCustomKeyFilterType, parallel_replicas_custom_key_filter_type, ParallelReplicasCustomKeyFilterType::DEFAULT) \
    MAKE_OBSOLETE(M, Bool, query_plan_optimize_projection, true) \
    MAKE_OBSOLETE(M, Bool, query_cache_store_results_of_queries_with_nondeterministic_functions, false) \
    MAKE_OBSOLETE(M, Bool, allow_experimental_annoy_index, false) \
    MAKE_OBSOLETE(M, UInt64, max_threads_for_annoy_index_creation, 4) \
    MAKE_OBSOLETE(M, Int64, annoy_index_search_k_nodes, -1) \
    MAKE_OBSOLETE(M, Bool, allow_experimental_usearch_index, false) \
    MAKE_OBSOLETE(M, Bool, optimize_move_functions_out_of_any, false) \
    MAKE_OBSOLETE(M, Bool, allow_experimental_undrop_table_query, true) \
    MAKE_OBSOLETE(M, Bool, allow_experimental_s3queue, true) \
    MAKE_OBSOLETE(M, Bool, query_plan_optimize_primary_key, true) \
    MAKE_OBSOLETE(M, Bool, optimize_monotonous_functions_in_order_by, false) \
    MAKE_OBSOLETE(M, UInt64, http_max_chunk_size, 100_GiB) \

    /** The section above is for obsolete settings. Do not add anything there. */
#endif /// __CLION_IDE__


#define LIST_OF_SETTINGS(M, ALIAS)     \
    COMMON_SETTINGS(M, ALIAS)          \
    OBSOLETE_SETTINGS(M, ALIAS)        \
    FORMAT_FACTORY_SETTINGS(M, ALIAS)  \
    OBSOLETE_FORMAT_SETTINGS(M, ALIAS) \

DECLARE_SETTINGS_TRAITS_ALLOW_CUSTOM_SETTINGS(SettingsTraits, LIST_OF_SETTINGS)


/** Settings of query execution.
  * These settings go to users.xml.
  */
struct SettingsImpl : public BaseSettings<SettingsTraits>, public IHints<2>
{
    SettingsImpl() = default;

    /** Set multiple settings from "profile" (in server configuration file (users.xml), profiles contain groups of multiple settings).
        * The profile can also be set using the `set` functions, like the profile setting.
        */
    void setProfile(const String & profile_name, const Poco::Util::AbstractConfiguration & config);

    /// Load settings from configuration file, at "path" prefix in configuration.
    void loadSettingsFromConfig(const String & path, const Poco::Util::AbstractConfiguration & config);

    /// Dumps profile events to column of type Map(String, String)
    void dumpToMapColumn(IColumn * column, bool changed_only = true);

    /// Check that there is no user-level settings at the top level in config.
    /// This is a common source of mistake (user don't know where to write user-level setting).
    static void checkNoSettingNamesAtTopLevel(const Poco::Util::AbstractConfiguration & config, const String & config_path);

    std::vector<String> getAllRegisteredNames() const override;

    void set(std::string_view name, const Field & value) override;

private:
    void applyCompatibilitySetting(const String & compatibility);

    std::unordered_set<std::string_view> settings_changed_by_compatibility_setting;
};


IMPLEMENT_SETTINGS_TRAITS(SettingsTraits, LIST_OF_SETTINGS)

/** Set the settings from the profile (in the server configuration, many settings can be listed in one profile).
    * The profile can also be set using the `set` functions, like the `profile` setting.
    */
void SettingsImpl::setProfile(const String & profile_name, const Poco::Util::AbstractConfiguration & config)
{
    String elem = "profiles." + profile_name;

    if (!config.has(elem))
        throw Exception(ErrorCodes::THERE_IS_NO_PROFILE, "There is no profile '{}' in configuration file.", profile_name);

    Poco::Util::AbstractConfiguration::Keys config_keys;
    config.keys(elem, config_keys);

    for (const std::string & key : config_keys)
    {
        if (key == "constraints")
            continue;
        if (key == "profile" || key.starts_with("profile["))   /// Inheritance of profiles from the current one.
            setProfile(config.getString(elem + "." + key), config);
        else
            set(key, config.getString(elem + "." + key));
    }
}

void SettingsImpl::loadSettingsFromConfig(const String & path, const Poco::Util::AbstractConfiguration & config)
{
    if (!config.has(path))
        throw Exception(ErrorCodes::NO_ELEMENTS_IN_CONFIG, "There is no path '{}' in configuration file.", path);

    Poco::Util::AbstractConfiguration::Keys config_keys;
    config.keys(path, config_keys);

    for (const std::string & key : config_keys)
    {
        set(key, config.getString(path + "." + key));
    }
}

void SettingsImpl::dumpToMapColumn(IColumn * column, bool changed_only)
{
    /// Convert ptr and make simple check
    auto * column_map = column ? &typeid_cast<ColumnMap &>(*column) : nullptr;
    if (!column_map)
        return;

    auto & offsets = column_map->getNestedColumn().getOffsets();
    auto & tuple_column = column_map->getNestedData();
    auto & key_column = tuple_column.getColumn(0);
    auto & value_column = tuple_column.getColumn(1);

    size_t size = 0;
    for (const auto & setting : all(changed_only ? SKIP_UNCHANGED : SKIP_NONE))
    {
        auto name = setting.getName();
        key_column.insertData(name.data(), name.size());
        value_column.insert(setting.getValueString());
        size++;
    }

    offsets.push_back(offsets.back() + size);
}

void SettingsImpl::checkNoSettingNamesAtTopLevel(const Poco::Util::AbstractConfiguration & config, const String & config_path)
{
    if (config.getBool("skip_check_for_incorrect_settings", false))
        return;

    SettingsImpl settings;
    for (const auto & setting : settings.all())
    {
        const auto & name = setting.getName();
        bool should_skip_check = name == "max_table_size_to_drop" || name == "max_partition_size_to_drop";
        if (config.has(name) && !setting.isObsolete() && !should_skip_check)
        {
            throw Exception(ErrorCodes::UNKNOWN_ELEMENT_IN_CONFIG, "A setting '{}' appeared at top level in config {}."
                " But it is user-level setting that should be located in users.xml inside <profiles> section for specific profile."
                " You can add it to <profiles><default> if you want to change default value of this setting."
                " You can also disable the check - specify <skip_check_for_incorrect_settings>1</skip_check_for_incorrect_settings>"
                " in the main configuration file.",
                name, config_path);
        }
    }
}

std::vector<String> SettingsImpl::getAllRegisteredNames() const
{
    std::vector<String> all_settings;
    for (const auto & setting_field : all())
        all_settings.push_back(setting_field.getName());
    return all_settings;
}

void SettingsImpl::set(std::string_view name, const Field & value)
{
    if (name == "compatibility")
    {
        if (value.getType() != Field::Types::Which::String)
            throw Exception(ErrorCodes::BAD_ARGUMENTS, "Unexpected type of value for setting 'compatibility'. Expected String, got {}", value.getTypeName());
        applyCompatibilitySetting(value.safeGet<String>());
    }
    /// If we change setting that was changed by compatibility setting before
    /// we should remove it from settings_changed_by_compatibility_setting,
    /// otherwise the next time we will change compatibility setting
    /// this setting will be changed too (and we don't want it).
    else if (settings_changed_by_compatibility_setting.contains(name))
        settings_changed_by_compatibility_setting.erase(name);

    BaseSettings::set(name, value);
}

void SettingsImpl::applyCompatibilitySetting(const String & compatibility_value)
{
    /// First, revert all changes applied by previous compatibility setting
    for (const auto & setting_name : settings_changed_by_compatibility_setting)
        resetToDefault(setting_name);

    settings_changed_by_compatibility_setting.clear();
    /// If setting value is empty, we don't need to change settings
    if (compatibility_value.empty())
        return;

    ClickHouseVersion version(compatibility_value);
    const auto & settings_changes_history = getSettingsChangesHistory();
    /// Iterate through ClickHouse version in descending order and apply reversed
    /// changes for each version that is higher that version from compatibility setting
    for (auto it = settings_changes_history.rbegin(); it != settings_changes_history.rend(); ++it)
    {
        if (version >= it->first)
            break;

        /// Apply reversed changes from this version.
        for (const auto & change : it->second)
        {
            /// In case the alias is being used (e.g. use enable_analyzer) we must change the original setting
            auto final_name = SettingsTraits::resolveName(change.name);

            /// If this setting was changed manually, we don't change it
            if (isChanged(final_name) && !settings_changed_by_compatibility_setting.contains(final_name))
                continue;

            BaseSettings::set(final_name, change.previous_value);
            settings_changed_by_compatibility_setting.insert(final_name);
        }
    }
}

#define INITIALIZE_SETTING_EXTERN(TYPE, NAME, DEFAULT, DESCRIPTION, FLAGS) \
    Settings ## TYPE NAME = & Settings ## Impl :: NAME;

namespace Setting
{
    LIST_OF_SETTINGS(INITIALIZE_SETTING_EXTERN, SKIP_ALIAS)
}

#undef INITIALIZE_SETTING_EXTERN

Settings::Settings()
    : impl(std::make_unique<SettingsImpl>())
{}

Settings::Settings(const Settings & settings)
    : impl(std::make_unique<SettingsImpl>(*settings.impl))
{}

Settings::Settings(Settings && settings) noexcept
    : impl(std::make_unique<SettingsImpl>(std::move(*settings.impl)))
{}

Settings::~Settings() = default;

Settings & Settings::operator=(const Settings & other)
{
    *impl = *other.impl;
    return *this;
}

bool Settings::operator==(const Settings & other) const
{
    return *impl == *other.impl;
}

#define IMPLEMENT_SETTING_SUBSCRIPT_OPERATOR(CLASS_NAME, TYPE)           \
    const SettingField##TYPE & Settings::operator[](CLASS_NAME##TYPE t) const  \
    {                                                                    \
        return impl.get()->*t;                                           \
    }                                                                    \
    SettingField##TYPE & Settings::operator[](CLASS_NAME##TYPE t)        \
    {                                                                    \
        return impl.get()->*t;                                           \
    }

COMMON_SETTINGS_SUPPORTED_TYPES(Settings, IMPLEMENT_SETTING_SUBSCRIPT_OPERATOR)
#undef IMPLEMENT_SETTING_SUBSCRIPT_OPERATOR

bool Settings::has(std::string_view name) const
{
    return impl->has(name);
}

bool Settings::isChanged(std::string_view name) const
{
    return impl->isChanged(name);
}

bool Settings::tryGet(std::string_view name, Field & value) const
{
    return impl->tryGet(name, value);
}

Field Settings::get(std::string_view name) const
{
    return impl->get(name);
}

void Settings::set(std::string_view name, const Field & value)
{
    impl->set(name, value);
}

void Settings::setDefaultValue(std::string_view name)
{
    impl->resetToDefault(name);
}

std::vector<String> Settings::getHints(const String & name) const
{
    return impl->getHints(name);
}

String Settings::toString() const
{
    return impl->toString();
}

SettingsChanges Settings::changes() const
{
    return impl->changes();
}

void Settings::applyChanges(const SettingsChanges & changes)
{
    impl->applyChanges(changes);
}

std::vector<std::string_view> Settings::getAllRegisteredNames() const
{
    std::vector<std::string_view> setting_names;
    for (const auto & setting : impl->all())
    {
        setting_names.emplace_back(setting.getName());
    }
    return setting_names;
}

std::vector<std::string_view> Settings::getChangedAndObsoleteNames() const
{
    std::vector<std::string_view> setting_names;
    for (const auto & setting : impl->allChanged())
    {
        if (setting.isObsolete())
            setting_names.emplace_back(setting.getName());
    }
    return setting_names;
}

std::vector<std::string_view> Settings::getUnchangedNames() const
{
    std::vector<std::string_view> setting_names;
    for (const auto & setting : impl->allUnchanged())
    {
        setting_names.emplace_back(setting.getName());
    }
    return setting_names;
}

void Settings::dumpToSystemSettingsColumns(MutableColumnsAndConstraints & params) const
{
    MutableColumns & res_columns = params.res_columns;

    const auto fill_data_for_setting = [&](std::string_view setting_name, const auto & setting)
    {
        res_columns[1]->insert(setting.getValueString());
        res_columns[2]->insert(setting.isValueChanged());

        /// Trim starting/ending newline.
        std::string_view doc = setting.getDescription();
        if (!doc.empty() && doc[0] == '\n')
            doc = doc.substr(1);
        if (!doc.empty() && doc[doc.length() - 1] == '\n')
            doc = doc.substr(0, doc.length() - 1);

        res_columns[3]->insert(doc);

        Field min, max;
        SettingConstraintWritability writability = SettingConstraintWritability::WRITABLE;
        params.constraints.get(*this, setting_name, min, max, writability);

        /// These two columns can accept strings only.
        if (!min.isNull())
            min = Settings::valueToStringUtil(setting_name, min);
        if (!max.isNull())
            max = Settings::valueToStringUtil(setting_name, max);

        res_columns[4]->insert(min);
        res_columns[5]->insert(max);
        res_columns[6]->insert(writability == SettingConstraintWritability::CONST);
        res_columns[7]->insert(setting.getTypeName());
        res_columns[8]->insert(setting.getDefaultValueString());
        res_columns[10]->insert(setting.isObsolete());
    };

    const auto & settings_to_aliases = SettingsImpl::Traits::settingsToAliases();
    for (const auto & setting : impl->all())
    {
        const auto & setting_name = setting.getName();
        res_columns[0]->insert(setting_name);

        fill_data_for_setting(setting_name, setting);
        res_columns[9]->insert("");

        if (auto it = settings_to_aliases.find(setting_name); it != settings_to_aliases.end())
        {
            for (const auto alias : it->second)
            {
                res_columns[0]->insert(alias);
                fill_data_for_setting(alias, setting);
                res_columns[9]->insert(setting_name);
            }
        }
    }
}

void Settings::dumpToMapColumn(IColumn * column, bool changed_only) const
{
    impl->dumpToMapColumn(column, changed_only);
}

NameToNameMap Settings::toNameToNameMap() const
{
    NameToNameMap query_parameters;
    for (const auto & param : *impl)
    {
        std::string value;
        ReadBufferFromOwnString buf(param.getValueString());
        readQuoted(value, buf);
        query_parameters.emplace(param.getName(), value);
    }
    return query_parameters;
}

void Settings::write(WriteBuffer & out, SettingsWriteFormat format) const
{
    impl->write(out, format);
}

void Settings::read(ReadBuffer & in, SettingsWriteFormat format)
{
    impl->read(in, format);
}

void Settings::addToProgramOptions(boost::program_options::options_description & options)
{
    addProgramOptions(*impl, options);
}

void Settings::addToProgramOptions(std::string_view setting_name, boost::program_options::options_description & options)
{
    const auto & accessor = SettingsImpl::Traits::Accessor::instance();
    size_t index = accessor.find(setting_name);
    chassert(index != static_cast<size_t>(-1));
    auto on_program_option = boost::function1<void, const std::string &>(
            [this, setting_name](const std::string & value)
            {
                this->set(setting_name, value);
            });
    options.add(boost::shared_ptr<boost::program_options::option_description>(new boost::program_options::option_description(
            setting_name.data(), boost::program_options::value<std::string>()->composing()->notifier(on_program_option), accessor.getDescription(index)))); // NOLINT
}

void Settings::addToProgramOptionsAsMultitokens(boost::program_options::options_description & options) const
{
    addProgramOptionsAsMultitokens(*impl, options);
}

void Settings::addToClientOptions(Poco::Util::LayeredConfiguration &config, const boost::program_options::variables_map &options, bool repeated_settings) const
{
    for (const auto & setting : impl->all())
    {
        const auto & name = setting.getName();
        if (options.count(name))
        {
            if (repeated_settings)
                config.setString(name, options[name].as<Strings>().back());
            else
                config.setString(name, options[name].as<String>());
        }
    }
}

Field Settings::castValueUtil(std::string_view name, const Field & value)
{
    return SettingsImpl::castValueUtil(name, value);
}

String Settings::valueToStringUtil(std::string_view name, const Field & value)
{
    return SettingsImpl::valueToStringUtil(name, value);
}

Field Settings::stringToValueUtil(std::string_view name, const String & str)
{
    return SettingsImpl::stringToValueUtil(name, str);
}

bool Settings::hasBuiltin(std::string_view name)
{
    return SettingsImpl::hasBuiltin(name);
}

std::string_view Settings::resolveName(std::string_view name)
{
    return SettingsImpl::Traits::resolveName(name);
}

void Settings::checkNoSettingNamesAtTopLevel(const Poco::Util::AbstractConfiguration & config, const String & config_path)
{
    SettingsImpl::checkNoSettingNamesAtTopLevel(config, config_path);
}

}<|MERGE_RESOLUTION|>--- conflicted
+++ resolved
@@ -5651,48 +5651,6 @@
 )", 0) ALIAS(allow_experimental_statistic) \
     \
     /* Parallel replicas */ \
-<<<<<<< HEAD
-    M(UInt64, allow_experimental_parallel_reading_from_replicas, 0, "Use up to `max_parallel_replicas` the number of replicas from each shard for SELECT query execution. Reading is parallelized and coordinated dynamically. 0 - disabled, 1 - enabled, silently disable them in case of failure, 2 - enabled, throw an exception in case of failure", 0) ALIAS(enable_parallel_replicas) \
-    M(NonZeroUInt64, max_parallel_replicas, 1, "The maximum number of replicas of each shard used when the query is executed. For consistency (to get different parts of the same partition), this option only works for the specified sampling key. The lag of the replicas is not controlled. Should be always greater than 0", 0) \
-    M(ParallelReplicasMode, parallel_replicas_mode, ParallelReplicasMode::READ_TASKS, "Type of filter to use with custom key for parallel replicas. default - use modulo operation on the custom key, range - use range filter on custom key using all possible values for the value type of custom key.", 0) \
-    M(UInt64, parallel_replicas_count, 0, "This is internal setting that should not be used directly and represents an implementation detail of the 'parallel replicas' mode. This setting will be automatically set up by the initiator server for distributed queries to the number of parallel replicas participating in query processing.", 0) \
-    M(UInt64, parallel_replica_offset, 0, "This is internal setting that should not be used directly and represents an implementation detail of the 'parallel replicas' mode. This setting will be automatically set up by the initiator server for distributed queries to the index of the replica participating in query processing among parallel replicas.", 0) \
-    M(String, parallel_replicas_custom_key, "", "Custom key assigning work to replicas when parallel replicas are used.", 0) \
-    M(UInt64, parallel_replicas_custom_key_range_lower, 0, "Lower bound for the universe that the parallel replicas custom range filter is calculated over", 0) \
-    M(UInt64, parallel_replicas_custom_key_range_upper, 0, "Upper bound for the universe that the parallel replicas custom range filter is calculated over. A value of 0 disables the upper bound, setting it to the max value of the custom key expression", 0) \
-    M(String, cluster_for_parallel_replicas, "", "Cluster for a shard in which current server is located", 0) \
-    M(Bool, parallel_replicas_allow_in_with_subquery, true, "If true, subquery for IN will be executed on every follower replica.", 0) \
-    M(Float, parallel_replicas_single_task_marks_count_multiplier, 2, "A multiplier which will be added during calculation for minimal number of marks to retrieve from coordinator. This will be applied only for remote replicas.", 0) \
-    M(Bool, parallel_replicas_for_non_replicated_merge_tree, false, "If true, ClickHouse will use parallel replicas algorithm also for non-replicated MergeTree tables", 0) \
-    M(UInt64, parallel_replicas_min_number_of_rows_per_replica, 0, "Limit the number of replicas used in a query to (estimated rows to read / min_number_of_rows_per_replica). The max is still limited by 'max_parallel_replicas'", 0) \
-    M(Bool, parallel_replicas_prefer_local_join, true, "If true, and JOIN can be executed with parallel replicas algorithm, and all storages of right JOIN part are *MergeTree, local JOIN will be used instead of GLOBAL JOIN.", 0) \
-    M(UInt64, parallel_replicas_mark_segment_size, 0, "Parts virtually divided into segments to be distributed between replicas for parallel reading. This setting controls the size of these segments. Not recommended to change until you're absolutely sure in what you're doing. Value should be in range [128; 16384]", 0) \
-    M(Bool, allow_archive_path_syntax, true, "File/S3 engines/table function will parse paths with '::' as '<archive> :: <file>' if archive has correct extension", 0) \
-    M(Bool, parallel_replicas_local_plan, true, "If true, use local plan for local replica in a query with parallel replicas, otherwise all replicas in a used cluster considered as remote", 0) \
-    \
-    M(Bool, allow_experimental_inverted_index, false, "If it is set to true, allow to use experimental inverted index.", 0) \
-    M(Bool, allow_experimental_full_text_index, false, "If it is set to true, allow to use experimental full-text index.", 0) \
-    \
-    M(Bool, allow_experimental_join_condition, false, "Support join with inequal conditions which involve columns from both left and right table. e.g. t1.y < t2.y.", 0) \
-    \
-    M(Bool, allow_experimental_analyzer, true, "Allow new query analyzer.", IMPORTANT) ALIAS(enable_analyzer) \
-    M(Bool, analyzer_compatibility_join_using_top_level_identifier, false, "Force to resolve identifier in JOIN USING from projection (for example, in `SELECT a + 1 AS b FROM t1 JOIN t2 USING (b)` join will be performed by `t1.a + 1 = t2.b`, rather then `t1.b = t2.b`).", 0) \
-    \
-    M(Bool, allow_experimental_live_view, false, "Enable LIVE VIEW. Not mature enough.", 0) \
-    M(Seconds, live_view_heartbeat_interval, 15, "The heartbeat interval in seconds to indicate live query is alive.", 0) \
-    M(UInt64, max_live_view_insert_blocks_before_refresh, 64, "Limit maximum number of inserted blocks after which mergeable blocks are dropped and query is re-executed.", 0) \
-    \
-    M(Bool, allow_experimental_window_view, false, "Enable WINDOW VIEW. Not mature enough.", 0) \
-    M(Seconds, window_view_clean_interval, 60, "The clean interval of window view in seconds to free outdated data.", 0) \
-    M(Seconds, window_view_heartbeat_interval, 15, "The heartbeat interval in seconds to indicate watch query is alive.", 0) \
-    M(Seconds, wait_for_window_view_fire_signal_timeout, 10, "Timeout for waiting for window view fire signal in event time processing", 0) \
-    \
-    M(Bool, allow_experimental_refreshable_materialized_view, false, "Allow refreshable materialized views (CREATE MATERIALIZED VIEW <name> REFRESH ...).", 0) \
-    M(Bool, stop_refreshable_materialized_views_on_startup, false, "On server startup, prevent scheduling of refreshable materialized views, as if with SYSTEM STOP VIEWS. You can manually start them with SYSTEM START VIEWS or SYSTEM START VIEW <name> afterwards. Also applies to newly created views. Has no effect on non-refreshable materialized views.", 0) \
-    \
-    M(Bool, allow_experimental_database_materialized_mysql, false, "Allow to create database with Engine=MaterializedMySQL(...).", 0) \
-    M(Bool, allow_experimental_database_materialized_postgresql, false, "Allow to create database with Engine=MaterializedPostgreSQL(...).", 0) \
-=======
     M(UInt64, allow_experimental_parallel_reading_from_replicas, 0, R"(
 Use up to `max_parallel_replicas` the number of replicas from each shard for SELECT query execution. Reading is parallelized and coordinated dynamically. 0 - disabled, 1 - enabled, silently disable them in case of failure, 2 - enabled, throw an exception in case of failure
 )", 0) ALIAS(enable_parallel_replicas) \
@@ -5780,7 +5738,7 @@
     M(Bool, allow_archive_path_syntax, true, R"(
 File/S3 engines/table function will parse paths with '::' as '\\<archive\\> :: \\<file\\>' if archive has correct extension
 )", 0) \
-    M(Bool, parallel_replicas_local_plan, false, R"(
+    M(Bool, parallel_replicas_local_plan, true, R"(
 Build local plan for local replica
 )", 0) \
     \
@@ -5840,7 +5798,6 @@
     M(Bool, allow_experimental_database_materialized_postgresql, false, R"(
 Allow to create database with Engine=MaterializedPostgreSQL(...).
 )", 0) \
->>>>>>> e9c6fd33
     \
     /** Experimental feature for moving data between shards. */ \
     M(Bool, allow_experimental_query_deduplication, false, R"(
