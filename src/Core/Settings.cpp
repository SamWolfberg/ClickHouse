#include <Columns/ColumnArray.h>
#include <Columns/ColumnMap.h>
#include <Core/BaseSettings.h>
#include <Core/BaseSettingsFwdMacros.h>
#include <Core/BaseSettingsFwdMacrosImpl.h>
#include <Core/BaseSettingsProgramOptions.h>
#include <Core/FormatFactorySettings.h>
#include <Core/Settings.h>
#include <Core/SettingsChangesHistory.h>
#include <Core/SettingsEnums.h>
#include <Core/SettingsFields.h>
#include <IO/ReadBufferFromString.h>
#include <IO/S3Defines.h>
#include <Storages/System/MutableColumnsAndConstraints.h>
#include <base/types.h>
#include <Common/NamePrompter.h>
#include <Common/typeid_cast.h>

#include <boost/program_options.hpp>
#include <Poco/Util/AbstractConfiguration.h>
#include <Poco/Util/Application.h>

#include <cstring>

namespace DB
{

namespace ErrorCodes
{
    extern const int THERE_IS_NO_PROFILE;
    extern const int NO_ELEMENTS_IN_CONFIG;
    extern const int UNKNOWN_ELEMENT_IN_CONFIG;
    extern const int BAD_ARGUMENTS;
}

/** List of settings: type, name, default value, description, flags
  *
  * This looks rather inconvenient. It is done that way to avoid repeating settings in different places.
  * Note: as an alternative, we could implement settings to be completely dynamic in the form of the map: String -> Field,
  *  but we are not going to do it, because settings are used everywhere as static struct fields.
  *
  * `flags` can be either 0 or IMPORTANT.
  * A setting is "IMPORTANT" if it affects the results of queries and can't be ignored by older versions.
  *
  * When adding new or changing existing settings add them to the settings changes history in SettingsChangesHistory.h
  * for tracking settings changes in different versions and for special `compatibility` settings to work correctly.
  */

// clang-format off
#if defined(__CLION_IDE__)
/// CLion freezes for a minute every time it processes this
#define COMMON_SETTINGS(DECLARE, ALIAS)
#define OBSOLETE_SETTINGS(DECLARE, ALIAS)
#else
#define COMMON_SETTINGS(DECLARE, ALIAS) \
    DECLARE(Dialect, dialect, Dialect::clickhouse, R"(
Which dialect will be used to parse query
)", 0)\
    DECLARE(UInt64, min_compress_block_size, 65536, R"(
For [MergeTree](../../engines/table-engines/mergetree-family/mergetree.md) tables. In order to reduce latency when processing queries, a block is compressed when writing the next mark if its size is at least `min_compress_block_size`. By default, 65,536.

The actual size of the block, if the uncompressed data is less than `max_compress_block_size`, is no less than this value and no less than the volume of data for one mark.

Let’s look at an example. Assume that `index_granularity` was set to 8192 during table creation.

We are writing a UInt32-type column (4 bytes per value). When writing 8192 rows, the total will be 32 KB of data. Since min_compress_block_size = 65,536, a compressed block will be formed for every two marks.

We are writing a URL column with the String type (average size of 60 bytes per value). When writing 8192 rows, the average will be slightly less than 500 KB of data. Since this is more than 65,536, a compressed block will be formed for each mark. In this case, when reading data from the disk in the range of a single mark, extra data won’t be decompressed.

:::note
This is an expert-level setting, and you shouldn't change it if you're just getting started with ClickHouse.
:::
)", 0) \
    DECLARE(UInt64, max_compress_block_size, 1048576, R"(
The maximum size of blocks of uncompressed data before compressing for writing to a table. By default, 1,048,576 (1 MiB). Specifying a smaller block size generally leads to slightly reduced compression ratio, the compression and decompression speed increases slightly due to cache locality, and memory consumption is reduced.

:::note
This is an expert-level setting, and you shouldn't change it if you're just getting started with ClickHouse.
:::

Don’t confuse blocks for compression (a chunk of memory consisting of bytes) with blocks for query processing (a set of rows from a table).
)", 0) \
    DECLARE(UInt64, max_block_size, DEFAULT_BLOCK_SIZE, R"(
In ClickHouse, data is processed by blocks, which are sets of column parts. The internal processing cycles for a single block are efficient but there are noticeable costs when processing each block.

The `max_block_size` setting indicates the recommended maximum number of rows to include in a single block when loading data from tables. Blocks the size of `max_block_size` are not always loaded from the table: if ClickHouse determines that less data needs to be retrieved, a smaller block is processed.

The block size should not be too small to avoid noticeable costs when processing each block. It should also not be too large to ensure that queries with a LIMIT clause execute quickly after processing the first block. When setting `max_block_size`, the goal should be to avoid consuming too much memory when extracting a large number of columns in multiple threads and to preserve at least some cache locality.
)", 0) \
    DECLARE(UInt64, max_insert_block_size, DEFAULT_INSERT_BLOCK_SIZE, R"(
The size of blocks (in a count of rows) to form for insertion into a table.
This setting only applies in cases when the server forms the blocks.
For example, for an INSERT via the HTTP interface, the server parses the data format and forms blocks of the specified size.
But when using clickhouse-client, the client parses the data itself, and the ‘max_insert_block_size’ setting on the server does not affect the size of the inserted blocks.
The setting also does not have a purpose when using INSERT SELECT, since data is inserted using the same blocks that are formed after SELECT.

The default is slightly more than `max_block_size`. The reason for this is that certain table engines (`*MergeTree`) form a data part on the disk for each inserted block, which is a fairly large entity. Similarly, `*MergeTree` tables sort data during insertion, and a large enough block size allow sorting more data in RAM.
)", 0) \
    DECLARE(UInt64, min_insert_block_size_rows, DEFAULT_INSERT_BLOCK_SIZE, R"(
Sets the minimum number of rows in the block that can be inserted into a table by an `INSERT` query. Smaller-sized blocks are squashed into bigger ones.

Possible values:

- Positive integer.
- 0 — Squashing disabled.
)", 0) \
    DECLARE(UInt64, min_insert_block_size_bytes, (DEFAULT_INSERT_BLOCK_SIZE * 256), R"(
Sets the minimum number of bytes in the block which can be inserted into a table by an `INSERT` query. Smaller-sized blocks are squashed into bigger ones.

Possible values:

- Positive integer.
- 0 — Squashing disabled.
)", 0) \
    DECLARE(UInt64, min_insert_block_size_rows_for_materialized_views, 0, R"(
Sets the minimum number of rows in the block which can be inserted into a table by an `INSERT` query. Smaller-sized blocks are squashed into bigger ones. This setting is applied only for blocks inserted into [materialized view](../../sql-reference/statements/create/view.md). By adjusting this setting, you control blocks squashing while pushing to materialized view and avoid excessive memory usage.

Possible values:

- Any positive integer.
- 0 — Squashing disabled.

**See Also**

- [min_insert_block_size_rows](#min-insert-block-size-rows)
)", 0) \
    DECLARE(UInt64, min_insert_block_size_bytes_for_materialized_views, 0, R"(
Sets the minimum number of bytes in the block which can be inserted into a table by an `INSERT` query. Smaller-sized blocks are squashed into bigger ones. This setting is applied only for blocks inserted into [materialized view](../../sql-reference/statements/create/view.md). By adjusting this setting, you control blocks squashing while pushing to materialized view and avoid excessive memory usage.

Possible values:

- Any positive integer.
- 0 — Squashing disabled.

**See also**

- [min_insert_block_size_bytes](#min-insert-block-size-bytes)
)", 0) \
    DECLARE(UInt64, min_external_table_block_size_rows, DEFAULT_INSERT_BLOCK_SIZE, R"(
Squash blocks passed to external table to specified size in rows, if blocks are not big enough.
)", 0) \
    DECLARE(UInt64, min_external_table_block_size_bytes, (DEFAULT_INSERT_BLOCK_SIZE * 256), R"(
Squash blocks passed to the external table to a specified size in bytes, if blocks are not big enough.
)", 0) \
    DECLARE(UInt64, max_joined_block_size_rows, DEFAULT_BLOCK_SIZE, R"(
Maximum block size for JOIN result (if join algorithm supports it). 0 means unlimited.
)", 0) \
    DECLARE(UInt64, max_insert_threads, 0, R"(
The maximum number of threads to execute the `INSERT SELECT` query.

Possible values:

- 0 (or 1) — `INSERT SELECT` no parallel execution.
- Positive integer. Bigger than 1.

Cloud default value: from `2` to `4`, depending on the service size.

Parallel `INSERT SELECT` has effect only if the `SELECT` part is executed in parallel, see [max_threads](#max_threads) setting.
Higher values will lead to higher memory usage.
)", 0) \
    DECLARE(UInt64, max_insert_delayed_streams_for_parallel_write, 0, R"(
The maximum number of streams (columns) to delay final part flush. Default - auto (1000 in case of underlying storage supports parallel write, for example S3 and disabled otherwise)
)", 0) \
    DECLARE(MaxThreads, max_final_threads, 0, R"(
Sets the maximum number of parallel threads for the `SELECT` query data read phase with the [FINAL](../../sql-reference/statements/select/from.md#select-from-final) modifier.

Possible values:

- Positive integer.
- 0 or 1 — Disabled. `SELECT` queries are executed in a single thread.
)", 0) \
    DECLARE(UInt64, max_threads_for_indexes, 0, R"(
The maximum number of threads process indices.
)", 0) \
    DECLARE(MaxThreads, max_threads, 0, R"(
The maximum number of query processing threads, excluding threads for retrieving data from remote servers (see the ‘max_distributed_connections’ parameter).

This parameter applies to threads that perform the same stages of the query processing pipeline in parallel.
For example, when reading from a table, if it is possible to evaluate expressions with functions, filter with WHERE and pre-aggregate for GROUP BY in parallel using at least ‘max_threads’ number of threads, then ‘max_threads’ are used.

For queries that are completed quickly because of a LIMIT, you can set a lower ‘max_threads’. For example, if the necessary number of entries are located in every block and max_threads = 8, then 8 blocks are retrieved, although it would have been enough to read just one.

The smaller the `max_threads` value, the less memory is consumed.
)", 0) \
    DECLARE(Bool, use_concurrency_control, true, R"(
Respect the server's concurrency control (see the `concurrent_threads_soft_limit_num` and `concurrent_threads_soft_limit_ratio_to_cores` global server settings). If disabled, it allows using a larger number of threads even if the server is overloaded (not recommended for normal usage, and needed mostly for tests).
)", 0) \
    DECLARE(MaxThreads, max_download_threads, 4, R"(
The maximum number of threads to download data (e.g. for URL engine).
)", 0) \
    DECLARE(MaxThreads, max_parsing_threads, 0, R"(
The maximum number of threads to parse data in input formats that support parallel parsing. By default, it is determined automatically
)", 0) \
    DECLARE(UInt64, max_download_buffer_size, 10*1024*1024, R"(
The maximal size of buffer for parallel downloading (e.g. for URL engine) per each thread.
)", 0) \
    DECLARE(UInt64, max_read_buffer_size, DBMS_DEFAULT_BUFFER_SIZE, R"(
The maximum size of the buffer to read from the filesystem.
)", 0) \
    DECLARE(UInt64, max_read_buffer_size_local_fs, 128*1024, R"(
The maximum size of the buffer to read from local filesystem. If set to 0 then max_read_buffer_size will be used.
)", 0) \
    DECLARE(UInt64, max_read_buffer_size_remote_fs, 0, R"(
The maximum size of the buffer to read from remote filesystem. If set to 0 then max_read_buffer_size will be used.
)", 0) \
    DECLARE(UInt64, max_distributed_connections, 1024, R"(
The maximum number of simultaneous connections with remote servers for distributed processing of a single query to a single Distributed table. We recommend setting a value no less than the number of servers in the cluster.

The following parameters are only used when creating Distributed tables (and when launching a server), so there is no reason to change them at runtime.
)", 0) \
    DECLARE(UInt64, max_query_size, DBMS_DEFAULT_MAX_QUERY_SIZE, R"(
The maximum number of bytes of a query string parsed by the SQL parser.
Data in the VALUES clause of INSERT queries is processed by a separate stream parser (that consumes O(1) RAM) and not affected by this restriction.

:::note
`max_query_size` cannot be set within an SQL query (e.g., `SELECT now() SETTINGS max_query_size=10000`) because ClickHouse needs to allocate a buffer to parse the query, and this buffer size is determined by the `max_query_size` setting, which must be configured before the query is executed.
:::
)", 0) \
    DECLARE(UInt64, interactive_delay, 100000, R"(
The interval in microseconds for checking whether request execution has been canceled and sending the progress.
)", 0) \
    DECLARE(Seconds, connect_timeout, DBMS_DEFAULT_CONNECT_TIMEOUT_SEC, R"(
Connection timeout if there are no replicas.
)", 0) \
    DECLARE(Milliseconds, handshake_timeout_ms, 10000, R"(
Timeout in milliseconds for receiving Hello packet from replicas during handshake.
)", 0) \
    DECLARE(Milliseconds, connect_timeout_with_failover_ms, 1000, R"(
The timeout in milliseconds for connecting to a remote server for a Distributed table engine, if the ‘shard’ and ‘replica’ sections are used in the cluster definition.
If unsuccessful, several attempts are made to connect to various replicas.
)", 0) \
    DECLARE(Milliseconds, connect_timeout_with_failover_secure_ms, 1000, R"(
Connection timeout for selecting first healthy replica (for secure connections).
)", 0) \
    DECLARE(Seconds, receive_timeout, DBMS_DEFAULT_RECEIVE_TIMEOUT_SEC, R"(
Timeout for receiving data from the network, in seconds. If no bytes were received in this interval, the exception is thrown. If you set this setting on the client, the 'send_timeout' for the socket will also be set on the corresponding connection end on the server.
)", 0) \
    DECLARE(Seconds, send_timeout, DBMS_DEFAULT_SEND_TIMEOUT_SEC, R"(
Timeout for sending data to the network, in seconds. If a client needs to send some data but is not able to send any bytes in this interval, the exception is thrown. If you set this setting on the client, the 'receive_timeout' for the socket will also be set on the corresponding connection end on the server.
)", 0) \
    DECLARE(Seconds, tcp_keep_alive_timeout, DEFAULT_TCP_KEEP_ALIVE_TIMEOUT /* less than DBMS_DEFAULT_RECEIVE_TIMEOUT_SEC */, R"(
The time in seconds the connection needs to remain idle before TCP starts sending keepalive probes
)", 0) \
    DECLARE(Milliseconds, hedged_connection_timeout_ms, 50, R"(
Connection timeout for establishing connection with replica for Hedged requests
)", 0) \
    DECLARE(Milliseconds, receive_data_timeout_ms, 2000, R"(
Connection timeout for receiving first packet of data or packet with positive progress from replica
)", 0) \
    DECLARE(Bool, use_hedged_requests, true, R"(
Enables hedged requests logic for remote queries. It allows to establish many connections with different replicas for query.
New connection is enabled in case existent connection(s) with replica(s) were not established within `hedged_connection_timeout`
or no data was received within `receive_data_timeout`. Query uses the first connection which send non empty progress packet (or data packet, if `allow_changing_replica_until_first_data_packet`);
other connections are cancelled. Queries with `max_parallel_replicas > 1` are supported.

Enabled by default.

Disabled by default on Cloud.
)", 0) \
    DECLARE(Bool, allow_changing_replica_until_first_data_packet, false, R"(
If it's enabled, in hedged requests we can start new connection until receiving first data packet even if we have already made some progress
(but progress haven't updated for `receive_data_timeout` timeout), otherwise we disable changing replica after the first time we made progress.
)", 0) \
    DECLARE(Milliseconds, queue_max_wait_ms, 0, R"(
The wait time in the request queue, if the number of concurrent requests exceeds the maximum.
)", 0) \
    DECLARE(Milliseconds, connection_pool_max_wait_ms, 0, R"(
The wait time in milliseconds for a connection when the connection pool is full.

Possible values:

- Positive integer.
- 0 — Infinite timeout.
)", 0) \
    DECLARE(Milliseconds, replace_running_query_max_wait_ms, 5000, R"(
The wait time for running the query with the same `query_id` to finish, when the [replace_running_query](#replace-running-query) setting is active.

Possible values:

- Positive integer.
- 0 — Throwing an exception that does not allow to run a new query if the server already executes a query with the same `query_id`.
)", 0) \
    DECLARE(Milliseconds, kafka_max_wait_ms, 5000, R"(
The wait time in milliseconds for reading messages from [Kafka](../../engines/table-engines/integrations/kafka.md/#kafka) before retry.

Possible values:

- Positive integer.
- 0 — Infinite timeout.

See also:

- [Apache Kafka](https://kafka.apache.org/)
)", 0) \
    DECLARE(Milliseconds, rabbitmq_max_wait_ms, 5000, R"(
The wait time for reading from RabbitMQ before retry.
)", 0) \
    DECLARE(UInt64, poll_interval, DBMS_DEFAULT_POLL_INTERVAL, R"(
Block at the query wait loop on the server for the specified number of seconds.
)", 0) \
    DECLARE(UInt64, idle_connection_timeout, 3600, R"(
Timeout to close idle TCP connections after specified number of seconds.

Possible values:

- Positive integer (0 - close immediately, after 0 seconds).
)", 0) \
    DECLARE(UInt64, distributed_connections_pool_size, 1024, R"(
The maximum number of simultaneous connections with remote servers for distributed processing of all queries to a single Distributed table. We recommend setting a value no less than the number of servers in the cluster.
)", 0) \
    DECLARE(UInt64, connections_with_failover_max_tries, 3, R"(
The maximum number of connection attempts with each replica for the Distributed table engine.
)", 0) \
    DECLARE(UInt64, s3_strict_upload_part_size, S3::DEFAULT_STRICT_UPLOAD_PART_SIZE, R"(
The exact size of part to upload during multipart upload to S3 (some implementations does not supports variable size parts).
)", 0) \
    DECLARE(UInt64, azure_strict_upload_part_size, 0, R"(
The exact size of part to upload during multipart upload to Azure blob storage.
)", 0) \
    DECLARE(UInt64, azure_max_blocks_in_multipart_upload, 50000, R"(
Maximum number of blocks in multipart upload for Azure.
)", 0) \
    DECLARE(UInt64, s3_min_upload_part_size, S3::DEFAULT_MIN_UPLOAD_PART_SIZE, R"(
The minimum size of part to upload during multipart upload to S3.
)", 0) \
    DECLARE(UInt64, s3_max_upload_part_size, S3::DEFAULT_MAX_UPLOAD_PART_SIZE, R"(
The maximum size of part to upload during multipart upload to S3.
)", 0) \
    DECLARE(UInt64, azure_min_upload_part_size, 16*1024*1024, R"(
The minimum size of part to upload during multipart upload to Azure blob storage.
)", 0) \
    DECLARE(UInt64, azure_max_upload_part_size, 5ull*1024*1024*1024, R"(
The maximum size of part to upload during multipart upload to Azure blob storage.
)", 0) \
    DECLARE(UInt64, s3_upload_part_size_multiply_factor, S3::DEFAULT_UPLOAD_PART_SIZE_MULTIPLY_FACTOR, R"(
Multiply s3_min_upload_part_size by this factor each time s3_multiply_parts_count_threshold parts were uploaded from a single write to S3.
)", 0) \
    DECLARE(UInt64, s3_upload_part_size_multiply_parts_count_threshold, S3::DEFAULT_UPLOAD_PART_SIZE_MULTIPLY_PARTS_COUNT_THRESHOLD, R"(
Each time this number of parts was uploaded to S3, s3_min_upload_part_size is multiplied by s3_upload_part_size_multiply_factor.
)", 0) \
    DECLARE(UInt64, s3_max_part_number, S3::DEFAULT_MAX_PART_NUMBER, R"(
Maximum part number number for s3 upload part.
)", 0) \
    DECLARE(UInt64, s3_max_single_operation_copy_size, S3::DEFAULT_MAX_SINGLE_OPERATION_COPY_SIZE, R"(
Maximum size for a single copy operation in s3
)", 0) \
    DECLARE(UInt64, azure_upload_part_size_multiply_factor, 2, R"(
Multiply azure_min_upload_part_size by this factor each time azure_multiply_parts_count_threshold parts were uploaded from a single write to Azure blob storage.
)", 0) \
    DECLARE(UInt64, azure_upload_part_size_multiply_parts_count_threshold, 500, R"(
Each time this number of parts was uploaded to Azure blob storage, azure_min_upload_part_size is multiplied by azure_upload_part_size_multiply_factor.
)", 0) \
    DECLARE(UInt64, s3_max_inflight_parts_for_one_file, S3::DEFAULT_MAX_INFLIGHT_PARTS_FOR_ONE_FILE, R"(
The maximum number of a concurrent loaded parts in multipart upload request. 0 means unlimited.
)", 0) \
    DECLARE(UInt64, azure_max_inflight_parts_for_one_file, 20, R"(
The maximum number of a concurrent loaded parts in multipart upload request. 0 means unlimited.
)", 0) \
    DECLARE(UInt64, s3_max_single_part_upload_size, S3::DEFAULT_MAX_SINGLE_PART_UPLOAD_SIZE, R"(
The maximum size of object to upload using singlepart upload to S3.
)", 0) \
    DECLARE(UInt64, azure_max_single_part_upload_size, 100*1024*1024, R"(
The maximum size of object to upload using singlepart upload to Azure blob storage.
)", 0)                                                                             \
    DECLARE(UInt64, azure_max_single_part_copy_size, 256*1024*1024, R"(
The maximum size of object to copy using single part copy to Azure blob storage.
)", 0) \
    DECLARE(UInt64, s3_max_single_read_retries, S3::DEFAULT_MAX_SINGLE_READ_TRIES, R"(
The maximum number of retries during single S3 read.
)", 0) \
    DECLARE(UInt64, azure_max_single_read_retries, 4, R"(
The maximum number of retries during single Azure blob storage read.
)", 0) \
    DECLARE(UInt64, azure_max_unexpected_write_error_retries, 4, R"(
The maximum number of retries in case of unexpected errors during Azure blob storage write
)", 0) \
    DECLARE(UInt64, s3_max_unexpected_write_error_retries, S3::DEFAULT_MAX_UNEXPECTED_WRITE_ERROR_RETRIES, R"(
The maximum number of retries in case of unexpected errors during S3 write.
)", 0) \
    DECLARE(UInt64, s3_max_redirects, S3::DEFAULT_MAX_REDIRECTS, R"(
Max number of S3 redirects hops allowed.
)", 0) \
    DECLARE(UInt64, s3_max_connections, S3::DEFAULT_MAX_CONNECTIONS, R"(
The maximum number of connections per server.
)", 0) \
    DECLARE(UInt64, s3_max_get_rps, 0, R"(
Limit on S3 GET request per second rate before throttling. Zero means unlimited.
)", 0) \
    DECLARE(UInt64, s3_max_get_burst, 0, R"(
Max number of requests that can be issued simultaneously before hitting request per second limit. By default (0) equals to `s3_max_get_rps`
)", 0) \
    DECLARE(UInt64, s3_max_put_rps, 0, R"(
Limit on S3 PUT request per second rate before throttling. Zero means unlimited.
)", 0) \
    DECLARE(UInt64, s3_max_put_burst, 0, R"(
Max number of requests that can be issued simultaneously before hitting request per second limit. By default (0) equals to `s3_max_put_rps`
)", 0) \
    DECLARE(UInt64, s3_list_object_keys_size, S3::DEFAULT_LIST_OBJECT_KEYS_SIZE, R"(
Maximum number of files that could be returned in batch by ListObject request
)", 0) \
    DECLARE(Bool, s3_use_adaptive_timeouts, S3::DEFAULT_USE_ADAPTIVE_TIMEOUTS, R"(
When set to `true` than for all s3 requests first two attempts are made with low send and receive timeouts.
When set to `false` than all attempts are made with identical timeouts.
)", 0) \
    DECLARE(UInt64, azure_list_object_keys_size, 1000, R"(
Maximum number of files that could be returned in batch by ListObject request
)", 0) \
    DECLARE(Bool, s3_truncate_on_insert, false, R"(
Enables or disables truncate before inserts in s3 engine tables. If disabled, an exception will be thrown on insert attempts if an S3 object already exists.

Possible values:
- 0 — `INSERT` query appends new data to the end of the file.
- 1 — `INSERT` query replaces existing content of the file with the new data.
)", 0) \
    DECLARE(Bool, azure_truncate_on_insert, false, R"(
Enables or disables truncate before insert in azure engine tables.
)", 0) \
    DECLARE(Bool, s3_create_new_file_on_insert, false, R"(
Enables or disables creating a new file on each insert in s3 engine tables. If enabled, on each insert a new S3 object will be created with the key, similar to this pattern:

initial: `data.Parquet.gz` -> `data.1.Parquet.gz` -> `data.2.Parquet.gz`, etc.

Possible values:
- 0 — `INSERT` query appends new data to the end of the file.
- 1 — `INSERT` query creates a new file.
)", 0) \
    DECLARE(Bool, s3_skip_empty_files, false, R"(
Enables or disables skipping empty files in [S3](../../engines/table-engines/integrations/s3.md) engine tables.

Possible values:
- 0 — `SELECT` throws an exception if empty file is not compatible with requested format.
- 1 — `SELECT` returns empty result for empty file.
)", 0) \
    DECLARE(Bool, azure_create_new_file_on_insert, false, R"(
Enables or disables creating a new file on each insert in azure engine tables
)", 0) \
    DECLARE(Bool, s3_check_objects_after_upload, false, R"(
Check each uploaded object to s3 with head request to be sure that upload was successful
)", 0) \
    DECLARE(Bool, s3_allow_parallel_part_upload, true, R"(
Use multiple threads for s3 multipart upload. It may lead to slightly higher memory usage
)", 0) \
    DECLARE(Bool, azure_allow_parallel_part_upload, true, R"(
Use multiple threads for azure multipart upload.
)", 0) \
    DECLARE(Bool, s3_throw_on_zero_files_match, false, R"(
Throw an error, when ListObjects request cannot match any files
)", 0) \
    DECLARE(Bool, hdfs_throw_on_zero_files_match, false, R"(
Throw an error if matched zero files according to glob expansion rules.

Possible values:
- 1 — `SELECT` throws an exception.
- 0 — `SELECT` returns empty result.
)", 0) \
    DECLARE(Bool, azure_throw_on_zero_files_match, false, R"(
Throw an error if matched zero files according to glob expansion rules.

Possible values:
- 1 — `SELECT` throws an exception.
- 0 — `SELECT` returns empty result.
)", 0) \
    DECLARE(Bool, s3_ignore_file_doesnt_exist, false, R"(
Ignore absence of file if it does not exist when reading certain keys.

Possible values:
- 1 — `SELECT` returns empty result.
- 0 — `SELECT` throws an exception.
)", 0) \
    DECLARE(Bool, hdfs_ignore_file_doesnt_exist, false, R"(
Ignore absence of file if it does not exist when reading certain keys.

Possible values:
- 1 — `SELECT` returns empty result.
- 0 — `SELECT` throws an exception.
)", 0) \
    DECLARE(Bool, azure_ignore_file_doesnt_exist, false, R"(
Ignore absence of file if it does not exist when reading certain keys.

Possible values:
- 1 — `SELECT` returns empty result.
- 0 — `SELECT` throws an exception.
)", 0) \
    DECLARE(UInt64, azure_sdk_max_retries, 10, R"(
Maximum number of retries in azure sdk
)", 0) \
    DECLARE(UInt64, azure_sdk_retry_initial_backoff_ms, 10, R"(
Minimal backoff between retries in azure sdk
)", 0) \
    DECLARE(UInt64, azure_sdk_retry_max_backoff_ms, 1000, R"(
Maximal backoff between retries in azure sdk
)", 0) \
    DECLARE(Bool, s3_validate_request_settings, true, R"(
Enables s3 request settings validation.

Possible values:
- 1 — validate settings.
- 0 — do not validate settings.
)", 0) \
    DECLARE(Bool, s3_disable_checksum, S3::DEFAULT_DISABLE_CHECKSUM, R"(
Do not calculate a checksum when sending a file to S3. This speeds up writes by avoiding excessive processing passes on a file. It is mostly safe as the data of MergeTree tables is checksummed by ClickHouse anyway, and when S3 is accessed with HTTPS, the TLS layer already provides integrity while transferring through the network. While additional checksums on S3 give defense in depth.
)", 0) \
    DECLARE(UInt64, s3_retry_attempts, S3::DEFAULT_RETRY_ATTEMPTS, R"(
Setting for Aws::Client::RetryStrategy, Aws::Client does retries itself, 0 means no retries
)", 0) \
    DECLARE(UInt64, s3_request_timeout_ms, S3::DEFAULT_REQUEST_TIMEOUT_MS, R"(
Idleness timeout for sending and receiving data to/from S3. Fail if a single TCP read or write call blocks for this long.
)", 0) \
    DECLARE(UInt64, s3_connect_timeout_ms, S3::DEFAULT_CONNECT_TIMEOUT_MS, R"(
Connection timeout for host from s3 disks.
)", 0) \
    DECLARE(Bool, enable_s3_requests_logging, false, R"(
Enable very explicit logging of S3 requests. Makes sense for debug only.
)", 0) \
    DECLARE(String, s3queue_default_zookeeper_path, "/clickhouse/s3queue/", R"(
Default zookeeper path prefix for S3Queue engine
)", 0) \
    DECLARE(Bool, s3queue_enable_logging_to_s3queue_log, false, R"(
Enable writing to system.s3queue_log. The value can be overwritten per table with table settings
)", 0) \
    DECLARE(UInt64, hdfs_replication, 0, R"(
The actual number of replications can be specified when the hdfs file is created.
)", 0) \
    DECLARE(Bool, hdfs_truncate_on_insert, false, R"(
Enables or disables truncation before an insert in hdfs engine tables. If disabled, an exception will be thrown on an attempt to insert if a file in HDFS already exists.

Possible values:
- 0 — `INSERT` query appends new data to the end of the file.
- 1 — `INSERT` query replaces existing content of the file with the new data.
)", 0) \
    DECLARE(Bool, hdfs_create_new_file_on_insert, false, R"(
Enables or disables creating a new file on each insert in HDFS engine tables. If enabled, on each insert a new HDFS file will be created with the name, similar to this pattern:

initial: `data.Parquet.gz` -> `data.1.Parquet.gz` -> `data.2.Parquet.gz`, etc.

Possible values:
- 0 — `INSERT` query appends new data to the end of the file.
- 1 — `INSERT` query creates a new file.
)", 0) \
    DECLARE(Bool, hdfs_skip_empty_files, false, R"(
Enables or disables skipping empty files in [HDFS](../../engines/table-engines/integrations/hdfs.md) engine tables.

Possible values:
- 0 — `SELECT` throws an exception if empty file is not compatible with requested format.
- 1 — `SELECT` returns empty result for empty file.
)", 0) \
    DECLARE(Bool, azure_skip_empty_files, false, R"(
Enables or disables skipping empty files in S3 engine.

Possible values:
- 0 — `SELECT` throws an exception if empty file is not compatible with requested format.
- 1 — `SELECT` returns empty result for empty file.
)", 0) \
    DECLARE(UInt64, hsts_max_age, 0, R"(
Expired time for HSTS. 0 means disable HSTS.
)", 0) \
    DECLARE(Bool, extremes, false, R"(
Whether to count extreme values (the minimums and maximums in columns of a query result). Accepts 0 or 1. By default, 0 (disabled).
For more information, see the section “Extreme values”.
)", IMPORTANT) \
    DECLARE(Bool, use_uncompressed_cache, false, R"(
Whether to use a cache of uncompressed blocks. Accepts 0 or 1. By default, 0 (disabled).
Using the uncompressed cache (only for tables in the MergeTree family) can significantly reduce latency and increase throughput when working with a large number of short queries. Enable this setting for users who send frequent short requests. Also pay attention to the [uncompressed_cache_size](../../operations/server-configuration-parameters/settings.md/#server-settings-uncompressed_cache_size) configuration parameter (only set in the config file) – the size of uncompressed cache blocks. By default, it is 8 GiB. The uncompressed cache is filled in as needed and the least-used data is automatically deleted.

For queries that read at least a somewhat large volume of data (one million rows or more), the uncompressed cache is disabled automatically to save space for truly small queries. This means that you can keep the ‘use_uncompressed_cache’ setting always set to 1.
)", 0) \
    DECLARE(Bool, replace_running_query, false, R"(
When using the HTTP interface, the ‘query_id’ parameter can be passed. This is any string that serves as the query identifier.
If a query from the same user with the same ‘query_id’ already exists at this time, the behaviour depends on the ‘replace_running_query’ parameter.

`0` (default) – Throw an exception (do not allow the query to run if a query with the same ‘query_id’ is already running).

`1` – Cancel the old query and start running the new one.

Set this parameter to 1 for implementing suggestions for segmentation conditions. After entering the next character, if the old query hasn’t finished yet, it should be cancelled.
)", 0) \
    DECLARE(UInt64, max_remote_read_network_bandwidth, 0, R"(
The maximum speed of data exchange over the network in bytes per second for read.
)", 0) \
    DECLARE(UInt64, max_remote_write_network_bandwidth, 0, R"(
The maximum speed of data exchange over the network in bytes per second for write.
)", 0) \
    DECLARE(UInt64, max_local_read_bandwidth, 0, R"(
The maximum speed of local reads in bytes per second.
)", 0) \
    DECLARE(UInt64, max_local_write_bandwidth, 0, R"(
The maximum speed of local writes in bytes per second.
)", 0) \
    DECLARE(Bool, stream_like_engine_allow_direct_select, false, R"(
Allow direct SELECT query for Kafka, RabbitMQ, FileLog, Redis Streams, and NATS engines. In case there are attached materialized views, SELECT query is not allowed even if this setting is enabled.
)", 0) \
    DECLARE(String, stream_like_engine_insert_queue, "", R"(
When stream-like engine reads from multiple queues, the user will need to select one queue to insert into when writing. Used by Redis Streams and NATS.
)", 0) \
    DECLARE(Bool, dictionary_validate_primary_key_type, false, R"(
Validate primary key type for dictionaries. By default id type for simple layouts will be implicitly converted to UInt64.
)", 0) \
    DECLARE(Bool, distributed_insert_skip_read_only_replicas, false, R"(
Enables skipping read-only replicas for INSERT queries into Distributed.

Possible values:

- 0 — INSERT was as usual, if it will go to read-only replica it will fail
- 1 — Initiator will skip read-only replicas before sending data to shards.
)", 0) \
    DECLARE(Bool, distributed_foreground_insert, false, R"(
Enables or disables synchronous data insertion into a [Distributed](../../engines/table-engines/special/distributed.md/#distributed) table.

By default, when inserting data into a `Distributed` table, the ClickHouse server sends data to cluster nodes in background mode. When `distributed_foreground_insert=1`, the data is processed synchronously, and the `INSERT` operation succeeds only after all the data is saved on all shards (at least one replica for each shard if `internal_replication` is true).

Possible values:

- 0 — Data is inserted in background mode.
- 1 — Data is inserted in synchronous mode.

Cloud default value: `1`.

**See Also**

- [Distributed Table Engine](../../engines/table-engines/special/distributed.md/#distributed)
- [Managing Distributed Tables](../../sql-reference/statements/system.md/#query-language-system-distributed)
)", 0) ALIAS(insert_distributed_sync) \
    DECLARE(UInt64, distributed_background_insert_timeout, 0, R"(
Timeout for insert query into distributed. Setting is used only with insert_distributed_sync enabled. Zero value means no timeout.
)", 0) ALIAS(insert_distributed_timeout) \
    DECLARE(Milliseconds, distributed_background_insert_sleep_time_ms, 100, R"(
Base interval for the [Distributed](../../engines/table-engines/special/distributed.md) table engine to send data. The actual interval grows exponentially in the event of errors.

Possible values:

- A positive integer number of milliseconds.
)", 0) ALIAS(distributed_directory_monitor_sleep_time_ms) \
    DECLARE(Milliseconds, distributed_background_insert_max_sleep_time_ms, 30000, R"(
Maximum interval for the [Distributed](../../engines/table-engines/special/distributed.md) table engine to send data. Limits exponential growth of the interval set in the [distributed_background_insert_sleep_time_ms](#distributed_background_insert_sleep_time_ms) setting.

Possible values:

- A positive integer number of milliseconds.
)", 0) ALIAS(distributed_directory_monitor_max_sleep_time_ms) \
    \
    DECLARE(Bool, distributed_background_insert_batch, false, R"(
Enables/disables inserted data sending in batches.

When batch sending is enabled, the [Distributed](../../engines/table-engines/special/distributed.md) table engine tries to send multiple files of inserted data in one operation instead of sending them separately. Batch sending improves cluster performance by better-utilizing server and network resources.

Possible values:

- 1 — Enabled.
- 0 — Disabled.
)", 0) ALIAS(distributed_directory_monitor_batch_inserts) \
    DECLARE(Bool, distributed_background_insert_split_batch_on_failure, false, R"(
Enables/disables splitting batches on failures.

Sometimes sending particular batch to the remote shard may fail, because of some complex pipeline after (i.e. `MATERIALIZED VIEW` with `GROUP BY`) due to `Memory limit exceeded` or similar errors. In this case, retrying will not help (and this will stuck distributed sends for the table) but sending files from that batch one by one may succeed INSERT.

So installing this setting to `1` will disable batching for such batches (i.e. temporary disables `distributed_background_insert_batch` for failed batches).

Possible values:

- 1 — Enabled.
- 0 — Disabled.

:::note
This setting also affects broken batches (that may appears because of abnormal server (machine) termination and no `fsync_after_insert`/`fsync_directories` for [Distributed](../../engines/table-engines/special/distributed.md) table engine).
:::

:::note
You should not rely on automatic batch splitting, since this may hurt performance.
:::
)", 0) ALIAS(distributed_directory_monitor_split_batch_on_failure) \
    \
    DECLARE(Bool, optimize_move_to_prewhere, true, R"(
Enables or disables automatic [PREWHERE](../../sql-reference/statements/select/prewhere.md) optimization in [SELECT](../../sql-reference/statements/select/index.md) queries.

Works only for [*MergeTree](../../engines/table-engines/mergetree-family/index.md) tables.

Possible values:

- 0 — Automatic `PREWHERE` optimization is disabled.
- 1 — Automatic `PREWHERE` optimization is enabled.
)", 0) \
    DECLARE(Bool, optimize_move_to_prewhere_if_final, false, R"(
Enables or disables automatic [PREWHERE](../../sql-reference/statements/select/prewhere.md) optimization in [SELECT](../../sql-reference/statements/select/index.md) queries with [FINAL](../../sql-reference/statements/select/from.md#select-from-final) modifier.

Works only for [*MergeTree](../../engines/table-engines/mergetree-family/index.md) tables.

Possible values:

- 0 — Automatic `PREWHERE` optimization in `SELECT` queries with `FINAL` modifier is disabled.
- 1 — Automatic `PREWHERE` optimization in `SELECT` queries with `FINAL` modifier is enabled.

**See Also**

- [optimize_move_to_prewhere](#optimize_move_to_prewhere) setting
)", 0) \
    DECLARE(Bool, move_all_conditions_to_prewhere, true, R"(
Move all viable conditions from WHERE to PREWHERE
)", 0) \
    DECLARE(Bool, enable_multiple_prewhere_read_steps, true, R"(
Move more conditions from WHERE to PREWHERE and do reads from disk and filtering in multiple steps if there are multiple conditions combined with AND
)", 0) \
    DECLARE(Bool, move_primary_key_columns_to_end_of_prewhere, true, R"(
Move PREWHERE conditions containing primary key columns to the end of AND chain. It is likely that these conditions are taken into account during primary key analysis and thus will not contribute a lot to PREWHERE filtering.
)", 0) \
    DECLARE(Bool, allow_reorder_prewhere_conditions, true, R"(
When moving conditions from WHERE to PREWHERE, allow reordering them to optimize filtering
)", 0) \
    \
    DECLARE(UInt64, alter_sync, 1, R"(
Allows to set up waiting for actions to be executed on replicas by [ALTER](../../sql-reference/statements/alter/index.md), [OPTIMIZE](../../sql-reference/statements/optimize.md) or [TRUNCATE](../../sql-reference/statements/truncate.md) queries.

Possible values:

- 0 — Do not wait.
- 1 — Wait for own execution.
- 2 — Wait for everyone.

Cloud default value: `0`.

:::note
`alter_sync` is applicable to `Replicated` tables only, it does nothing to alters of not `Replicated` tables.
:::
)", 0) ALIAS(replication_alter_partitions_sync) \
    DECLARE(Int64, replication_wait_for_inactive_replica_timeout, 120, R"(
Specifies how long (in seconds) to wait for inactive replicas to execute [ALTER](../../sql-reference/statements/alter/index.md), [OPTIMIZE](../../sql-reference/statements/optimize.md) or [TRUNCATE](../../sql-reference/statements/truncate.md) queries.

Possible values:

- 0 — Do not wait.
- Negative integer — Wait for unlimited time.
- Positive integer — The number of seconds to wait.
)", 0) \
    DECLARE(Bool, alter_move_to_space_execute_async, false, R"(
Execute ALTER TABLE MOVE ... TO [DISK|VOLUME] asynchronously
)", 0) \
    \
    DECLARE(LoadBalancing, load_balancing, LoadBalancing::RANDOM, R"(
Specifies the algorithm of replicas selection that is used for distributed query processing.

ClickHouse supports the following algorithms of choosing replicas:

- [Random](#load_balancing-random) (by default)
- [Nearest hostname](#load_balancing-nearest_hostname)
- [Hostname levenshtein distance](#load_balancing-hostname_levenshtein_distance)
- [In order](#load_balancing-in_order)
- [First or random](#load_balancing-first_or_random)
- [Round robin](#load_balancing-round_robin)

See also:

- [distributed_replica_max_ignored_errors](#distributed_replica_max_ignored_errors)

### Random (by Default) {#load_balancing-random}

``` sql
load_balancing = random
```

The number of errors is counted for each replica. The query is sent to the replica with the fewest errors, and if there are several of these, to anyone of them.
Disadvantages: Server proximity is not accounted for; if the replicas have different data, you will also get different data.

### Nearest Hostname {#load_balancing-nearest_hostname}

``` sql
load_balancing = nearest_hostname
```

The number of errors is counted for each replica. Every 5 minutes, the number of errors is integrally divided by 2. Thus, the number of errors is calculated for a recent time with exponential smoothing. If there is one replica with a minimal number of errors (i.e. errors occurred recently on the other replicas), the query is sent to it. If there are multiple replicas with the same minimal number of errors, the query is sent to the replica with a hostname that is most similar to the server’s hostname in the config file (for the number of different characters in identical positions, up to the minimum length of both hostnames).

For instance, example01-01-1 and example01-01-2 are different in one position, while example01-01-1 and example01-02-2 differ in two places.
This method might seem primitive, but it does not require external data about network topology, and it does not compare IP addresses, which would be complicated for our IPv6 addresses.

Thus, if there are equivalent replicas, the closest one by name is preferred.
We can also assume that when sending a query to the same server, in the absence of failures, a distributed query will also go to the same servers. So even if different data is placed on the replicas, the query will return mostly the same results.

### Hostname levenshtein distance {#load_balancing-hostname_levenshtein_distance}

``` sql
load_balancing = hostname_levenshtein_distance
```

Just like `nearest_hostname`, but it compares hostname in a [levenshtein distance](https://en.wikipedia.org/wiki/Levenshtein_distance) manner. For example:

``` text
example-clickhouse-0-0 ample-clickhouse-0-0
1

example-clickhouse-0-0 example-clickhouse-1-10
2

example-clickhouse-0-0 example-clickhouse-12-0
3
```

### In Order {#load_balancing-in_order}

``` sql
load_balancing = in_order
```

Replicas with the same number of errors are accessed in the same order as they are specified in the configuration.
This method is appropriate when you know exactly which replica is preferable.

### First or Random {#load_balancing-first_or_random}

``` sql
load_balancing = first_or_random
```

This algorithm chooses the first replica in the set or a random replica if the first is unavailable. It’s effective in cross-replication topology setups, but useless in other configurations.

The `first_or_random` algorithm solves the problem of the `in_order` algorithm. With `in_order`, if one replica goes down, the next one gets a double load while the remaining replicas handle the usual amount of traffic. When using the `first_or_random` algorithm, the load is evenly distributed among replicas that are still available.

It's possible to explicitly define what the first replica is by using the setting `load_balancing_first_offset`. This gives more control to rebalance query workloads among replicas.

### Round Robin {#load_balancing-round_robin}

``` sql
load_balancing = round_robin
```

This algorithm uses a round-robin policy across replicas with the same number of errors (only the queries with `round_robin` policy is accounted).
)", 0) \
    DECLARE(UInt64, load_balancing_first_offset, 0, R"(
Which replica to preferably send a query when FIRST_OR_RANDOM load balancing strategy is used.
)", 0) \
    \
    DECLARE(TotalsMode, totals_mode, TotalsMode::AFTER_HAVING_EXCLUSIVE, R"(
How to calculate TOTALS when HAVING is present, as well as when max_rows_to_group_by and group_by_overflow_mode = ‘any’ are present.
See the section “WITH TOTALS modifier”.
)", IMPORTANT) \
    DECLARE(Float, totals_auto_threshold, 0.5, R"(
The threshold for `totals_mode = 'auto'`.
See the section “WITH TOTALS modifier”.
)", 0) \
    \
    DECLARE(Bool, allow_suspicious_low_cardinality_types, false, R"(
Allows or restricts using [LowCardinality](../../sql-reference/data-types/lowcardinality.md) with data types with fixed size of 8 bytes or less: numeric data types and `FixedString(8_bytes_or_less)`.

For small fixed values using of `LowCardinality` is usually inefficient, because ClickHouse stores a numeric index for each row. As a result:

- Disk space usage can rise.
- RAM consumption can be higher, depending on a dictionary size.
- Some functions can work slower due to extra coding/encoding operations.

Merge times in [MergeTree](../../engines/table-engines/mergetree-family/mergetree.md)-engine tables can grow due to all the reasons described above.

Possible values:

- 1 — Usage of `LowCardinality` is not restricted.
- 0 — Usage of `LowCardinality` is restricted.
)", 0) \
    DECLARE(Bool, allow_suspicious_fixed_string_types, false, R"(
In CREATE TABLE statement allows creating columns of type FixedString(n) with n > 256. FixedString with length >= 256 is suspicious and most likely indicates a misuse
)", 0) \
    DECLARE(Bool, allow_suspicious_indices, false, R"(
Reject primary/secondary indexes and sorting keys with identical expressions
)", 0) \
    DECLARE(Bool, allow_suspicious_ttl_expressions, false, R"(
Reject TTL expressions that don't depend on any of table's columns. It indicates a user error most of the time.
)", 0) \
    DECLARE(Bool, allow_suspicious_variant_types, false, R"(
In CREATE TABLE statement allows specifying Variant type with similar variant types (for example, with different numeric or date types). Enabling this setting may introduce some ambiguity when working with values with similar types.
)", 0) \
    DECLARE(Bool, allow_suspicious_primary_key, false, R"(
Allow suspicious `PRIMARY KEY`/`ORDER BY` for MergeTree (i.e. SimpleAggregateFunction).
)", 0) \
    DECLARE(Bool, compile_expressions, false, R"(
Compile some scalar functions and operators to native code. Due to a bug in the LLVM compiler infrastructure, on AArch64 machines, it is known to lead to a nullptr dereference and, consequently, server crash. Do not enable this setting.
)", 0) \
    DECLARE(UInt64, min_count_to_compile_expression, 3, R"(
Minimum count of executing same expression before it is get compiled.
)", 0) \
    DECLARE(Bool, compile_aggregate_expressions, true, R"(
Enables or disables JIT-compilation of aggregate functions to native code. Enabling this setting can improve the performance.

Possible values:

- 0 — Aggregation is done without JIT compilation.
- 1 — Aggregation is done using JIT compilation.

**See Also**

- [min_count_to_compile_aggregate_expression](#min_count_to_compile_aggregate_expression)
)", 0) \
    DECLARE(UInt64, min_count_to_compile_aggregate_expression, 3, R"(
The minimum number of identical aggregate expressions to start JIT-compilation. Works only if the [compile_aggregate_expressions](#compile_aggregate_expressions) setting is enabled.

Possible values:

- Positive integer.
- 0 — Identical aggregate expressions are always JIT-compiled.
)", 0) \
    DECLARE(Bool, compile_sort_description, true, R"(
Compile sort description to native code.
)", 0) \
    DECLARE(UInt64, min_count_to_compile_sort_description, 3, R"(
The number of identical sort descriptions before they are JIT-compiled
)", 0) \
    DECLARE(UInt64, group_by_two_level_threshold, 100000, R"(
From what number of keys, a two-level aggregation starts. 0 - the threshold is not set.
)", 0) \
    DECLARE(UInt64, group_by_two_level_threshold_bytes, 50000000, R"(
From what size of the aggregation state in bytes, a two-level aggregation begins to be used. 0 - the threshold is not set. Two-level aggregation is used when at least one of the thresholds is triggered.
)", 0) \
    DECLARE(Bool, distributed_aggregation_memory_efficient, true, R"(
Is the memory-saving mode of distributed aggregation enabled.
)", 0) \
    DECLARE(UInt64, aggregation_memory_efficient_merge_threads, 0, R"(
Number of threads to use for merge intermediate aggregation results in memory efficient mode. When bigger, then more memory is consumed. 0 means - same as 'max_threads'.
)", 0) \
    DECLARE(Bool, enable_memory_bound_merging_of_aggregation_results, true, R"(
Enable memory bound merging strategy for aggregation.
)", 0) \
    DECLARE(Bool, enable_positional_arguments, true, R"(
Enables or disables supporting positional arguments for [GROUP BY](../../sql-reference/statements/select/group-by.md), [LIMIT BY](../../sql-reference/statements/select/limit-by.md), [ORDER BY](../../sql-reference/statements/select/order-by.md) statements.

Possible values:

- 0 — Positional arguments aren't supported.
- 1 — Positional arguments are supported: column numbers can use instead of column names.

**Example**

Query:

```sql
CREATE TABLE positional_arguments(one Int, two Int, three Int) ENGINE=Memory();

INSERT INTO positional_arguments VALUES (10, 20, 30), (20, 20, 10), (30, 10, 20);

SELECT * FROM positional_arguments ORDER BY 2,3;
```

Result:

```text
┌─one─┬─two─┬─three─┐
│  30 │  10 │   20  │
│  20 │  20 │   10  │
│  10 │  20 │   30  │
└─────┴─────┴───────┘
```
)", 0) \
    DECLARE(Bool, enable_extended_results_for_datetime_functions, false, R"(
Enables or disables returning results of type:
- `Date32` with extended range (compared to type `Date`) for functions [toStartOfYear](../../sql-reference/functions/date-time-functions.md#tostartofyear), [toStartOfISOYear](../../sql-reference/functions/date-time-functions.md#tostartofisoyear), [toStartOfQuarter](../../sql-reference/functions/date-time-functions.md#tostartofquarter), [toStartOfMonth](../../sql-reference/functions/date-time-functions.md#tostartofmonth), [toLastDayOfMonth](../../sql-reference/functions/date-time-functions.md#tolastdayofmonth), [toStartOfWeek](../../sql-reference/functions/date-time-functions.md#tostartofweek), [toLastDayOfWeek](../../sql-reference/functions/date-time-functions.md#tolastdayofweek) and [toMonday](../../sql-reference/functions/date-time-functions.md#tomonday).
- `DateTime64` with extended range (compared to type `DateTime`) for functions [toStartOfDay](../../sql-reference/functions/date-time-functions.md#tostartofday), [toStartOfHour](../../sql-reference/functions/date-time-functions.md#tostartofhour), [toStartOfMinute](../../sql-reference/functions/date-time-functions.md#tostartofminute), [toStartOfFiveMinutes](../../sql-reference/functions/date-time-functions.md#tostartoffiveminutes), [toStartOfTenMinutes](../../sql-reference/functions/date-time-functions.md#tostartoftenminutes), [toStartOfFifteenMinutes](../../sql-reference/functions/date-time-functions.md#tostartoffifteenminutes) and [timeSlot](../../sql-reference/functions/date-time-functions.md#timeslot).

Possible values:

- 0 — Functions return `Date` or `DateTime` for all types of arguments.
- 1 — Functions return `Date32` or `DateTime64` for `Date32` or `DateTime64` arguments and `Date` or `DateTime` otherwise.
)", 0) \
    DECLARE(Bool, allow_nonconst_timezone_arguments, false, R"(
Allow non-const timezone arguments in certain time-related functions like toTimeZone(), fromUnixTimestamp*(), snowflakeToDateTime*()
)", 0) \
    DECLARE(Bool, function_locate_has_mysql_compatible_argument_order, true, R"(
Controls the order of arguments in function [locate](../../sql-reference/functions/string-search-functions.md#locate).

Possible values:

- 0 — Function `locate` accepts arguments `(haystack, needle[, start_pos])`.
- 1 — Function `locate` accepts arguments `(needle, haystack, [, start_pos])` (MySQL-compatible behavior)
)", 0) \
    \
    DECLARE(Bool, group_by_use_nulls, false, R"(
Changes the way the [GROUP BY clause](/docs/en/sql-reference/statements/select/group-by.md) treats the types of aggregation keys.
When the `ROLLUP`, `CUBE`, or `GROUPING SETS` specifiers are used, some aggregation keys may not be used to produce some result rows.
Columns for these keys are filled with either default value or `NULL` in corresponding rows depending on this setting.

Possible values:

- 0 — The default value for the aggregation key type is used to produce missing values.
- 1 — ClickHouse executes `GROUP BY` the same way as the SQL standard says. The types of aggregation keys are converted to [Nullable](/docs/en/sql-reference/data-types/nullable.md/#data_type-nullable). Columns for corresponding aggregation keys are filled with [NULL](/docs/en/sql-reference/syntax.md) for rows that didn't use it.

See also:

- [GROUP BY clause](/docs/en/sql-reference/statements/select/group-by.md)
)", 0) \
    \
    DECLARE(Bool, skip_unavailable_shards, false, R"(
Enables or disables silently skipping of unavailable shards.

Shard is considered unavailable if all its replicas are unavailable. A replica is unavailable in the following cases:

- ClickHouse can’t connect to replica for any reason.

    When connecting to a replica, ClickHouse performs several attempts. If all these attempts fail, the replica is considered unavailable.

- Replica can’t be resolved through DNS.

    If replica’s hostname can’t be resolved through DNS, it can indicate the following situations:

    - Replica’s host has no DNS record. It can occur in systems with dynamic DNS, for example, [Kubernetes](https://kubernetes.io), where nodes can be unresolvable during downtime, and this is not an error.

    - Configuration error. ClickHouse configuration file contains a wrong hostname.

Possible values:

- 1 — skipping enabled.

    If a shard is unavailable, ClickHouse returns a result based on partial data and does not report node availability issues.

- 0 — skipping disabled.

    If a shard is unavailable, ClickHouse throws an exception.
)", 0) \
    \
    DECLARE(UInt64, parallel_distributed_insert_select, 0, R"(
Enables parallel distributed `INSERT ... SELECT` query.

If we execute `INSERT INTO distributed_table_a SELECT ... FROM distributed_table_b` queries and both tables use the same cluster, and both tables are either [replicated](../../engines/table-engines/mergetree-family/replication.md) or non-replicated, then this query is processed locally on every shard.

Possible values:

- 0 — Disabled.
- 1 — `SELECT` will be executed on each shard from the underlying table of the distributed engine.
- 2 — `SELECT` and `INSERT` will be executed on each shard from/to the underlying table of the distributed engine.
)", 0) \
    DECLARE(UInt64, distributed_group_by_no_merge, 0, R"(
Do not merge aggregation states from different servers for distributed query processing, you can use this in case it is for certain that there are different keys on different shards

Possible values:

- `0` — Disabled (final query processing is done on the initiator node).
- `1` - Do not merge aggregation states from different servers for distributed query processing (query completely processed on the shard, initiator only proxy the data), can be used in case it is for certain that there are different keys on different shards.
- `2` - Same as `1` but applies `ORDER BY` and `LIMIT` (it is not possible when the query processed completely on the remote node, like for `distributed_group_by_no_merge=1`) on the initiator (can be used for queries with `ORDER BY` and/or `LIMIT`).

**Example**

```sql
SELECT *
FROM remote('127.0.0.{2,3}', system.one)
GROUP BY dummy
LIMIT 1
SETTINGS distributed_group_by_no_merge = 1
FORMAT PrettyCompactMonoBlock

┌─dummy─┐
│     0 │
│     0 │
└───────┘
```

```sql
SELECT *
FROM remote('127.0.0.{2,3}', system.one)
GROUP BY dummy
LIMIT 1
SETTINGS distributed_group_by_no_merge = 2
FORMAT PrettyCompactMonoBlock

┌─dummy─┐
│     0 │
└───────┘
```
)", 0) \
    DECLARE(UInt64, distributed_push_down_limit, 1, R"(
Enables or disables [LIMIT](#limit) applying on each shard separately.

This will allow to avoid:
- Sending extra rows over network;
- Processing rows behind the limit on the initiator.

Starting from 21.9 version you cannot get inaccurate results anymore, since `distributed_push_down_limit` changes query execution only if at least one of the conditions met:
- [distributed_group_by_no_merge](#distributed-group-by-no-merge) > 0.
- Query **does not have** `GROUP BY`/`DISTINCT`/`LIMIT BY`, but it has `ORDER BY`/`LIMIT`.
- Query **has** `GROUP BY`/`DISTINCT`/`LIMIT BY` with `ORDER BY`/`LIMIT` and:
    - [optimize_skip_unused_shards](#optimize-skip-unused-shards) is enabled.
    - [optimize_distributed_group_by_sharding_key](#optimize-distributed-group-by-sharding-key) is enabled.

Possible values:

- 0 — Disabled.
- 1 — Enabled.

See also:

- [distributed_group_by_no_merge](#distributed-group-by-no-merge)
- [optimize_skip_unused_shards](#optimize-skip-unused-shards)
- [optimize_distributed_group_by_sharding_key](#optimize-distributed-group-by-sharding-key)
)", 0) \
    DECLARE(Bool, optimize_distributed_group_by_sharding_key, true, R"(
Optimize `GROUP BY sharding_key` queries, by avoiding costly aggregation on the initiator server (which will reduce memory usage for the query on the initiator server).

The following types of queries are supported (and all combinations of them):

- `SELECT DISTINCT [..., ]sharding_key[, ...] FROM dist`
- `SELECT ... FROM dist GROUP BY sharding_key[, ...]`
- `SELECT ... FROM dist GROUP BY sharding_key[, ...] ORDER BY x`
- `SELECT ... FROM dist GROUP BY sharding_key[, ...] LIMIT 1`
- `SELECT ... FROM dist GROUP BY sharding_key[, ...] LIMIT 1 BY x`

The following types of queries are not supported (support for some of them may be added later):

- `SELECT ... GROUP BY sharding_key[, ...] WITH TOTALS`
- `SELECT ... GROUP BY sharding_key[, ...] WITH ROLLUP`
- `SELECT ... GROUP BY sharding_key[, ...] WITH CUBE`
- `SELECT ... GROUP BY sharding_key[, ...] SETTINGS extremes=1`

Possible values:

- 0 — Disabled.
- 1 — Enabled.

See also:

- [distributed_group_by_no_merge](#distributed-group-by-no-merge)
- [distributed_push_down_limit](#distributed-push-down-limit)
- [optimize_skip_unused_shards](#optimize-skip-unused-shards)

:::note
Right now it requires `optimize_skip_unused_shards` (the reason behind this is that one day it may be enabled by default, and it will work correctly only if data was inserted via Distributed table, i.e. data is distributed according to sharding_key).
:::
)", 0) \
    DECLARE(UInt64, optimize_skip_unused_shards_limit, 1000, R"(
Limit for number of sharding key values, turns off `optimize_skip_unused_shards` if the limit is reached.

Too many values may require significant amount for processing, while the benefit is doubtful, since if you have huge number of values in `IN (...)`, then most likely the query will be sent to all shards anyway.
)", 0) \
    DECLARE(Bool, optimize_skip_unused_shards, false, R"(
Enables or disables skipping of unused shards for [SELECT](../../sql-reference/statements/select/index.md) queries that have sharding key condition in `WHERE/PREWHERE` (assuming that the data is distributed by sharding key, otherwise a query yields incorrect result).

Possible values:

- 0 — Disabled.
- 1 — Enabled.
)", 0) \
    DECLARE(Bool, optimize_skip_unused_shards_rewrite_in, true, R"(
Rewrite IN in query for remote shards to exclude values that does not belong to the shard (requires optimize_skip_unused_shards).

Possible values:

- 0 — Disabled.
- 1 — Enabled.
)", 0) \
    DECLARE(Bool, allow_nondeterministic_optimize_skip_unused_shards, false, R"(
Allow nondeterministic (like `rand` or `dictGet`, since later has some caveats with updates) functions in sharding key.

Possible values:

- 0 — Disallowed.
- 1 — Allowed.
)", 0) \
    DECLARE(UInt64, force_optimize_skip_unused_shards, 0, R"(
Enables or disables query execution if [optimize_skip_unused_shards](#optimize-skip-unused-shards) is enabled and skipping of unused shards is not possible. If the skipping is not possible and the setting is enabled, an exception will be thrown.

Possible values:

- 0 — Disabled. ClickHouse does not throw an exception.
- 1 — Enabled. Query execution is disabled only if the table has a sharding key.
- 2 — Enabled. Query execution is disabled regardless of whether a sharding key is defined for the table.
)", 0) \
    DECLARE(UInt64, optimize_skip_unused_shards_nesting, 0, R"(
Controls [`optimize_skip_unused_shards`](#optimize-skip-unused-shards) (hence still requires [`optimize_skip_unused_shards`](#optimize-skip-unused-shards)) depends on the nesting level of the distributed query (case when you have `Distributed` table that look into another `Distributed` table).

Possible values:

- 0 — Disabled, `optimize_skip_unused_shards` works always.
- 1 — Enables `optimize_skip_unused_shards` only for the first level.
- 2 — Enables `optimize_skip_unused_shards` up to the second level.
)", 0) \
    DECLARE(UInt64, force_optimize_skip_unused_shards_nesting, 0, R"(
Controls [`force_optimize_skip_unused_shards`](#force-optimize-skip-unused-shards) (hence still requires [`force_optimize_skip_unused_shards`](#force-optimize-skip-unused-shards)) depends on the nesting level of the distributed query (case when you have `Distributed` table that look into another `Distributed` table).

Possible values:

- 0 - Disabled, `force_optimize_skip_unused_shards` works always.
- 1 — Enables `force_optimize_skip_unused_shards` only for the first level.
- 2 — Enables `force_optimize_skip_unused_shards` up to the second level.
)", 0) \
    \
    DECLARE(Bool, input_format_parallel_parsing, true, R"(
Enables or disables order-preserving parallel parsing of data formats. Supported only for [TSV](../../interfaces/formats.md/#tabseparated), [TSKV](../../interfaces/formats.md/#tskv), [CSV](../../interfaces/formats.md/#csv) and [JSONEachRow](../../interfaces/formats.md/#jsoneachrow) formats.

Possible values:

- 1 — Enabled.
- 0 — Disabled.
)", 0) \
    DECLARE(UInt64, min_chunk_bytes_for_parallel_parsing, (10 * 1024 * 1024), R"(
- Type: unsigned int
- Default value: 1 MiB

The minimum chunk size in bytes, which each thread will parse in parallel.
)", 0) \
    DECLARE(Bool, output_format_parallel_formatting, true, R"(
Enables or disables parallel formatting of data formats. Supported only for [TSV](../../interfaces/formats.md/#tabseparated), [TSKV](../../interfaces/formats.md/#tskv), [CSV](../../interfaces/formats.md/#csv) and [JSONEachRow](../../interfaces/formats.md/#jsoneachrow) formats.

Possible values:

- 1 — Enabled.
- 0 — Disabled.
)", 0) \
    DECLARE(UInt64, output_format_compression_level, 3, R"(
Default compression level if query output is compressed. The setting is applied when `SELECT` query has `INTO OUTFILE` or when writing to table functions `file`, `url`, `hdfs`, `s3`, or `azureBlobStorage`.

Possible values: from `1` to `22`
)", 0) \
    DECLARE(UInt64, output_format_compression_zstd_window_log, 0, R"(
Can be used when the output compression method is `zstd`. If greater than `0`, this setting explicitly sets compression window size (power of `2`) and enables a long-range mode for zstd compression. This can help to achieve a better compression ratio.

Possible values: non-negative numbers. Note that if the value is too small or too big, `zstdlib` will throw an exception. Typical values are from `20` (window size = `1MB`) to `30` (window size = `1GB`).
)", 0) \
    DECLARE(Bool, enable_parsing_to_custom_serialization, true, R"(
If true then data can be parsed directly to columns with custom serialization (e.g. Sparse) according to hints for serialization got from the table.
)", 0) \
    \
    DECLARE(UInt64, merge_tree_min_rows_for_concurrent_read, (20 * 8192), R"(
If the number of rows to be read from a file of a [MergeTree](../../engines/table-engines/mergetree-family/mergetree.md) table exceeds `merge_tree_min_rows_for_concurrent_read` then ClickHouse tries to perform a concurrent reading from this file on several threads.

Possible values:

- Positive integer.
)", 0) \
    DECLARE(UInt64, merge_tree_min_bytes_for_concurrent_read, (24 * 10 * 1024 * 1024), R"(
If the number of bytes to read from one file of a [MergeTree](../../engines/table-engines/mergetree-family/mergetree.md)-engine table exceeds `merge_tree_min_bytes_for_concurrent_read`, then ClickHouse tries to concurrently read from this file in several threads.

Possible value:

- Positive integer.
)", 0) \
    DECLARE(UInt64, merge_tree_min_rows_for_seek, 0, R"(
If the distance between two data blocks to be read in one file is less than `merge_tree_min_rows_for_seek` rows, then ClickHouse does not seek through the file but reads the data sequentially.

Possible values:

- Any positive integer.
)", 0) \
    DECLARE(UInt64, merge_tree_min_bytes_for_seek, 0, R"(
If the distance between two data blocks to be read in one file is less than `merge_tree_min_bytes_for_seek` bytes, then ClickHouse sequentially reads a range of file that contains both blocks, thus avoiding extra seek.

Possible values:

- Any positive integer.
)", 0) \
    DECLARE(UInt64, merge_tree_coarse_index_granularity, 8, R"(
When searching for data, ClickHouse checks the data marks in the index file. If ClickHouse finds that required keys are in some range, it divides this range into `merge_tree_coarse_index_granularity` subranges and searches the required keys there recursively.

Possible values:

- Any positive even integer.
)", 0) \
    DECLARE(UInt64, merge_tree_max_rows_to_use_cache, (128 * 8192), R"(
If ClickHouse should read more than `merge_tree_max_rows_to_use_cache` rows in one query, it does not use the cache of uncompressed blocks.

The cache of uncompressed blocks stores data extracted for queries. ClickHouse uses this cache to speed up responses to repeated small queries. This setting protects the cache from trashing by queries that read a large amount of data. The [uncompressed_cache_size](../../operations/server-configuration-parameters/settings.md/#server-settings-uncompressed_cache_size) server setting defines the size of the cache of uncompressed blocks.

Possible values:

- Any positive integer.
)", 0) \
    DECLARE(UInt64, merge_tree_max_bytes_to_use_cache, (192 * 10 * 1024 * 1024), R"(
If ClickHouse should read more than `merge_tree_max_bytes_to_use_cache` bytes in one query, it does not use the cache of uncompressed blocks.

The cache of uncompressed blocks stores data extracted for queries. ClickHouse uses this cache to speed up responses to repeated small queries. This setting protects the cache from trashing by queries that read a large amount of data. The [uncompressed_cache_size](../../operations/server-configuration-parameters/settings.md/#server-settings-uncompressed_cache_size) server setting defines the size of the cache of uncompressed blocks.

Possible values:

- Any positive integer.
)", 0) \
    DECLARE(Bool, do_not_merge_across_partitions_select_final, false, R"(
Merge parts only in one partition in select final
)", 0) \
    DECLARE(Bool, split_parts_ranges_into_intersecting_and_non_intersecting_final, true, R"(
Split parts ranges into intersecting and non intersecting during FINAL optimization
)", 0) \
    DECLARE(Bool, split_intersecting_parts_ranges_into_layers_final, true, R"(
Split intersecting parts ranges into layers during FINAL optimization
)", 0) \
    \
    DECLARE(UInt64, mysql_max_rows_to_insert, 65536, R"(
The maximum number of rows in MySQL batch insertion of the MySQL storage engine
)", 0) \
    DECLARE(Bool, mysql_map_string_to_text_in_show_columns, true, R"(
When enabled, [String](../../sql-reference/data-types/string.md) ClickHouse data type will be displayed as `TEXT` in [SHOW COLUMNS](../../sql-reference/statements/show.md#show_columns).

Has an effect only when the connection is made through the MySQL wire protocol.

- 0 - Use `BLOB`.
- 1 - Use `TEXT`.
)", 0) \
    DECLARE(Bool, mysql_map_fixed_string_to_text_in_show_columns, true, R"(
When enabled, [FixedString](../../sql-reference/data-types/fixedstring.md) ClickHouse data type will be displayed as `TEXT` in [SHOW COLUMNS](../../sql-reference/statements/show.md#show_columns).

Has an effect only when the connection is made through the MySQL wire protocol.

- 0 - Use `BLOB`.
- 1 - Use `TEXT`.
)", 0) \
    \
    DECLARE(UInt64, optimize_min_equality_disjunction_chain_length, 3, R"(
The minimum length of the expression `expr = x1 OR ... expr = xN` for optimization
)", 0) \
    DECLARE(UInt64, optimize_min_inequality_conjunction_chain_length, 3, R"(
The minimum length of the expression `expr <> x1 AND ... expr <> xN` for optimization
)", 0) \
    \
    DECLARE(UInt64, min_bytes_to_use_direct_io, 0, R"(
The minimum data volume required for using direct I/O access to the storage disk.

ClickHouse uses this setting when reading data from tables. If the total storage volume of all the data to be read exceeds `min_bytes_to_use_direct_io` bytes, then ClickHouse reads the data from the storage disk with the `O_DIRECT` option.

Possible values:

- 0 — Direct I/O is disabled.
- Positive integer.
)", 0) \
    DECLARE(UInt64, min_bytes_to_use_mmap_io, 0, R"(
This is an experimental setting. Sets the minimum amount of memory for reading large files without copying data from the kernel to userspace. Recommended threshold is about 64 MB, because [mmap/munmap](https://en.wikipedia.org/wiki/Mmap) is slow. It makes sense only for large files and helps only if data reside in the page cache.

Possible values:

- Positive integer.
- 0 — Big files read with only copying data from kernel to userspace.
)", 0) \
    DECLARE(Bool, checksum_on_read, true, R"(
Validate checksums on reading. It is enabled by default and should be always enabled in production. Please do not expect any benefits in disabling this setting. It may only be used for experiments and benchmarks. The setting is only applicable for tables of MergeTree family. Checksums are always validated for other table engines and when receiving data over the network.
)", 0) \
    \
    DECLARE(Bool, force_index_by_date, false, R"(
Disables query execution if the index can’t be used by date.

Works with tables in the MergeTree family.

If `force_index_by_date=1`, ClickHouse checks whether the query has a date key condition that can be used for restricting data ranges. If there is no suitable condition, it throws an exception. However, it does not check whether the condition reduces the amount of data to read. For example, the condition `Date != ' 2000-01-01 '` is acceptable even when it matches all the data in the table (i.e., running the query requires a full scan). For more information about ranges of data in MergeTree tables, see [MergeTree](../../engines/table-engines/mergetree-family/mergetree.md).
)", 0) \
    DECLARE(Bool, force_primary_key, false, R"(
Disables query execution if indexing by the primary key is not possible.

Works with tables in the MergeTree family.

If `force_primary_key=1`, ClickHouse checks to see if the query has a primary key condition that can be used for restricting data ranges. If there is no suitable condition, it throws an exception. However, it does not check whether the condition reduces the amount of data to read. For more information about data ranges in MergeTree tables, see [MergeTree](../../engines/table-engines/mergetree-family/mergetree.md).
)", 0) \
    DECLARE(Bool, use_skip_indexes, true, R"(
Use data skipping indexes during query execution.

Possible values:

- 0 — Disabled.
- 1 — Enabled.
)", 0) \
    DECLARE(Bool, use_skip_indexes_if_final, false, R"(
Controls whether skipping indexes are used when executing a query with the FINAL modifier.

By default, this setting is disabled because skip indexes may exclude rows (granules) containing the latest data, which could lead to incorrect results. When enabled, skipping indexes are applied even with the FINAL modifier, potentially improving performance but with the risk of missing recent updates.

Possible values:

- 0 — Disabled.
- 1 — Enabled.
)", 0) \
    DECLARE(Bool, materialize_skip_indexes_on_insert, true, R"(
If true skip indexes are calculated on inserts, otherwise skip indexes will be calculated only during merges
)", 0) \
    DECLARE(Bool, materialize_statistics_on_insert, true, R"(
If true statistics are calculated on inserts, otherwise statistics will be calculated only during merges
)", 0) \
    DECLARE(String, ignore_data_skipping_indices, "", R"(
Ignores the skipping indexes specified if used by the query.

Consider the following example:

```sql
CREATE TABLE data
(
    key Int,
    x Int,
    y Int,
    INDEX x_idx x TYPE minmax GRANULARITY 1,
    INDEX y_idx y TYPE minmax GRANULARITY 1,
    INDEX xy_idx (x,y) TYPE minmax GRANULARITY 1
)
Engine=MergeTree()
ORDER BY key;

INSERT INTO data VALUES (1, 2, 3);

SELECT * FROM data;
SELECT * FROM data SETTINGS ignore_data_skipping_indices=''; -- query will produce CANNOT_PARSE_TEXT error.
SELECT * FROM data SETTINGS ignore_data_skipping_indices='x_idx'; -- Ok.
SELECT * FROM data SETTINGS ignore_data_skipping_indices='na_idx'; -- Ok.

SELECT * FROM data WHERE x = 1 AND y = 1 SETTINGS ignore_data_skipping_indices='xy_idx',force_data_skipping_indices='xy_idx' ; -- query will produce INDEX_NOT_USED error, since xy_idx is explicitly ignored.
SELECT * FROM data WHERE x = 1 AND y = 2 SETTINGS ignore_data_skipping_indices='xy_idx';
```

The query without ignoring any indexes:
```sql
EXPLAIN indexes = 1 SELECT * FROM data WHERE x = 1 AND y = 2;

Expression ((Projection + Before ORDER BY))
  Filter (WHERE)
    ReadFromMergeTree (default.data)
    Indexes:
      PrimaryKey
        Condition: true
        Parts: 1/1
        Granules: 1/1
      Skip
        Name: x_idx
        Description: minmax GRANULARITY 1
        Parts: 0/1
        Granules: 0/1
      Skip
        Name: y_idx
        Description: minmax GRANULARITY 1
        Parts: 0/0
        Granules: 0/0
      Skip
        Name: xy_idx
        Description: minmax GRANULARITY 1
        Parts: 0/0
        Granules: 0/0
```

Ignoring the `xy_idx` index:
```sql
EXPLAIN indexes = 1 SELECT * FROM data WHERE x = 1 AND y = 2 SETTINGS ignore_data_skipping_indices='xy_idx';

Expression ((Projection + Before ORDER BY))
  Filter (WHERE)
    ReadFromMergeTree (default.data)
    Indexes:
      PrimaryKey
        Condition: true
        Parts: 1/1
        Granules: 1/1
      Skip
        Name: x_idx
        Description: minmax GRANULARITY 1
        Parts: 0/1
        Granules: 0/1
      Skip
        Name: y_idx
        Description: minmax GRANULARITY 1
        Parts: 0/0
        Granules: 0/0
```

Works with tables in the MergeTree family.
)", 0) \
    \
    DECLARE(String, force_data_skipping_indices, "", R"(
Disables query execution if passed data skipping indices wasn't used.

Consider the following example:

```sql
CREATE TABLE data
(
    key Int,
    d1 Int,
    d1_null Nullable(Int),
    INDEX d1_idx d1 TYPE minmax GRANULARITY 1,
    INDEX d1_null_idx assumeNotNull(d1_null) TYPE minmax GRANULARITY 1
)
Engine=MergeTree()
ORDER BY key;

SELECT * FROM data_01515;
SELECT * FROM data_01515 SETTINGS force_data_skipping_indices=''; -- query will produce CANNOT_PARSE_TEXT error.
SELECT * FROM data_01515 SETTINGS force_data_skipping_indices='d1_idx'; -- query will produce INDEX_NOT_USED error.
SELECT * FROM data_01515 WHERE d1 = 0 SETTINGS force_data_skipping_indices='d1_idx'; -- Ok.
SELECT * FROM data_01515 WHERE d1 = 0 SETTINGS force_data_skipping_indices='`d1_idx`'; -- Ok (example of full featured parser).
SELECT * FROM data_01515 WHERE d1 = 0 SETTINGS force_data_skipping_indices='`d1_idx`, d1_null_idx'; -- query will produce INDEX_NOT_USED error, since d1_null_idx is not used.
SELECT * FROM data_01515 WHERE d1 = 0 AND assumeNotNull(d1_null) = 0 SETTINGS force_data_skipping_indices='`d1_idx`, d1_null_idx'; -- Ok.
```
)", 0) \
    \
    DECLARE(Float, max_streams_to_max_threads_ratio, 1, R"(
Allows you to use more sources than the number of threads - to more evenly distribute work across threads. It is assumed that this is a temporary solution since it will be possible in the future to make the number of sources equal to the number of threads, but for each source to dynamically select available work for itself.
)", 0) \
    DECLARE(Float, max_streams_multiplier_for_merge_tables, 5, R"(
Ask more streams when reading from Merge table. Streams will be spread across tables that Merge table will use. This allows more even distribution of work across threads and is especially helpful when merged tables differ in size.
)", 0) \
    \
    DECLARE(String, network_compression_method, "LZ4", R"(
Sets the method of data compression that is used for communication between servers and between server and [clickhouse-client](../../interfaces/cli.md).

Possible values:

- `LZ4` — sets LZ4 compression method.
- `ZSTD` — sets ZSTD compression method.

**See Also**

- [network_zstd_compression_level](#network_zstd_compression_level)
)", 0) \
    \
    DECLARE(Int64, network_zstd_compression_level, 1, R"(
Adjusts the level of ZSTD compression. Used only when [network_compression_method](#network_compression_method) is set to `ZSTD`.

Possible values:

- Positive integer from 1 to 15.
)", 0) \
    \
    DECLARE(Int64, zstd_window_log_max, 0, R"(
Allows you to select the max window log of ZSTD (it will not be used for MergeTree family)
)", 0) \
    \
    DECLARE(UInt64, priority, 0, R"(
Priority of the query. 1 - the highest, higher value - lower priority; 0 - do not use priorities.
)", 0) \
    DECLARE(Int64, os_thread_priority, 0, R"(
Sets the priority ([nice](https://en.wikipedia.org/wiki/Nice_(Unix))) for threads that execute queries. The OS scheduler considers this priority when choosing the next thread to run on each available CPU core.

:::note
To use this setting, you need to set the `CAP_SYS_NICE` capability. The `clickhouse-server` package sets it up during installation. Some virtual environments do not allow you to set the `CAP_SYS_NICE` capability. In this case, `clickhouse-server` shows a message about it at the start.
:::

Possible values:

- You can set values in the range `[-20, 19]`.

Lower values mean higher priority. Threads with low `nice` priority values are executed more frequently than threads with high values. High values are preferable for long-running non-interactive queries because it allows them to quickly give up resources in favour of short interactive queries when they arrive.
)", 0) \
    \
    DECLARE(Bool, log_queries, true, R"(
Setting up query logging.

Queries sent to ClickHouse with this setup are logged according to the rules in the [query_log](../../operations/server-configuration-parameters/settings.md/#query-log) server configuration parameter.

Example:

``` text
log_queries=1
```
)", 0) \
    DECLARE(Bool, log_formatted_queries, false, R"(
Allows to log formatted queries to the [system.query_log](../../operations/system-tables/query_log.md) system table (populates `formatted_query` column in the [system.query_log](../../operations/system-tables/query_log.md)).

Possible values:

- 0 — Formatted queries are not logged in the system table.
- 1 — Formatted queries are logged in the system table.
)", 0) \
    DECLARE(LogQueriesType, log_queries_min_type, QueryLogElementType::QUERY_START, R"(
`query_log` minimal type to log.

Possible values:
- `QUERY_START` (`=1`)
- `QUERY_FINISH` (`=2`)
- `EXCEPTION_BEFORE_START` (`=3`)
- `EXCEPTION_WHILE_PROCESSING` (`=4`)

Can be used to limit which entities will go to `query_log`, say you are interested only in errors, then you can use `EXCEPTION_WHILE_PROCESSING`:

``` text
log_queries_min_type='EXCEPTION_WHILE_PROCESSING'
```
)", 0) \
    DECLARE(Milliseconds, log_queries_min_query_duration_ms, 0, R"(
If enabled (non-zero), queries faster than the value of this setting will not be logged (you can think about this as a `long_query_time` for [MySQL Slow Query Log](https://dev.mysql.com/doc/refman/5.7/en/slow-query-log.html)), and this basically means that you will not find them in the following tables:

- `system.query_log`
- `system.query_thread_log`

Only the queries with the following type will get to the log:

- `QUERY_FINISH`
- `EXCEPTION_WHILE_PROCESSING`

- Type: milliseconds
- Default value: 0 (any query)
)", 0) \
    DECLARE(UInt64, log_queries_cut_to_length, 100000, R"(
If query length is greater than a specified threshold (in bytes), then cut query when writing to query log. Also limit the length of printed query in ordinary text log.
)", 0) \
    DECLARE(Float, log_queries_probability, 1., R"(
Allows a user to write to [query_log](../../operations/system-tables/query_log.md), [query_thread_log](../../operations/system-tables/query_thread_log.md), and [query_views_log](../../operations/system-tables/query_views_log.md) system tables only a sample of queries selected randomly with the specified probability. It helps to reduce the load with a large volume of queries in a second.

Possible values:

- 0 — Queries are not logged in the system tables.
- Positive floating-point number in the range [0..1]. For example, if the setting value is `0.5`, about half of the queries are logged in the system tables.
- 1 — All queries are logged in the system tables.
)", 0) \
    \
    DECLARE(Bool, log_processors_profiles, true, R"(
Write time that processor spent during execution/waiting for data to `system.processors_profile_log` table.

See also:

- [`system.processors_profile_log`](../../operations/system-tables/processors_profile_log.md)
- [`EXPLAIN PIPELINE`](../../sql-reference/statements/explain.md#explain-pipeline)
)", 0) \
    DECLARE(DistributedProductMode, distributed_product_mode, DistributedProductMode::DENY, R"(
Changes the behaviour of [distributed subqueries](../../sql-reference/operators/in.md).

ClickHouse applies this setting when the query contains the product of distributed tables, i.e. when the query for a distributed table contains a non-GLOBAL subquery for the distributed table.

Restrictions:

- Only applied for IN and JOIN subqueries.
- Only if the FROM section uses a distributed table containing more than one shard.
- If the subquery concerns a distributed table containing more than one shard.
- Not used for a table-valued [remote](../../sql-reference/table-functions/remote.md) function.

Possible values:

- `deny` — Default value. Prohibits using these types of subqueries (returns the “Double-distributed in/JOIN subqueries is denied” exception).
- `local` — Replaces the database and table in the subquery with local ones for the destination server (shard), leaving the normal `IN`/`JOIN.`
- `global` — Replaces the `IN`/`JOIN` query with `GLOBAL IN`/`GLOBAL JOIN.`
- `allow` — Allows the use of these types of subqueries.
)", IMPORTANT) \
    \
    DECLARE(UInt64, max_concurrent_queries_for_all_users, 0, R"(
Throw exception if the value of this setting is less or equal than the current number of simultaneously processed queries.

Example: `max_concurrent_queries_for_all_users` can be set to 99 for all users and database administrator can set it to 100 for itself to run queries for investigation even when the server is overloaded.

Modifying the setting for one query or user does not affect other queries.

Possible values:

- Positive integer.
- 0 — No limit.

**Example**

``` xml
<max_concurrent_queries_for_all_users>99</max_concurrent_queries_for_all_users>
```

**See Also**

- [max_concurrent_queries](/docs/en/operations/server-configuration-parameters/settings.md/#max_concurrent_queries)
)", 0) \
    DECLARE(UInt64, max_concurrent_queries_for_user, 0, R"(
The maximum number of simultaneously processed queries per user.

Possible values:

- Positive integer.
- 0 — No limit.

**Example**

``` xml
<max_concurrent_queries_for_user>5</max_concurrent_queries_for_user>
```
)", 0) \
    \
    DECLARE(Bool, insert_deduplicate, true, R"(
Enables or disables block deduplication of `INSERT` (for Replicated\* tables).

Possible values:

- 0 — Disabled.
- 1 — Enabled.

By default, blocks inserted into replicated tables by the `INSERT` statement are deduplicated (see [Data Replication](../../engines/table-engines/mergetree-family/replication.md)).
For the replicated tables by default the only 100 of the most recent blocks for each partition are deduplicated (see [replicated_deduplication_window](merge-tree-settings.md/#replicated-deduplication-window), [replicated_deduplication_window_seconds](merge-tree-settings.md/#replicated-deduplication-window-seconds)).
For not replicated tables see [non_replicated_deduplication_window](merge-tree-settings.md/#non-replicated-deduplication-window).
)", 0) \
    DECLARE(Bool, async_insert_deduplicate, false, R"(
For async INSERT queries in the replicated table, specifies that deduplication of inserting blocks should be performed
)", 0) \
    \
    DECLARE(UInt64Auto, insert_quorum, 0, R"(
:::note
This setting is not applicable to SharedMergeTree, see [SharedMergeTree consistency](/docs/en/cloud/reference/shared-merge-tree/#consistency) for more information.
:::

Enables the quorum writes.

- If `insert_quorum < 2`, the quorum writes are disabled.
- If `insert_quorum >= 2`, the quorum writes are enabled.
- If `insert_quorum = 'auto'`, use majority number (`number_of_replicas / 2 + 1`) as quorum number.

Quorum writes

`INSERT` succeeds only when ClickHouse manages to correctly write data to the `insert_quorum` of replicas during the `insert_quorum_timeout`. If for any reason the number of replicas with successful writes does not reach the `insert_quorum`, the write is considered failed and ClickHouse will delete the inserted block from all the replicas where data has already been written.

When `insert_quorum_parallel` is disabled, all replicas in the quorum are consistent, i.e. they contain data from all previous `INSERT` queries (the `INSERT` sequence is linearized). When reading data written using `insert_quorum` and `insert_quorum_parallel` is disabled, you can turn on sequential consistency for `SELECT` queries using [select_sequential_consistency](#select_sequential_consistency).

ClickHouse generates an exception:

- If the number of available replicas at the time of the query is less than the `insert_quorum`.
- When `insert_quorum_parallel` is disabled and an attempt to write data is made when the previous block has not yet been inserted in `insert_quorum` of replicas. This situation may occur if the user tries to perform another `INSERT` query to the same table before the previous one with `insert_quorum` is completed.

See also:

- [insert_quorum_timeout](#insert_quorum_timeout)
- [insert_quorum_parallel](#insert_quorum_parallel)
- [select_sequential_consistency](#select_sequential_consistency)
)", 0) \
    DECLARE(Milliseconds, insert_quorum_timeout, 600000, R"(
Write to a quorum timeout in milliseconds. If the timeout has passed and no write has taken place yet, ClickHouse will generate an exception and the client must repeat the query to write the same block to the same or any other replica.

See also:

- [insert_quorum](#insert_quorum)
- [insert_quorum_parallel](#insert_quorum_parallel)
- [select_sequential_consistency](#select_sequential_consistency)
)", 0) \
    DECLARE(Bool, insert_quorum_parallel, true, R"(
:::note
This setting is not applicable to SharedMergeTree, see [SharedMergeTree consistency](/docs/en/cloud/reference/shared-merge-tree/#consistency) for more information.
:::

Enables or disables parallelism for quorum `INSERT` queries. If enabled, additional `INSERT` queries can be sent while previous queries have not yet finished. If disabled, additional writes to the same table will be rejected.

Possible values:

- 0 — Disabled.
- 1 — Enabled.

See also:

- [insert_quorum](#insert_quorum)
- [insert_quorum_timeout](#insert_quorum_timeout)
- [select_sequential_consistency](#select_sequential_consistency)
)", 0) \
    DECLARE(UInt64, select_sequential_consistency, 0, R"(
:::note
This setting differ in behavior between SharedMergeTree and ReplicatedMergeTree, see [SharedMergeTree consistency](/docs/en/cloud/reference/shared-merge-tree/#consistency) for more information about the behavior of `select_sequential_consistency` in SharedMergeTree.
:::

Enables or disables sequential consistency for `SELECT` queries. Requires `insert_quorum_parallel` to be disabled (enabled by default).

Possible values:

- 0 — Disabled.
- 1 — Enabled.

Usage

When sequential consistency is enabled, ClickHouse allows the client to execute the `SELECT` query only for those replicas that contain data from all previous `INSERT` queries executed with `insert_quorum`. If the client refers to a partial replica, ClickHouse will generate an exception. The SELECT query will not include data that has not yet been written to the quorum of replicas.

When `insert_quorum_parallel` is enabled (the default), then `select_sequential_consistency` does not work. This is because parallel `INSERT` queries can be written to different sets of quorum replicas so there is no guarantee a single replica will have received all writes.

See also:

- [insert_quorum](#insert_quorum)
- [insert_quorum_timeout](#insert_quorum_timeout)
- [insert_quorum_parallel](#insert_quorum_parallel)
)", 0) \
    DECLARE(UInt64, table_function_remote_max_addresses, 1000, R"(
Sets the maximum number of addresses generated from patterns for the [remote](../../sql-reference/table-functions/remote.md) function.

Possible values:

- Positive integer.
)", 0) \
    DECLARE(Milliseconds, read_backoff_min_latency_ms, 1000, R"(
Setting to reduce the number of threads in case of slow reads. Pay attention only to reads that took at least that much time.
)", 0) \
    DECLARE(UInt64, read_backoff_max_throughput, 1048576, R"(
Settings to reduce the number of threads in case of slow reads. Count events when the read bandwidth is less than that many bytes per second.
)", 0) \
    DECLARE(Milliseconds, read_backoff_min_interval_between_events_ms, 1000, R"(
Settings to reduce the number of threads in case of slow reads. Do not pay attention to the event, if the previous one has passed less than a certain amount of time.
)", 0) \
    DECLARE(UInt64, read_backoff_min_events, 2, R"(
Settings to reduce the number of threads in case of slow reads. The number of events after which the number of threads will be reduced.
)", 0) \
    \
    DECLARE(UInt64, read_backoff_min_concurrency, 1, R"(
Settings to try keeping the minimal number of threads in case of slow reads.
)", 0) \
    \
    DECLARE(Float, memory_tracker_fault_probability, 0., R"(
For testing of `exception safety` - throw an exception every time you allocate memory with the specified probability.
)", 0) \
    DECLARE(Float, merge_tree_read_split_ranges_into_intersecting_and_non_intersecting_injection_probability, 0.0, R"(
For testing of `PartsSplitter` - split read ranges into intersecting and non intersecting every time you read from MergeTree with the specified probability.
)", 0) \
    \
    DECLARE(Bool, enable_http_compression, false, R"(
Enables or disables data compression in the response to an HTTP request.

For more information, read the [HTTP interface description](../../interfaces/http.md).

Possible values:

- 0 — Disabled.
- 1 — Enabled.
)", 0) \
    DECLARE(Int64, http_zlib_compression_level, 3, R"(
Sets the level of data compression in the response to an HTTP request if [enable_http_compression = 1](#enable_http_compression).

Possible values: Numbers from 1 to 9.
)", 0) \
    \
    DECLARE(Bool, http_native_compression_disable_checksumming_on_decompress, false, R"(
Enables or disables checksum verification when decompressing the HTTP POST data from the client. Used only for ClickHouse native compression format (not used with `gzip` or `deflate`).

For more information, read the [HTTP interface description](../../interfaces/http.md).

Possible values:

- 0 — Disabled.
- 1 — Enabled.
)", 0) \
    \
    DECLARE(String, count_distinct_implementation, "uniqExact", R"(
Specifies which of the `uniq*` functions should be used to perform the [COUNT(DISTINCT ...)](../../sql-reference/aggregate-functions/reference/count.md/#agg_function-count) construction.

Possible values:

- [uniq](../../sql-reference/aggregate-functions/reference/uniq.md/#agg_function-uniq)
- [uniqCombined](../../sql-reference/aggregate-functions/reference/uniqcombined.md/#agg_function-uniqcombined)
- [uniqCombined64](../../sql-reference/aggregate-functions/reference/uniqcombined64.md/#agg_function-uniqcombined64)
- [uniqHLL12](../../sql-reference/aggregate-functions/reference/uniqhll12.md/#agg_function-uniqhll12)
- [uniqExact](../../sql-reference/aggregate-functions/reference/uniqexact.md/#agg_function-uniqexact)
)", 0) \
    \
    DECLARE(Bool, add_http_cors_header, false, R"(
Write add http CORS header.
)", 0) \
    \
    DECLARE(UInt64, max_http_get_redirects, 0, R"(
Max number of HTTP GET redirects hops allowed. Ensures additional security measures are in place to prevent a malicious server from redirecting your requests to unexpected services.\n\nIt is the case when an external server redirects to another address, but that address appears to be internal to the company's infrastructure, and by sending an HTTP request to an internal server, you could request an internal API from the internal network, bypassing the auth, or even query other services, such as Redis or Memcached. When you don't have an internal infrastructure (including something running on your localhost), or you trust the server, it is safe to allow redirects. Although keep in mind, that if the URL uses HTTP instead of HTTPS, and you will have to trust not only the remote server but also your ISP and every network in the middle.
)", 0) \
    \
    DECLARE(Bool, use_client_time_zone, false, R"(
Use client timezone for interpreting DateTime string values, instead of adopting server timezone.
)", 0) \
    \
    DECLARE(Bool, send_progress_in_http_headers, false, R"(
Enables or disables `X-ClickHouse-Progress` HTTP response headers in `clickhouse-server` responses.

For more information, read the [HTTP interface description](../../interfaces/http.md).

Possible values:

- 0 — Disabled.
- 1 — Enabled.
)", 0) \
    \
    DECLARE(UInt64, http_headers_progress_interval_ms, 100, R"(
Do not send HTTP headers X-ClickHouse-Progress more frequently than at each specified interval.
)", 0) \
    DECLARE(Bool, http_wait_end_of_query, false, R"(
Enable HTTP response buffering on the server-side.
)", 0) \
    DECLARE(Bool, http_write_exception_in_output_format, true, R"(
Write exception in output format to produce valid output. Works with JSON and XML formats.
)", 0) \
    DECLARE(UInt64, http_response_buffer_size, 0, R"(
The number of bytes to buffer in the server memory before sending a HTTP response to the client or flushing to disk (when http_wait_end_of_query is enabled).
)", 0) \
    \
    DECLARE(Bool, fsync_metadata, true, R"(
Enables or disables [fsync](http://pubs.opengroup.org/onlinepubs/9699919799/functions/fsync.html) when writing `.sql` files. Enabled by default.

It makes sense to disable it if the server has millions of tiny tables that are constantly being created and destroyed.
)", 0)    \
    \
    DECLARE(Bool, join_use_nulls, false, R"(
Sets the type of [JOIN](../../sql-reference/statements/select/join.md) behaviour. When merging tables, empty cells may appear. ClickHouse fills them differently based on this setting.

Possible values:

- 0 — The empty cells are filled with the default value of the corresponding field type.
- 1 — `JOIN` behaves the same way as in standard SQL. The type of the corresponding field is converted to [Nullable](../../sql-reference/data-types/nullable.md/#data_type-nullable), and empty cells are filled with [NULL](../../sql-reference/syntax.md).
)", IMPORTANT) \
    \
    DECLARE(UInt64, join_output_by_rowlist_perkey_rows_threshold, 5, R"(
The lower limit of per-key average rows in the right table to determine whether to output by row list in hash join.
)", 0) \
    DECLARE(JoinStrictness, join_default_strictness, JoinStrictness::All, R"(
Sets default strictness for [JOIN clauses](../../sql-reference/statements/select/join.md/#select-join).

Possible values:

- `ALL` — If the right table has several matching rows, ClickHouse creates a [Cartesian product](https://en.wikipedia.org/wiki/Cartesian_product) from matching rows. This is the normal `JOIN` behaviour from standard SQL.
- `ANY` — If the right table has several matching rows, only the first one found is joined. If the right table has only one matching row, the results of `ANY` and `ALL` are the same.
- `ASOF` — For joining sequences with an uncertain match.
- `Empty string` — If `ALL` or `ANY` is not specified in the query, ClickHouse throws an exception.
)", 0) \
    DECLARE(Bool, any_join_distinct_right_table_keys, false, R"(
Enables legacy ClickHouse server behaviour in `ANY INNER|LEFT JOIN` operations.

:::note
Use this setting only for backward compatibility if your use cases depend on legacy `JOIN` behaviour.
:::

When the legacy behaviour is enabled:

- Results of `t1 ANY LEFT JOIN t2` and `t2 ANY RIGHT JOIN t1` operations are not equal because ClickHouse uses the logic with many-to-one left-to-right table keys mapping.
- Results of `ANY INNER JOIN` operations contain all rows from the left table like the `SEMI LEFT JOIN` operations do.

When the legacy behaviour is disabled:

- Results of `t1 ANY LEFT JOIN t2` and `t2 ANY RIGHT JOIN t1` operations are equal because ClickHouse uses the logic which provides one-to-many keys mapping in `ANY RIGHT JOIN` operations.
- Results of `ANY INNER JOIN` operations contain one row per key from both the left and right tables.

Possible values:

- 0 — Legacy behaviour is disabled.
- 1 — Legacy behaviour is enabled.

See also:

- [JOIN strictness](../../sql-reference/statements/select/join.md/#join-settings)
)", IMPORTANT) \
    DECLARE(Bool, single_join_prefer_left_table, true, R"(
For single JOIN in case of identifier ambiguity prefer left table
)", IMPORTANT) \
    \
    DECLARE(UInt64, preferred_block_size_bytes, 1000000, R"(
This setting adjusts the data block size for query processing and represents additional fine-tuning to the more rough 'max_block_size' setting. If the columns are large and with 'max_block_size' rows the block size is likely to be larger than the specified amount of bytes, its size will be lowered for better CPU cache locality.
)", 0) \
    \
    DECLARE(UInt64, max_replica_delay_for_distributed_queries, 300, R"(
Disables lagging replicas for distributed queries. See [Replication](../../engines/table-engines/mergetree-family/replication.md).

Sets the time in seconds. If a replica's lag is greater than or equal to the set value, this replica is not used.

Possible values:

- Positive integer.
- 0 — Replica lags are not checked.

To prevent the use of any replica with a non-zero lag, set this parameter to 1.

Used when performing `SELECT` from a distributed table that points to replicated tables.
)", 0) \
    DECLARE(Bool, fallback_to_stale_replicas_for_distributed_queries, true, R"(
Forces a query to an out-of-date replica if updated data is not available. See [Replication](../../engines/table-engines/mergetree-family/replication.md).

ClickHouse selects the most relevant from the outdated replicas of the table.

Used when performing `SELECT` from a distributed table that points to replicated tables.

By default, 1 (enabled).
)", 0) \
    DECLARE(UInt64, preferred_max_column_in_block_size_bytes, 0, R"(
Limit on max column size in block while reading. Helps to decrease cache misses count. Should be close to L2 cache size.
)", 0) \
    \
    DECLARE(UInt64, parts_to_delay_insert, 0, R"(
If the destination table contains at least that many active parts in a single partition, artificially slow down insert into table.
)", 0) \
    DECLARE(UInt64, parts_to_throw_insert, 0, R"(
If more than this number active parts in a single partition of the destination table, throw 'Too many parts ...' exception.
)", 0) \
    DECLARE(UInt64, number_of_mutations_to_delay, 0, R"(
If the mutated table contains at least that many unfinished mutations, artificially slow down mutations of table. 0 - disabled
)", 0) \
    DECLARE(UInt64, number_of_mutations_to_throw, 0, R"(
If the mutated table contains at least that many unfinished mutations, throw 'Too many mutations ...' exception. 0 - disabled
)", 0) \
    DECLARE(Int64, distributed_ddl_task_timeout, 180, R"(
Sets timeout for DDL query responses from all hosts in cluster. If a DDL request has not been performed on all hosts, a response will contain a timeout error and a request will be executed in an async mode. Negative value means infinite.

Possible values:

- Positive integer.
- 0 — Async mode.
- Negative integer — infinite timeout.
)", 0) \
    DECLARE(Milliseconds, stream_flush_interval_ms, 7500, R"(
Works for tables with streaming in the case of a timeout, or when a thread generates [max_insert_block_size](#max_insert_block_size) rows.

The default value is 7500.

The smaller the value, the more often data is flushed into the table. Setting the value too low leads to poor performance.
)", 0) \
    DECLARE(Milliseconds, stream_poll_timeout_ms, 500, R"(
Timeout for polling data from/to streaming storages.
)", 0) \
    DECLARE(UInt64, min_free_disk_bytes_to_perform_insert, 0, R"(
Minimum free disk space bytes to perform an insert.
)", 0) \
    DECLARE(Float, min_free_disk_ratio_to_perform_insert, 0.0, R"(
Minimum free disk space ratio to perform an insert.
)", 0) \
    \
    DECLARE(Bool, final, false, R"(
Automatically applies [FINAL](../../sql-reference/statements/select/from.md#final-modifier) modifier to all tables in a query, to tables where [FINAL](../../sql-reference/statements/select/from.md#final-modifier) is applicable, including joined tables and tables in sub-queries, and
distributed tables.

Possible values:

- 0 - disabled
- 1 - enabled

Example:

```sql
CREATE TABLE test
(
    key Int64,
    some String
)
ENGINE = ReplacingMergeTree
ORDER BY key;

INSERT INTO test FORMAT Values (1, 'first');
INSERT INTO test FORMAT Values (1, 'second');

SELECT * FROM test;
┌─key─┬─some───┐
│   1 │ second │
└─────┴────────┘
┌─key─┬─some──┐
│   1 │ first │
└─────┴───────┘

SELECT * FROM test SETTINGS final = 1;
┌─key─┬─some───┐
│   1 │ second │
└─────┴────────┘

SET final = 1;
SELECT * FROM test;
┌─key─┬─some───┐
│   1 │ second │
└─────┴────────┘
```
)", 0) \
    \
    DECLARE(Bool, partial_result_on_first_cancel, false, R"(
Allows query to return a partial result after cancel.
)", 0) \
    \
    DECLARE(Bool, ignore_on_cluster_for_replicated_udf_queries, false, R"(
Ignore ON CLUSTER clause for replicated UDF management queries.
)", 0) \
    DECLARE(Bool, ignore_on_cluster_for_replicated_access_entities_queries, false, R"(
Ignore ON CLUSTER clause for replicated access entities management queries.
)", 0) \
    DECLARE(Bool, ignore_on_cluster_for_replicated_named_collections_queries, false, R"(
Ignore ON CLUSTER clause for replicated named collections management queries.
)", 0) \
    /** Settings for testing hedged requests */ \
    DECLARE(Milliseconds, sleep_in_send_tables_status_ms, 0, R"(
Time to sleep in sending tables status response in TCPHandler
)", 0) \
    DECLARE(Milliseconds, sleep_in_send_data_ms, 0, R"(
Time to sleep in sending data in TCPHandler
)", 0) \
    DECLARE(Milliseconds, sleep_after_receiving_query_ms, 0, R"(
Time to sleep after receiving query in TCPHandler
)", 0) \
    DECLARE(UInt64, unknown_packet_in_send_data, 0, R"(
Send unknown packet instead of data Nth data packet
)", 0) \
    \
    DECLARE(Bool, insert_allow_materialized_columns, false, R"(
If setting is enabled, Allow materialized columns in INSERT.
)", 0) \
    DECLARE(Seconds, http_connection_timeout, DEFAULT_HTTP_READ_BUFFER_CONNECTION_TIMEOUT, R"(
HTTP connection timeout (in seconds).

Possible values:

- Any positive integer.
- 0 - Disabled (infinite timeout).
)", 0) \
    DECLARE(Seconds, http_send_timeout, DEFAULT_HTTP_READ_BUFFER_TIMEOUT, R"(
HTTP send timeout (in seconds).

Possible values:

- Any positive integer.
- 0 - Disabled (infinite timeout).

:::note
It's applicable only to the default profile. A server reboot is required for the changes to take effect.
:::
)", 0) \
    DECLARE(Seconds, http_receive_timeout, DEFAULT_HTTP_READ_BUFFER_TIMEOUT, R"(
HTTP receive timeout (in seconds).

Possible values:

- Any positive integer.
- 0 - Disabled (infinite timeout).
)", 0) \
    DECLARE(UInt64, http_max_uri_size, 1048576, R"(
Sets the maximum URI length of an HTTP request.

Possible values:

- Positive integer.
)", 0) \
    DECLARE(UInt64, http_max_fields, 1000000, R"(
Maximum number of fields in HTTP header
)", 0) \
    DECLARE(UInt64, http_max_field_name_size, 128 * 1024, R"(
Maximum length of field name in HTTP header
)", 0) \
    DECLARE(UInt64, http_max_field_value_size, 128 * 1024, R"(
Maximum length of field value in HTTP header
)", 0) \
    DECLARE(Bool, http_skip_not_found_url_for_globs, true, R"(
Skip URLs for globs with HTTP_NOT_FOUND error
)", 0) \
    DECLARE(Bool, http_make_head_request, true, R"(
The `http_make_head_request` setting allows the execution of a `HEAD` request while reading data from HTTP to retrieve information about the file to be read, such as its size. Since it's enabled by default, it may be desirable to disable this setting in cases where the server does not support `HEAD` requests.
)", 0) \
    DECLARE(Bool, optimize_throw_if_noop, false, R"(
Enables or disables throwing an exception if an [OPTIMIZE](../../sql-reference/statements/optimize.md) query didn’t perform a merge.

By default, `OPTIMIZE` returns successfully even if it didn’t do anything. This setting lets you differentiate these situations and get the reason in an exception message.

Possible values:

- 1 — Throwing an exception is enabled.
- 0 — Throwing an exception is disabled.
)", 0) \
    DECLARE(Bool, use_index_for_in_with_subqueries, true, R"(
Try using an index if there is a subquery or a table expression on the right side of the IN operator.
)", 0) \
    DECLARE(UInt64, use_index_for_in_with_subqueries_max_values, 0, R"(
The maximum size of the set in the right-hand side of the IN operator to use table index for filtering. It allows to avoid performance degradation and higher memory usage due to the preparation of additional data structures for large queries. Zero means no limit.
)", 0) \
    DECLARE(Bool, analyze_index_with_space_filling_curves, true, R"(
If a table has a space-filling curve in its index, e.g. `ORDER BY mortonEncode(x, y)` or `ORDER BY hilbertEncode(x, y)`, and the query has conditions on its arguments, e.g. `x >= 10 AND x <= 20 AND y >= 20 AND y <= 30`, use the space-filling curve for index analysis.
)", 0) \
    DECLARE(Bool, joined_subquery_requires_alias, true, R"(
Force joined subqueries and table functions to have aliases for correct name qualification.
)", 0) \
    DECLARE(Bool, empty_result_for_aggregation_by_empty_set, false, R"(
Return empty result when aggregating without keys on empty set.
)", 0) \
    DECLARE(Bool, empty_result_for_aggregation_by_constant_keys_on_empty_set, true, R"(
Return empty result when aggregating by constant keys on empty set.
)", 0) \
    DECLARE(Bool, allow_distributed_ddl, true, R"(
If it is set to true, then a user is allowed to executed distributed DDL queries.
)", 0) \
    DECLARE(Bool, allow_suspicious_codecs, false, R"(
If it is set to true, allow to specify meaningless compression codecs.
)", 0) \
    DECLARE(Bool, enable_zstd_qat_codec, false, R"(
If turned on, the ZSTD_QAT codec may be used to compress columns.
)", 0) \
    DECLARE(UInt64, query_profiler_real_time_period_ns, QUERY_PROFILER_DEFAULT_SAMPLE_RATE_NS, R"(
Sets the period for a real clock timer of the [query profiler](../../operations/optimizing-performance/sampling-query-profiler.md). Real clock timer counts wall-clock time.

Possible values:

- Positive integer number, in nanoseconds.

    Recommended values:

            - 10000000 (100 times a second) nanoseconds and less for single queries.
            - 1000000000 (once a second) for cluster-wide profiling.

- 0 for turning off the timer.

**Temporarily disabled in ClickHouse Cloud.**

See also:

- System table [trace_log](../../operations/system-tables/trace_log.md/#system_tables-trace_log)
)", 0) \
    DECLARE(UInt64, query_profiler_cpu_time_period_ns, QUERY_PROFILER_DEFAULT_SAMPLE_RATE_NS, R"(
Sets the period for a CPU clock timer of the [query profiler](../../operations/optimizing-performance/sampling-query-profiler.md). This timer counts only CPU time.

Possible values:

- A positive integer number of nanoseconds.

    Recommended values:

            - 10000000 (100 times a second) nanoseconds and more for single queries.
            - 1000000000 (once a second) for cluster-wide profiling.

- 0 for turning off the timer.

**Temporarily disabled in ClickHouse Cloud.**

See also:

- System table [trace_log](../../operations/system-tables/trace_log.md/#system_tables-trace_log)
)", 0) \
    DECLARE(Bool, metrics_perf_events_enabled, false, R"(
If enabled, some of the perf events will be measured throughout queries' execution.
)", 0) \
    DECLARE(String, metrics_perf_events_list, "", R"(
Comma separated list of perf metrics that will be measured throughout queries' execution. Empty means all events. See PerfEventInfo in sources for the available events.
)", 0) \
    DECLARE(Float, opentelemetry_start_trace_probability, 0., R"(
Sets the probability that the ClickHouse can start a trace for executed queries (if no parent [trace context](https://www.w3.org/TR/trace-context/) is supplied).

Possible values:

- 0 — The trace for all executed queries is disabled (if no parent trace context is supplied).
- Positive floating-point number in the range [0..1]. For example, if the setting value is `0,5`, ClickHouse can start a trace on average for half of the queries.
- 1 — The trace for all executed queries is enabled.
)", 0) \
    DECLARE(Bool, opentelemetry_trace_processors, false, R"(
Collect OpenTelemetry spans for processors.
)", 0) \
    DECLARE(Bool, prefer_column_name_to_alias, false, R"(
Enables or disables using the original column names instead of aliases in query expressions and clauses. It especially matters when alias is the same as the column name, see [Expression Aliases](../../sql-reference/syntax.md/#notes-on-usage). Enable this setting to make aliases syntax rules in ClickHouse more compatible with most other database engines.

Possible values:

- 0 — The column name is substituted with the alias.
- 1 — The column name is not substituted with the alias.

**Example**

The difference between enabled and disabled:

Query:

```sql
SET prefer_column_name_to_alias = 0;
SELECT avg(number) AS number, max(number) FROM numbers(10);
```

Result:

```text
Received exception from server (version 21.5.1):
Code: 184. DB::Exception: Received from localhost:9000. DB::Exception: Aggregate function avg(number) is found inside another aggregate function in query: While processing avg(number) AS number.
```

Query:

```sql
SET prefer_column_name_to_alias = 1;
SELECT avg(number) AS number, max(number) FROM numbers(10);
```

Result:

```text
┌─number─┬─max(number)─┐
│    4.5 │           9 │
└────────┴─────────────┘
```
)", 0) \
    \
    DECLARE(Bool, prefer_global_in_and_join, false, R"(
Enables the replacement of `IN`/`JOIN` operators with `GLOBAL IN`/`GLOBAL JOIN`.

Possible values:

- 0 — Disabled. `IN`/`JOIN` operators are not replaced with `GLOBAL IN`/`GLOBAL JOIN`.
- 1 — Enabled. `IN`/`JOIN` operators are replaced with `GLOBAL IN`/`GLOBAL JOIN`.

**Usage**

Although `SET distributed_product_mode=global` can change the queries behavior for the distributed tables, it's not suitable for local tables or tables from external resources. Here is when the `prefer_global_in_and_join` setting comes into play.

For example, we have query serving nodes that contain local tables, which are not suitable for distribution. We need to scatter their data on the fly during distributed processing with the `GLOBAL` keyword — `GLOBAL IN`/`GLOBAL JOIN`.

Another use case of `prefer_global_in_and_join` is accessing tables created by external engines. This setting helps to reduce the number of calls to external sources while joining such tables: only one call per query.

**See also:**

- [Distributed subqueries](../../sql-reference/operators/in.md/#select-distributed-subqueries) for more information on how to use `GLOBAL IN`/`GLOBAL JOIN`
)", 0) \
    DECLARE(Bool, enable_vertical_final, true, R"(
If enable, remove duplicated rows during FINAL by marking rows as deleted and filtering them later instead of merging rows
)", 0) \
    \
    \
    /** Limits during query execution are part of the settings. \
      * Used to provide a more safe execution of queries from the user interface. \
      * Basically, limits are checked for each block (not every row). That is, the limits can be slightly violated. \
      * Almost all limits apply only to SELECTs. \
      * Almost all limits apply to each stream individually. \
      */ \
    \
    DECLARE(UInt64, max_rows_to_read, 0, R"(
Limit on read rows from the most 'deep' sources. That is, only in the deepest subquery. When reading from a remote server, it is only checked on a remote server.
)", 0) \
    DECLARE(UInt64, max_bytes_to_read, 0, R"(
Limit on read bytes (after decompression) from the most 'deep' sources. That is, only in the deepest subquery. When reading from a remote server, it is only checked on a remote server.
)", 0) \
    DECLARE(OverflowMode, read_overflow_mode, OverflowMode::THROW, R"(
What to do when the limit is exceeded.
)", 0) \
    \
    DECLARE(UInt64, max_rows_to_read_leaf, 0, R"(
Limit on read rows on the leaf nodes for distributed queries. Limit is applied for local reads only, excluding the final merge stage on the root node. Note, the setting is unstable with prefer_localhost_replica=1.
)", 0) \
    DECLARE(UInt64, max_bytes_to_read_leaf, 0, R"(
Limit on read bytes (after decompression) on the leaf nodes for distributed queries. Limit is applied for local reads only, excluding the final merge stage on the root node. Note, the setting is unstable with prefer_localhost_replica=1.
)", 0) \
    DECLARE(OverflowMode, read_overflow_mode_leaf, OverflowMode::THROW, R"(
What to do when the leaf limit is exceeded.
)", 0) \
    \
    DECLARE(UInt64, max_rows_to_group_by, 0, R"(
If aggregation during GROUP BY is generating more than the specified number of rows (unique GROUP BY keys), the behavior will be determined by the 'group_by_overflow_mode' which by default is - throw an exception, but can be also switched to an approximate GROUP BY mode.
)", 0) \
    DECLARE(OverflowModeGroupBy, group_by_overflow_mode, OverflowMode::THROW, R"(
What to do when the limit is exceeded.
)", 0) \
    DECLARE(UInt64, max_bytes_before_external_group_by, 0, R"(
If memory usage during GROUP BY operation is exceeding this threshold in bytes, activate the 'external aggregation' mode (spill data to disk). Recommended value is half of the available system memory.
)", 0) \
    \
    DECLARE(UInt64, max_rows_to_sort, 0, R"(
If more than the specified amount of records have to be processed for ORDER BY operation, the behavior will be determined by the 'sort_overflow_mode' which by default is - throw an exception
)", 0) \
    DECLARE(UInt64, max_bytes_to_sort, 0, R"(
If more than the specified amount of (uncompressed) bytes have to be processed for ORDER BY operation, the behavior will be determined by the 'sort_overflow_mode' which by default is - throw an exception
)", 0) \
    DECLARE(OverflowMode, sort_overflow_mode, OverflowMode::THROW, R"(
What to do when the limit is exceeded.
)", 0) \
    DECLARE(UInt64, prefer_external_sort_block_bytes, DEFAULT_BLOCK_SIZE * 256, R"(
Prefer maximum block bytes for external sort, reduce the memory usage during merging.
)", 0) \
    DECLARE(UInt64, max_bytes_before_external_sort, 0, R"(
If memory usage during ORDER BY operation is exceeding this threshold in bytes, activate the 'external sorting' mode (spill data to disk). Recommended value is half of the available system memory.
)", 0) \
    DECLARE(UInt64, max_bytes_before_remerge_sort, 1000000000, R"(
In case of ORDER BY with LIMIT, when memory usage is higher than specified threshold, perform additional steps of merging blocks before final merge to keep just top LIMIT rows.
)", 0) \
    DECLARE(Float, remerge_sort_lowered_memory_bytes_ratio, 2., R"(
If memory usage after remerge does not reduced by this ratio, remerge will be disabled.
)", 0) \
    \
    DECLARE(UInt64, max_result_rows, 0, R"(
Limit on result size in rows. The query will stop after processing a block of data if the threshold is met, but it will not cut the last block of the result, therefore the result size can be larger than the threshold.
)", 0) \
    DECLARE(UInt64, max_result_bytes, 0, R"(
Limit on result size in bytes (uncompressed).  The query will stop after processing a block of data if the threshold is met, but it will not cut the last block of the result, therefore the result size can be larger than the threshold. Caveats: the result size in memory is taken into account for this threshold. Even if the result size is small, it can reference larger data structures in memory, representing dictionaries of LowCardinality columns, and Arenas of AggregateFunction columns, so the threshold can be exceeded despite the small result size. The setting is fairly low level and should be used with caution.
)", 0) \
    DECLARE(OverflowMode, result_overflow_mode, OverflowMode::THROW, R"(
What to do when the limit is exceeded.
)", 0) \
    \
    /* TODO: Check also when merging and finalizing aggregate functions. */ \
    DECLARE(Seconds, max_execution_time, 0, R"(
If query runtime exceeds the specified number of seconds, the behavior will be determined by the 'timeout_overflow_mode', which by default is - throw an exception. Note that the timeout is checked and the query can stop only in designated places during data processing. It currently cannot stop during merging of aggregation states or during query analysis, and the actual run time will be higher than the value of this setting.
)", 0) \
    DECLARE(OverflowMode, timeout_overflow_mode, OverflowMode::THROW, R"(
What to do when the limit is exceeded.
)", 0) \
    DECLARE(Seconds, max_execution_time_leaf, 0, R"(
Similar semantic to max_execution_time but only apply on leaf node for distributed queries, the time out behavior will be determined by 'timeout_overflow_mode_leaf' which by default is - throw an exception
)", 0) \
    DECLARE(OverflowMode, timeout_overflow_mode_leaf, OverflowMode::THROW, R"(
What to do when the leaf limit is exceeded.
)", 0) \
    \
    DECLARE(UInt64, min_execution_speed, 0, R"(
Minimum number of execution rows per second.
)", 0) \
    DECLARE(UInt64, max_execution_speed, 0, R"(
Maximum number of execution rows per second.
)", 0) \
    DECLARE(UInt64, min_execution_speed_bytes, 0, R"(
Minimum number of execution bytes per second.
)", 0) \
    DECLARE(UInt64, max_execution_speed_bytes, 0, R"(
Maximum number of execution bytes per second.
)", 0) \
    DECLARE(Seconds, timeout_before_checking_execution_speed, 10, R"(
Check that the speed is not too low after the specified time has elapsed.
)", 0) \
    DECLARE(Seconds, max_estimated_execution_time, 0, R"(
Maximum query estimate execution time in seconds.
)", 0) \
    \
    DECLARE(UInt64, max_columns_to_read, 0, R"(
If a query requires reading more than specified number of columns, exception is thrown. Zero value means unlimited. This setting is useful to prevent too complex queries.
)", 0) \
    DECLARE(UInt64, max_temporary_columns, 0, R"(
If a query generates more than the specified number of temporary columns in memory as a result of intermediate calculation, the exception is thrown. Zero value means unlimited. This setting is useful to prevent too complex queries.
)", 0) \
    DECLARE(UInt64, max_temporary_non_const_columns, 0, R"(
Similar to the 'max_temporary_columns' setting but applies only to non-constant columns. This makes sense because constant columns are cheap and it is reasonable to allow more of them.
)", 0) \
    \
    DECLARE(UInt64, max_sessions_for_user, 0, R"(
Maximum number of simultaneous sessions for a user.
)", 0) \
    \
    DECLARE(UInt64, max_subquery_depth, 100, R"(
If a query has more than the specified number of nested subqueries, throw an exception. This allows you to have a sanity check to protect the users of your cluster from going insane with their queries.
)", 0) \
    DECLARE(UInt64, max_analyze_depth, 5000, R"(
Maximum number of analyses performed by interpreter.
)", 0) \
    DECLARE(UInt64, max_ast_depth, 1000, R"(
Maximum depth of query syntax tree. Checked after parsing.
)", 0) \
    DECLARE(UInt64, max_ast_elements, 50000, R"(
Maximum size of query syntax tree in number of nodes. Checked after parsing.
)", 0) \
    DECLARE(UInt64, max_expanded_ast_elements, 500000, R"(
Maximum size of query syntax tree in number of nodes after expansion of aliases and the asterisk.
)", 0) \
    \
    DECLARE(UInt64, readonly, 0, R"(
0 - no read-only restrictions. 1 - only read requests, as well as changing explicitly allowed settings. 2 - only read requests, as well as changing settings, except for the 'readonly' setting.
)", 0) \
    \
    DECLARE(UInt64, max_rows_in_set, 0, R"(
Maximum size of the set (in number of elements) resulting from the execution of the IN section.
)", 0) \
    DECLARE(UInt64, max_bytes_in_set, 0, R"(
Maximum size of the set (in bytes in memory) resulting from the execution of the IN section.
)", 0) \
    DECLARE(OverflowMode, set_overflow_mode, OverflowMode::THROW, R"(
What to do when the limit is exceeded.
)", 0) \
    \
    DECLARE(UInt64, max_rows_in_join, 0, R"(
Maximum size of the hash table for JOIN (in number of rows).
)", 0) \
    DECLARE(UInt64, max_bytes_in_join, 0, R"(
Maximum size of the hash table for JOIN (in number of bytes in memory).
)", 0) \
    DECLARE(OverflowMode, join_overflow_mode, OverflowMode::THROW, R"(
What to do when the limit is exceeded.
)", 0) \
    DECLARE(Bool, join_any_take_last_row, false, R"(
Changes the behaviour of join operations with `ANY` strictness.

:::note
This setting applies only for `JOIN` operations with [Join](../../engines/table-engines/special/join.md) engine tables.
:::

Possible values:

- 0 — If the right table has more than one matching row, only the first one found is joined.
- 1 — If the right table has more than one matching row, only the last one found is joined.

See also:

- [JOIN clause](../../sql-reference/statements/select/join.md/#select-join)
- [Join table engine](../../engines/table-engines/special/join.md)
- [join_default_strictness](#join_default_strictness)
)", IMPORTANT) \
    DECLARE(JoinAlgorithm, join_algorithm, JoinAlgorithm::DEFAULT, R"(
Specifies which [JOIN](../../sql-reference/statements/select/join.md) algorithm is used.

Several algorithms can be specified, and an available one would be chosen for a particular query based on kind/strictness and table engine.

Possible values:

- default

 This is the equivalent of `hash` or `direct`, if possible (same as `direct,hash`)

- grace_hash

 [Grace hash join](https://en.wikipedia.org/wiki/Hash_join#Grace_hash_join) is used.  Grace hash provides an algorithm option that provides performant complex joins while limiting memory use.

 The first phase of a grace join reads the right table and splits it into N buckets depending on the hash value of key columns (initially, N is `grace_hash_join_initial_buckets`). This is done in a way to ensure that each bucket can be processed independently. Rows from the first bucket are added to an in-memory hash table while the others are saved to disk. If the hash table grows beyond the memory limit (e.g., as set by [`max_bytes_in_join`](/docs/en/operations/settings/query-complexity.md/#max_bytes_in_join)), the number of buckets is increased and the assigned bucket for each row. Any rows which don’t belong to the current bucket are flushed and reassigned.

 Supports `INNER/LEFT/RIGHT/FULL ALL/ANY JOIN`.

- hash

 [Hash join algorithm](https://en.wikipedia.org/wiki/Hash_join) is used. The most generic implementation that supports all combinations of kind and strictness and multiple join keys that are combined with `OR` in the `JOIN ON` section.

- parallel_hash

 A variation of `hash` join that splits the data into buckets and builds several hashtables instead of one concurrently to speed up this process.

 When using the `hash` algorithm, the right part of `JOIN` is uploaded into RAM.

- partial_merge

 A variation of the [sort-merge algorithm](https://en.wikipedia.org/wiki/Sort-merge_join), where only the right table is fully sorted.

 The `RIGHT JOIN` and `FULL JOIN` are supported only with `ALL` strictness (`SEMI`, `ANTI`, `ANY`, and `ASOF` are not supported).

 When using the `partial_merge` algorithm, ClickHouse sorts the data and dumps it to the disk. The `partial_merge` algorithm in ClickHouse differs slightly from the classic realization. First, ClickHouse sorts the right table by joining keys in blocks and creates a min-max index for sorted blocks. Then it sorts parts of the left table by the `join key` and joins them over the right table. The min-max index is also used to skip unneeded right table blocks.

- direct

 This algorithm can be applied when the storage for the right table supports key-value requests.

 The `direct` algorithm performs a lookup in the right table using rows from the left table as keys. It's supported only by special storage such as [Dictionary](../../engines/table-engines/special/dictionary.md/#dictionary) or [EmbeddedRocksDB](../../engines/table-engines/integrations/embedded-rocksdb.md) and only the `LEFT` and `INNER` JOINs.

- auto

 When set to `auto`, `hash` join is tried first, and the algorithm is switched on the fly to another algorithm if the memory limit is violated.

- full_sorting_merge

 [Sort-merge algorithm](https://en.wikipedia.org/wiki/Sort-merge_join) with full sorting joined tables before joining.

- prefer_partial_merge

 ClickHouse always tries to use `partial_merge` join if possible, otherwise, it uses `hash`. *Deprecated*, same as `partial_merge,hash`.
)", 0) \
    DECLARE(UInt64, cross_join_min_rows_to_compress, 10000000, R"(
Minimal count of rows to compress block in CROSS JOIN. Zero value means - disable this threshold. This block is compressed when any of the two thresholds (by rows or by bytes) are reached.
)", 0) \
    DECLARE(UInt64, cross_join_min_bytes_to_compress, 1_GiB, R"(
Minimal size of block to compress in CROSS JOIN. Zero value means - disable this threshold. This block is compressed when any of the two thresholds (by rows or by bytes) are reached.
)", 0) \
    DECLARE(UInt64, default_max_bytes_in_join, 1000000000, R"(
Maximum size of right-side table if limit is required but max_bytes_in_join is not set.
)", 0) \
    DECLARE(UInt64, partial_merge_join_left_table_buffer_bytes, 0, R"(
If not 0 group left table blocks in bigger ones for left-side table in partial merge join. It uses up to 2x of specified memory per joining thread.
)", 0) \
    DECLARE(UInt64, partial_merge_join_rows_in_right_blocks, 65536, R"(
Limits sizes of right-hand join data blocks in partial merge join algorithm for [JOIN](../../sql-reference/statements/select/join.md) queries.

ClickHouse server:

1.  Splits right-hand join data into blocks with up to the specified number of rows.
2.  Indexes each block with its minimum and maximum values.
3.  Unloads prepared blocks to disk if it is possible.

Possible values:

- Any positive integer. Recommended range of values: \[1000, 100000\].
)", 0) \
    DECLARE(UInt64, join_on_disk_max_files_to_merge, 64, R"(
Limits the number of files allowed for parallel sorting in MergeJoin operations when they are executed on disk.

The bigger the value of the setting, the more RAM is used and the less disk I/O is needed.

Possible values:

- Any positive integer, starting from 2.
)", 0) \
    DECLARE(UInt64, max_rows_in_set_to_optimize_join, 0, R"(
Maximal size of the set to filter joined tables by each other's row sets before joining.

Possible values:

- 0 — Disable.
- Any positive integer.
)", 0) \
    \
    DECLARE(Bool, compatibility_ignore_collation_in_create_table, true, R"(
Compatibility ignore collation in create table
)", 0) \
    \
    DECLARE(String, temporary_files_codec, "LZ4", R"(
Sets compression codec for temporary files used in sorting and joining operations on disk.

Possible values:

- LZ4 — [LZ4](https://en.wikipedia.org/wiki/LZ4_(compression_algorithm)) compression is applied.
- NONE — No compression is applied.
)", 0) \
    \
    DECLARE(UInt64, max_rows_to_transfer, 0, R"(
Maximum size (in rows) of the transmitted external table obtained when the GLOBAL IN/JOIN section is executed.
)", 0) \
    DECLARE(UInt64, max_bytes_to_transfer, 0, R"(
Maximum size (in uncompressed bytes) of the transmitted external table obtained when the GLOBAL IN/JOIN section is executed.
)", 0) \
    DECLARE(OverflowMode, transfer_overflow_mode, OverflowMode::THROW, R"(
What to do when the limit is exceeded.
)", 0) \
    \
    DECLARE(UInt64, max_rows_in_distinct, 0, R"(
Maximum number of elements during execution of DISTINCT.
)", 0) \
    DECLARE(UInt64, max_bytes_in_distinct, 0, R"(
Maximum total size of the state (in uncompressed bytes) in memory for the execution of DISTINCT.
)", 0) \
    DECLARE(OverflowMode, distinct_overflow_mode, OverflowMode::THROW, R"(
What to do when the limit is exceeded.
)", 0) \
    \
    DECLARE(UInt64, max_memory_usage, 0, R"(
Maximum memory usage for processing of single query. Zero means unlimited.
)", 0) \
    DECLARE(UInt64, memory_overcommit_ratio_denominator, 1_GiB, R"(
It represents the soft memory limit when the hard limit is reached on the global level.
This value is used to compute the overcommit ratio for the query.
Zero means skip the query.
Read more about [memory overcommit](memory-overcommit.md).
)", 0) \
    DECLARE(UInt64, max_memory_usage_for_user, 0, R"(
Maximum memory usage for processing all concurrently running queries for the user. Zero means unlimited.
)", 0) \
    DECLARE(UInt64, memory_overcommit_ratio_denominator_for_user, 1_GiB, R"(
It represents the soft memory limit when the hard limit is reached on the user level.
This value is used to compute the overcommit ratio for the query.
Zero means skip the query.
Read more about [memory overcommit](memory-overcommit.md).
)", 0) \
    DECLARE(UInt64, max_untracked_memory, (4 * 1024 * 1024), R"(
Small allocations and deallocations are grouped in thread local variable and tracked or profiled only when an amount (in absolute value) becomes larger than the specified value. If the value is higher than 'memory_profiler_step' it will be effectively lowered to 'memory_profiler_step'.
)", 0) \
    DECLARE(UInt64, memory_profiler_step, (4 * 1024 * 1024), R"(
Sets the step of memory profiler. Whenever query memory usage becomes larger than every next step in number of bytes the memory profiler will collect the allocating stacktrace and will write it into [trace_log](../../operations/system-tables/trace_log.md#system_tables-trace_log).

Possible values:

- A positive integer number of bytes.

- 0 for turning off the memory profiler.
)", 0) \
    DECLARE(Float, memory_profiler_sample_probability, 0., R"(
Collect random allocations and deallocations and write them into system.trace_log with 'MemorySample' trace_type. The probability is for every alloc/free regardless of the size of the allocation (can be changed with `memory_profiler_sample_min_allocation_size` and `memory_profiler_sample_max_allocation_size`). Note that sampling happens only when the amount of untracked memory exceeds 'max_untracked_memory'. You may want to set 'max_untracked_memory' to 0 for extra fine-grained sampling.
)", 0) \
    DECLARE(UInt64, memory_profiler_sample_min_allocation_size, 0, R"(
Collect random allocations of size greater or equal than the specified value with probability equal to `memory_profiler_sample_probability`. 0 means disabled. You may want to set 'max_untracked_memory' to 0 to make this threshold work as expected.
)", 0) \
    DECLARE(UInt64, memory_profiler_sample_max_allocation_size, 0, R"(
Collect random allocations of size less or equal than the specified value with probability equal to `memory_profiler_sample_probability`. 0 means disabled. You may want to set 'max_untracked_memory' to 0 to make this threshold work as expected.
)", 0) \
    DECLARE(Bool, trace_profile_events, false, R"(
Enables or disables collecting stacktraces on each update of profile events along with the name of profile event and the value of increment and sending them into [trace_log](../../operations/system-tables/trace_log.md#system_tables-trace_log).

Possible values:

- 1 — Tracing of profile events enabled.
- 0 — Tracing of profile events disabled.
)", 0) \
    \
    DECLARE(UInt64, memory_usage_overcommit_max_wait_microseconds, 5'000'000, R"(
Maximum time thread will wait for memory to be freed in the case of memory overcommit on a user level.
If the timeout is reached and memory is not freed, an exception is thrown.
Read more about [memory overcommit](memory-overcommit.md).
)", 0) \
    \
    DECLARE(UInt64, max_network_bandwidth, 0, R"(
Limits the speed of the data exchange over the network in bytes per second. This setting applies to every query.

Possible values:

- Positive integer.
- 0 — Bandwidth control is disabled.
)", 0) \
    DECLARE(UInt64, max_network_bytes, 0, R"(
Limits the data volume (in bytes) that is received or transmitted over the network when executing a query. This setting applies to every individual query.

Possible values:

- Positive integer.
- 0 — Data volume control is disabled.
)", 0) \
    DECLARE(UInt64, max_network_bandwidth_for_user, 0, R"(
Limits the speed of the data exchange over the network in bytes per second. This setting applies to all concurrently running queries performed by a single user.

Possible values:

- Positive integer.
- 0 — Control of the data speed is disabled.
)", 0)\
    DECLARE(UInt64, max_network_bandwidth_for_all_users, 0, R"(
Limits the speed that data is exchanged at over the network in bytes per second. This setting applies to all concurrently running queries on the server.

Possible values:

- Positive integer.
- 0 — Control of the data speed is disabled.
)", 0) \
    \
    DECLARE(UInt64, max_temporary_data_on_disk_size_for_user, 0, R"(
The maximum amount of data consumed by temporary files on disk in bytes for all concurrently running user queries. Zero means unlimited.
)", 0)\
    DECLARE(UInt64, max_temporary_data_on_disk_size_for_query, 0, R"(
The maximum amount of data consumed by temporary files on disk in bytes for all concurrently running queries. Zero means unlimited.
)", 0)\
    \
    DECLARE(UInt64, backup_restore_keeper_max_retries, 20, R"(
Max retries for keeper operations during backup or restore
)", 0) \
    DECLARE(UInt64, backup_restore_keeper_retry_initial_backoff_ms, 100, R"(
Initial backoff timeout for [Zoo]Keeper operations during backup or restore
)", 0) \
    DECLARE(UInt64, backup_restore_keeper_retry_max_backoff_ms, 5000, R"(
Max backoff timeout for [Zoo]Keeper operations during backup or restore
)", 0) \
    DECLARE(Float, backup_restore_keeper_fault_injection_probability, 0.0f, R"(
Approximate probability of failure for a keeper request during backup or restore. Valid value is in interval [0.0f, 1.0f]
)", 0) \
    DECLARE(UInt64, backup_restore_keeper_fault_injection_seed, 0, R"(
0 - random seed, otherwise the setting value
)", 0) \
    DECLARE(UInt64, backup_restore_keeper_value_max_size, 1048576, R"(
Maximum size of data of a [Zoo]Keeper's node during backup
)", 0) \
    DECLARE(UInt64, backup_restore_batch_size_for_keeper_multiread, 10000, R"(
Maximum size of batch for multiread request to [Zoo]Keeper during backup or restore
)", 0) \
    DECLARE(UInt64, backup_restore_batch_size_for_keeper_multi, 1000, R"(
Maximum size of batch for multi request to [Zoo]Keeper during backup or restore
)", 0) \
    DECLARE(UInt64, backup_restore_s3_retry_attempts, 1000, R"(
Setting for Aws::Client::RetryStrategy, Aws::Client does retries itself, 0 means no retries. It takes place only for backup/restore.
)", 0) \
    DECLARE(UInt64, max_backup_bandwidth, 0, R"(
The maximum read speed in bytes per second for particular backup on server. Zero means unlimited.
)", 0) \
    \
    DECLARE(Bool, log_profile_events, true, R"(
Log query performance statistics into the query_log, query_thread_log and query_views_log.
)", 0) \
    DECLARE(Bool, log_query_settings, true, R"(
Log query settings into the query_log and OpenTelemetry span log.
)", 0) \
    DECLARE(Bool, log_query_threads, false, R"(
Setting up query threads logging.

Query threads log into the [system.query_thread_log](../../operations/system-tables/query_thread_log.md) table. This setting has effect only when [log_queries](#log-queries) is true. Queries’ threads run by ClickHouse with this setup are logged according to the rules in the [query_thread_log](../../operations/server-configuration-parameters/settings.md/#query_thread_log) server configuration parameter.

Possible values:

- 0 — Disabled.
- 1 — Enabled.

**Example**

``` text
log_query_threads=1
```
)", 0) \
    DECLARE(Bool, log_query_views, true, R"(
Setting up query views logging.

When a query run by ClickHouse with this setting enabled has associated views (materialized or live views), they are logged in the [query_views_log](../../operations/server-configuration-parameters/settings.md/#query_views_log) server configuration parameter.

Example:

``` text
log_query_views=1
```
)", 0) \
    DECLARE(String, log_comment, "", R"(
Specifies the value for the `log_comment` field of the [system.query_log](../system-tables/query_log.md) table and comment text for the server log.

It can be used to improve the readability of server logs. Additionally, it helps to select queries related to the test from the `system.query_log` after running [clickhouse-test](../../development/tests.md).

Possible values:

- Any string no longer than [max_query_size](#max_query_size). If the max_query_size is exceeded, the server throws an exception.

**Example**

Query:

``` sql
SET log_comment = 'log_comment test', log_queries = 1;
SELECT 1;
SYSTEM FLUSH LOGS;
SELECT type, query FROM system.query_log WHERE log_comment = 'log_comment test' AND event_date >= yesterday() ORDER BY event_time DESC LIMIT 2;
```

Result:

``` text
┌─type────────┬─query─────┐
│ QueryStart  │ SELECT 1; │
│ QueryFinish │ SELECT 1; │
└─────────────┴───────────┘
```
)", 0) \
    DECLARE(LogsLevel, send_logs_level, LogsLevel::fatal, R"(
Send server text logs with specified minimum level to client. Valid values: 'trace', 'debug', 'information', 'warning', 'error', 'fatal', 'none'
)", 0) \
    DECLARE(String, send_logs_source_regexp, "", R"(
Send server text logs with specified regexp to match log source name. Empty means all sources.
)", 0) \
    DECLARE(Bool, enable_optimize_predicate_expression, true, R"(
Turns on predicate pushdown in `SELECT` queries.

Predicate pushdown may significantly reduce network traffic for distributed queries.

Possible values:

- 0 — Disabled.
- 1 — Enabled.

Usage

Consider the following queries:

1.  `SELECT count() FROM test_table WHERE date = '2018-10-10'`
2.  `SELECT count() FROM (SELECT * FROM test_table) WHERE date = '2018-10-10'`

If `enable_optimize_predicate_expression = 1`, then the execution time of these queries is equal because ClickHouse applies `WHERE` to the subquery when processing it.

If `enable_optimize_predicate_expression = 0`, then the execution time of the second query is much longer because the `WHERE` clause applies to all the data after the subquery finishes.
)", 0) \
    DECLARE(Bool, enable_optimize_predicate_expression_to_final_subquery, true, R"(
Allow push predicate to final subquery.
)", 0) \
    DECLARE(Bool, allow_push_predicate_when_subquery_contains_with, true, R"(
Allows push predicate when subquery contains WITH clause
)", 0) \
    \
    DECLARE(UInt64, low_cardinality_max_dictionary_size, 8192, R"(
Sets a maximum size in rows of a shared global dictionary for the [LowCardinality](../../sql-reference/data-types/lowcardinality.md) data type that can be written to a storage file system. This setting prevents issues with RAM in case of unlimited dictionary growth. All the data that can’t be encoded due to maximum dictionary size limitation ClickHouse writes in an ordinary method.

Possible values:

- Any positive integer.
)", 0) \
    DECLARE(Bool, low_cardinality_use_single_dictionary_for_part, false, R"(
Turns on or turns off using of single dictionary for the data part.

By default, the ClickHouse server monitors the size of dictionaries and if a dictionary overflows then the server starts to write the next one. To prohibit creating several dictionaries set `low_cardinality_use_single_dictionary_for_part = 1`.

Possible values:

- 1 — Creating several dictionaries for the data part is prohibited.
- 0 — Creating several dictionaries for the data part is not prohibited.
)", 0) \
    DECLARE(Bool, decimal_check_overflow, true, R"(
Check overflow of decimal arithmetic/comparison operations
)", 0) \
    DECLARE(Bool, allow_custom_error_code_in_throwif, false, R"(
Enable custom error code in function throwIf(). If true, thrown exceptions may have unexpected error codes.
)", 0) \
    \
    DECLARE(Bool, prefer_localhost_replica, true, R"(
Enables/disables preferable using the localhost replica when processing distributed queries.

Possible values:

- 1 — ClickHouse always sends a query to the localhost replica if it exists.
- 0 — ClickHouse uses the balancing strategy specified by the [load_balancing](#load_balancing) setting.

:::note
Disable this setting if you use [max_parallel_replicas](#max_parallel_replicas) without [parallel_replicas_custom_key](#parallel_replicas_custom_key).
If [parallel_replicas_custom_key](#parallel_replicas_custom_key) is set, disable this setting only if it's used on a cluster with multiple shards containing multiple replicas.
If it's used on a cluster with a single shard and multiple replicas, disabling this setting will have negative effects.
:::
)", 0) \
    DECLARE(UInt64, max_fetch_partition_retries_count, 5, R"(
Amount of retries while fetching partition from another host.
)", 0) \
    DECLARE(UInt64, http_max_multipart_form_data_size, 1024 * 1024 * 1024, R"(
Limit on size of multipart/form-data content. This setting cannot be parsed from URL parameters and should be set in a user profile. Note that content is parsed and external tables are created in memory before the start of query execution. And this is the only limit that has an effect on that stage (limits on max memory usage and max execution time have no effect while reading HTTP form data).
)", 0) \
    DECLARE(Bool, calculate_text_stack_trace, true, R"(
Calculate text stack trace in case of exceptions during query execution. This is the default. It requires symbol lookups that may slow down fuzzing tests when a huge amount of wrong queries are executed. In normal cases, you should not disable this option.
)", 0) \
    DECLARE(Bool, enable_job_stack_trace, false, R"(
Output stack trace of a job creator when job results in exception
)", 0) \
    DECLARE(Bool, allow_ddl, true, R"(
If it is set to true, then a user is allowed to executed DDL queries.
)", 0) \
    DECLARE(Bool, parallel_view_processing, false, R"(
Enables pushing to attached views concurrently instead of sequentially.
)", 0) \
    DECLARE(Bool, enable_unaligned_array_join, false, R"(
Allow ARRAY JOIN with multiple arrays that have different sizes. When this settings is enabled, arrays will be resized to the longest one.
)", 0) \
    DECLARE(Bool, optimize_read_in_order, true, R"(
Enables [ORDER BY](../../sql-reference/statements/select/order-by.md/#optimize_read_in_order) optimization in [SELECT](../../sql-reference/statements/select/index.md) queries for reading data from [MergeTree](../../engines/table-engines/mergetree-family/mergetree.md) tables.

Possible values:

- 0 — `ORDER BY` optimization is disabled.
- 1 — `ORDER BY` optimization is enabled.

**See Also**

- [ORDER BY Clause](../../sql-reference/statements/select/order-by.md/#optimize_read_in_order)
)", 0) \
    DECLARE(Bool, optimize_read_in_window_order, true, R"(
Enable ORDER BY optimization in window clause for reading data in corresponding order in MergeTree tables.
)", 0) \
    DECLARE(Bool, optimize_aggregation_in_order, false, R"(
Enables [GROUP BY](../../sql-reference/statements/select/group-by.md) optimization in [SELECT](../../sql-reference/statements/select/index.md) queries for aggregating data in corresponding order in [MergeTree](../../engines/table-engines/mergetree-family/mergetree.md) tables.

Possible values:

- 0 — `GROUP BY` optimization is disabled.
- 1 — `GROUP BY` optimization is enabled.

**See Also**

- [GROUP BY optimization](../../sql-reference/statements/select/group-by.md/#aggregation-in-order)
)", 0) \
    DECLARE(Bool, read_in_order_use_buffering, true, R"(
Use buffering before merging while reading in order of primary key. It increases the parallelism of query execution
)", 0) \
    DECLARE(UInt64, aggregation_in_order_max_block_bytes, 50000000, R"(
Maximal size of block in bytes accumulated during aggregation in order of primary key. Lower block size allows to parallelize more final merge stage of aggregation.
)", 0) \
    DECLARE(UInt64, read_in_order_two_level_merge_threshold, 100, R"(
Minimal number of parts to read to run preliminary merge step during multithread reading in order of primary key.
)", 0) \
    DECLARE(Bool, low_cardinality_allow_in_native_format, true, R"(
Allows or restricts using the [LowCardinality](../../sql-reference/data-types/lowcardinality.md) data type with the [Native](../../interfaces/formats.md/#native) format.

If usage of `LowCardinality` is restricted, ClickHouse server converts `LowCardinality`-columns to ordinary ones for `SELECT` queries, and convert ordinary columns to `LowCardinality`-columns for `INSERT` queries.

This setting is required mainly for third-party clients which do not support `LowCardinality` data type.

Possible values:

- 1 — Usage of `LowCardinality` is not restricted.
- 0 — Usage of `LowCardinality` is restricted.
)", 0) \
    DECLARE(Bool, cancel_http_readonly_queries_on_client_close, false, R"(
Cancels HTTP read-only queries (e.g. SELECT) when a client closes the connection without waiting for the response.

Cloud default value: `1`.
)", 0) \
    DECLARE(Bool, external_table_functions_use_nulls, true, R"(
Defines how [mysql](../../sql-reference/table-functions/mysql.md), [postgresql](../../sql-reference/table-functions/postgresql.md) and [odbc](../../sql-reference/table-functions/odbc.md) table functions use Nullable columns.

Possible values:

- 0 — The table function explicitly uses Nullable columns.
- 1 — The table function implicitly uses Nullable columns.

**Usage**

If the setting is set to `0`, the table function does not make Nullable columns and inserts default values instead of NULL. This is also applicable for NULL values inside arrays.
)", 0) \
    DECLARE(Bool, external_table_strict_query, false, R"(
If it is set to true, transforming expression to local filter is forbidden for queries to external tables.
)", 0) \
    \
    DECLARE(Bool, allow_hyperscan, true, R"(
Allow functions that use Hyperscan library. Disable to avoid potentially long compilation times and excessive resource usage.
)", 0) \
    DECLARE(UInt64, max_hyperscan_regexp_length, 0, R"(
Defines the maximum length for each regular expression in the [hyperscan multi-match functions](../../sql-reference/functions/string-search-functions.md/#multimatchanyhaystack-pattern1-pattern2-patternn).

Possible values:

- Positive integer.
- 0 - The length is not limited.

**Example**

Query:

```sql
SELECT multiMatchAny('abcd', ['ab','bcd','c','d']) SETTINGS max_hyperscan_regexp_length = 3;
```

Result:

```text
┌─multiMatchAny('abcd', ['ab', 'bcd', 'c', 'd'])─┐
│                                              1 │
└────────────────────────────────────────────────┘
```

Query:

```sql
SELECT multiMatchAny('abcd', ['ab','bcd','c','d']) SETTINGS max_hyperscan_regexp_length = 2;
```

Result:

```text
Exception: Regexp length too large.
```

**See Also**

- [max_hyperscan_regexp_total_length](#max-hyperscan-regexp-total-length)
)", 0) \
    DECLARE(UInt64, max_hyperscan_regexp_total_length, 0, R"(
Sets the maximum length total of all regular expressions in each [hyperscan multi-match function](../../sql-reference/functions/string-search-functions.md/#multimatchanyhaystack-pattern1-pattern2-patternn).

Possible values:

- Positive integer.
- 0 - The length is not limited.

**Example**

Query:

```sql
SELECT multiMatchAny('abcd', ['a','b','c','d']) SETTINGS max_hyperscan_regexp_total_length = 5;
```

Result:

```text
┌─multiMatchAny('abcd', ['a', 'b', 'c', 'd'])─┐
│                                           1 │
└─────────────────────────────────────────────┘
```

Query:

```sql
SELECT multiMatchAny('abcd', ['ab','bc','c','d']) SETTINGS max_hyperscan_regexp_total_length = 5;
```

Result:

```text
Exception: Total regexp lengths too large.
```

**See Also**

- [max_hyperscan_regexp_length](#max-hyperscan-regexp-length)
)", 0) \
    DECLARE(Bool, reject_expensive_hyperscan_regexps, true, R"(
Reject patterns which will likely be expensive to evaluate with hyperscan (due to NFA state explosion)
)", 0) \
    DECLARE(Bool, allow_simdjson, true, R"(
Allow using simdjson library in 'JSON*' functions if AVX2 instructions are available. If disabled rapidjson will be used.
)", 0) \
    DECLARE(Bool, allow_introspection_functions, false, R"(
Enables or disables [introspection functions](../../sql-reference/functions/introspection.md) for query profiling.

Possible values:

- 1 — Introspection functions enabled.
- 0 — Introspection functions disabled.

**See Also**

- [Sampling Query Profiler](../../operations/optimizing-performance/sampling-query-profiler.md)
- System table [trace_log](../../operations/system-tables/trace_log.md/#system_tables-trace_log)
)", 0) \
    DECLARE(Bool, splitby_max_substrings_includes_remaining_string, false, R"(
Controls whether function [splitBy*()](../../sql-reference/functions/splitting-merging-functions.md) with argument `max_substrings` > 0 will include the remaining string in the last element of the result array.

Possible values:

- `0` - The remaining string will not be included in the last element of the result array.
- `1` - The remaining string will be included in the last element of the result array. This is the behavior of Spark's [`split()`](https://spark.apache.org/docs/3.1.2/api/python/reference/api/pyspark.sql.functions.split.html) function and Python's ['string.split()'](https://docs.python.org/3/library/stdtypes.html#str.split) method.
)", 0) \
    \
    DECLARE(Bool, allow_execute_multiif_columnar, true, R"(
Allow execute multiIf function columnar
)", 0) \
    DECLARE(Bool, formatdatetime_f_prints_single_zero, false, R"(
Formatter '%f' in function 'formatDateTime()' prints a single zero instead of six zeros if the formatted value has no fractional seconds.
)", 0) \
    DECLARE(Bool, formatdatetime_parsedatetime_m_is_month_name, true, R"(
Formatter '%M' in functions 'formatDateTime()' and 'parseDateTime()' print/parse the month name instead of minutes.
)", 0) \
    DECLARE(Bool, parsedatetime_parse_without_leading_zeros, true, R"(
Formatters '%c', '%l' and '%k' in function 'parseDateTime()' parse months and hours without leading zeros.
)", 0) \
    DECLARE(Bool, formatdatetime_format_without_leading_zeros, false, R"(
Formatters '%c', '%l' and '%k' in function 'formatDateTime()' print months and hours without leading zeros.
)", 0) \
    \
    DECLARE(UInt64, max_partitions_per_insert_block, 100, R"(
Limit maximum number of partitions in the single INSERTed block. Zero means unlimited. Throw an exception if the block contains too many partitions. This setting is a safety threshold because using a large number of partitions is a common misconception.
)", 0) \
    DECLARE(Bool, throw_on_max_partitions_per_insert_block, true, R"(
Used with max_partitions_per_insert_block. If true (default), an exception will be thrown when max_partitions_per_insert_block is reached. If false, details of the insert query reaching this limit with the number of partitions will be logged. This can be useful if you're trying to understand the impact on users when changing max_partitions_per_insert_block.
)", 0) \
    DECLARE(Int64, max_partitions_to_read, -1, R"(
Limit the max number of partitions that can be accessed in one query. <= 0 means unlimited.
)", 0) \
    DECLARE(Bool, check_query_single_value_result, true, R"(
Defines the level of detail for the [CHECK TABLE](../../sql-reference/statements/check-table.md/#checking-mergetree-tables) query result for `MergeTree` family engines .

Possible values:

- 0 — the query shows a check status for every individual data part of a table.
- 1 — the query shows the general table check status.
)", 0) \
    DECLARE(Bool, allow_drop_detached, false, R"(
Allow ALTER TABLE ... DROP DETACHED PART[ITION] ... queries
)", 0) \
    DECLARE(UInt64, max_parts_to_move, 1000, "Limit the number of parts that can be moved in one query. Zero means unlimited.", 0) \
    \
    DECLARE(UInt64, max_table_size_to_drop, 50000000000lu, R"(
Restriction on deleting tables in query time. The value 0 means that you can delete all tables without any restrictions.

Cloud default value: 1 TB.

:::note
This query setting overwrites its server setting equivalent, see [max_table_size_to_drop](/docs/en/operations/server-configuration-parameters/settings.md/#max-table-size-to-drop)
:::
)", 0) \
    DECLARE(UInt64, max_partition_size_to_drop, 50000000000lu, R"(
Restriction on dropping partitions in query time. The value 0 means that you can drop partitions without any restrictions.

Cloud default value: 1 TB.

:::note
This query setting overwrites its server setting equivalent, see [max_partition_size_to_drop](/docs/en/operations/server-configuration-parameters/settings.md/#max-partition-size-to-drop)
:::
)", 0) \
    \
    DECLARE(UInt64, postgresql_connection_pool_size, 16, R"(
Connection pool size for PostgreSQL table engine and database engine.
)", 0) \
    DECLARE(UInt64, postgresql_connection_attempt_timeout, 2, R"(
Connection timeout in seconds of a single attempt to connect PostgreSQL end-point.
The value is passed as a `connect_timeout` parameter of the connection URL.
)", 0) \
    DECLARE(UInt64, postgresql_connection_pool_wait_timeout, 5000, R"(
Connection pool push/pop timeout on empty pool for PostgreSQL table engine and database engine. By default it will block on empty pool.
)", 0) \
    DECLARE(UInt64, postgresql_connection_pool_retries, 2, R"(
Connection pool push/pop retries number for PostgreSQL table engine and database engine.
)", 0) \
    DECLARE(Bool, postgresql_connection_pool_auto_close_connection, false, R"(
Close connection before returning connection to the pool.
)", 0) \
    DECLARE(UInt64, glob_expansion_max_elements, 1000, R"(
Maximum number of allowed addresses (For external storages, table functions, etc).
)", 0) \
    DECLARE(UInt64, odbc_bridge_connection_pool_size, 16, R"(
Connection pool size for each connection settings string in ODBC bridge.
)", 0) \
    DECLARE(Bool, odbc_bridge_use_connection_pooling, true, R"(
Use connection pooling in ODBC bridge. If set to false, a new connection is created every time.
)", 0) \
    \
    DECLARE(Seconds, distributed_replica_error_half_life, DBMS_CONNECTION_POOL_WITH_FAILOVER_DEFAULT_DECREASE_ERROR_PERIOD, R"(
- Type: seconds
- Default value: 60 seconds

Controls how fast errors in distributed tables are zeroed. If a replica is unavailable for some time, accumulates 5 errors, and distributed_replica_error_half_life is set to 1 second, then the replica is considered normal 3 seconds after the last error.

See also:

- [load_balancing](#load_balancing-round_robin)
- [Table engine Distributed](../../engines/table-engines/special/distributed.md)
- [distributed_replica_error_cap](#distributed_replica_error_cap)
- [distributed_replica_max_ignored_errors](#distributed_replica_max_ignored_errors)
)", 0) \
    DECLARE(UInt64, distributed_replica_error_cap, DBMS_CONNECTION_POOL_WITH_FAILOVER_MAX_ERROR_COUNT, R"(
- Type: unsigned int
- Default value: 1000

The error count of each replica is capped at this value, preventing a single replica from accumulating too many errors.

See also:

- [load_balancing](#load_balancing-round_robin)
- [Table engine Distributed](../../engines/table-engines/special/distributed.md)
- [distributed_replica_error_half_life](#distributed_replica_error_half_life)
- [distributed_replica_max_ignored_errors](#distributed_replica_max_ignored_errors)
)", 0) \
    DECLARE(UInt64, distributed_replica_max_ignored_errors, 0, R"(
- Type: unsigned int
- Default value: 0

The number of errors that will be ignored while choosing replicas (according to `load_balancing` algorithm).

See also:

- [load_balancing](#load_balancing-round_robin)
- [Table engine Distributed](../../engines/table-engines/special/distributed.md)
- [distributed_replica_error_cap](#distributed_replica_error_cap)
- [distributed_replica_error_half_life](#distributed_replica_error_half_life)
)", 0) \
    \
    DECLARE(UInt64, min_free_disk_space_for_temporary_data, 0, R"(
The minimum disk space to keep while writing temporary data used in external sorting and aggregation.
)", 0) \
    \
    DECLARE(DefaultTableEngine, default_temporary_table_engine, DefaultTableEngine::Memory, R"(
Same as [default_table_engine](#default_table_engine) but for temporary tables.

In this example, any new temporary table that does not specify an `Engine` will use the `Log` table engine:

Query:

```sql
SET default_temporary_table_engine = 'Log';

CREATE TEMPORARY TABLE my_table (
    x UInt32,
    y UInt32
);

SHOW CREATE TEMPORARY TABLE my_table;
```

Result:

```response
┌─statement────────────────────────────────────────────────────────────────┐
│ CREATE TEMPORARY TABLE default.my_table
(
    `x` UInt32,
    `y` UInt32
)
ENGINE = Log
└──────────────────────────────────────────────────────────────────────────┘
```
)", 0) \
    DECLARE(DefaultTableEngine, default_table_engine, DefaultTableEngine::MergeTree, R"(
Default table engine to use when `ENGINE` is not set in a `CREATE` statement.

Possible values:

- a string representing any valid table engine name

Cloud default value: `SharedMergeTree`.

**Example**

Query:

```sql
SET default_table_engine = 'Log';

SELECT name, value, changed FROM system.settings WHERE name = 'default_table_engine';
```

Result:

```response
┌─name─────────────────┬─value─┬─changed─┐
│ default_table_engine │ Log   │       1 │
└──────────────────────┴───────┴─────────┘
```

In this example, any new table that does not specify an `Engine` will use the `Log` table engine:

Query:

```sql
CREATE TABLE my_table (
    x UInt32,
    y UInt32
);

SHOW CREATE TABLE my_table;
```

Result:

```response
┌─statement────────────────────────────────────────────────────────────────┐
│ CREATE TABLE default.my_table
(
    `x` UInt32,
    `y` UInt32
)
ENGINE = Log
└──────────────────────────────────────────────────────────────────────────┘
```
)", 0) \
    DECLARE(Bool, show_table_uuid_in_table_create_query_if_not_nil, false, R"(
Sets the `SHOW TABLE` query display.

Possible values:

- 0 — The query will be displayed without table UUID.
- 1 — The query will be displayed with table UUID.
)", 0) \
    DECLARE(Bool, database_atomic_wait_for_drop_and_detach_synchronously, false, R"(
Adds a modifier `SYNC` to all `DROP` and `DETACH` queries.

Possible values:

- 0 — Queries will be executed with delay.
- 1 — Queries will be executed without delay.
)", 0) \
    DECLARE(Bool, enable_scalar_subquery_optimization, true, R"(
If it is set to true, prevent scalar subqueries from (de)serializing large scalar values and possibly avoid running the same subquery more than once.
)", 0) \
    DECLARE(Bool, optimize_trivial_count_query, true, R"(
Enables or disables the optimization to trivial query `SELECT count() FROM table` using metadata from MergeTree. If you need to use row-level security, disable this setting.

Possible values:

   - 0 — Optimization disabled.
   - 1 — Optimization enabled.

See also:

- [optimize_functions_to_subcolumns](#optimize-functions-to-subcolumns)
)", 0) \
    DECLARE(Bool, optimize_trivial_approximate_count_query, false, R"(
Use an approximate value for trivial count optimization of storages that support such estimation, for example, EmbeddedRocksDB.

Possible values:

   - 0 — Optimization disabled.
   - 1 — Optimization enabled.
)", 0) \
    DECLARE(Bool, optimize_count_from_files, true, R"(
Enables or disables the optimization of counting number of rows from files in different input formats. It applies to table functions/engines `file`/`s3`/`url`/`hdfs`/`azureBlobStorage`.

Possible values:

- 0 — Optimization disabled.
- 1 — Optimization enabled.
)", 0) \
    DECLARE(Bool, use_cache_for_count_from_files, true, R"(
Enables caching of rows number during count from files in table functions `file`/`s3`/`url`/`hdfs`/`azureBlobStorage`.

Enabled by default.
)", 0) \
    DECLARE(Bool, optimize_respect_aliases, true, R"(
If it is set to true, it will respect aliases in WHERE/GROUP BY/ORDER BY, that will help with partition pruning/secondary indexes/optimize_aggregation_in_order/optimize_read_in_order/optimize_trivial_count
)", 0) \
    DECLARE(UInt64, mutations_sync, 0, R"(
Allows to execute `ALTER TABLE ... UPDATE|DELETE|MATERIALIZE INDEX|MATERIALIZE PROJECTION|MATERIALIZE COLUMN` queries ([mutations](../../sql-reference/statements/alter/index.md#mutations)) synchronously.

Possible values:

- 0 - Mutations execute asynchronously.
- 1 - The query waits for all mutations to complete on the current server.
- 2 - The query waits for all mutations to complete on all replicas (if they exist).
)", 0) \
    DECLARE(Bool, enable_lightweight_delete, true, R"(
Enable lightweight DELETE mutations for mergetree tables.
)", 0) ALIAS(allow_experimental_lightweight_delete) \
    DECLARE(UInt64, lightweight_deletes_sync, 2, R"(
The same as [`mutations_sync`](#mutations_sync), but controls only execution of lightweight deletes.

Possible values:

- 0 - Mutations execute asynchronously.
- 1 - The query waits for the lightweight deletes to complete on the current server.
- 2 - The query waits for the lightweight deletes to complete on all replicas (if they exist).

**See Also**

- [Synchronicity of ALTER Queries](../../sql-reference/statements/alter/index.md#synchronicity-of-alter-queries)
- [Mutations](../../sql-reference/statements/alter/index.md#mutations)
)", 0) \
    DECLARE(Bool, apply_deleted_mask, true, R"(
Enables filtering out rows deleted with lightweight DELETE. If disabled, a query will be able to read those rows. This is useful for debugging and \"undelete\" scenarios
)", 0) \
    DECLARE(Bool, optimize_normalize_count_variants, true, R"(
Rewrite aggregate functions that semantically equals to count() as count().
)", 0) \
    DECLARE(Bool, optimize_injective_functions_inside_uniq, true, R"(
Delete injective functions of one argument inside uniq*() functions.
)", 0) \
    DECLARE(Bool, rewrite_count_distinct_if_with_count_distinct_implementation, false, R"(
Allows you to rewrite `countDistcintIf` with [count_distinct_implementation](#count_distinct_implementation) setting.

Possible values:

- true — Allow.
- false — Disallow.
)", 0) \
    DECLARE(Bool, convert_query_to_cnf, false, R"(
When set to `true`, a `SELECT` query will be converted to conjuctive normal form (CNF). There are scenarios where rewriting a query in CNF may execute faster (view this [Github issue](https://github.com/ClickHouse/ClickHouse/issues/11749) for an explanation).

For example, notice how the following `SELECT` query is not modified (the default behavior):

```sql
EXPLAIN SYNTAX
SELECT *
FROM
(
    SELECT number AS x
    FROM numbers(20)
) AS a
WHERE ((x >= 1) AND (x <= 5)) OR ((x >= 10) AND (x <= 15))
SETTINGS convert_query_to_cnf = false;
```

The result is:

```response
┌─explain────────────────────────────────────────────────────────┐
│ SELECT x                                                       │
│ FROM                                                           │
│ (                                                              │
│     SELECT number AS x                                         │
│     FROM numbers(20)                                           │
│     WHERE ((x >= 1) AND (x <= 5)) OR ((x >= 10) AND (x <= 15)) │
│ ) AS a                                                         │
│ WHERE ((x >= 1) AND (x <= 5)) OR ((x >= 10) AND (x <= 15))     │
│ SETTINGS convert_query_to_cnf = 0                              │
└────────────────────────────────────────────────────────────────┘
```

Let's set `convert_query_to_cnf` to `true` and see what changes:

```sql
EXPLAIN SYNTAX
SELECT *
FROM
(
    SELECT number AS x
    FROM numbers(20)
) AS a
WHERE ((x >= 1) AND (x <= 5)) OR ((x >= 10) AND (x <= 15))
SETTINGS convert_query_to_cnf = true;
```

Notice the `WHERE` clause is rewritten in CNF, but the result set is the identical - the Boolean logic is unchanged:

```response
┌─explain───────────────────────────────────────────────────────────────────────────────────────────────────────────────┐
│ SELECT x                                                                                                              │
│ FROM                                                                                                                  │
│ (                                                                                                                     │
│     SELECT number AS x                                                                                                │
│     FROM numbers(20)                                                                                                  │
│     WHERE ((x <= 15) OR (x <= 5)) AND ((x <= 15) OR (x >= 1)) AND ((x >= 10) OR (x <= 5)) AND ((x >= 10) OR (x >= 1)) │
│ ) AS a                                                                                                                │
│ WHERE ((x >= 10) OR (x >= 1)) AND ((x >= 10) OR (x <= 5)) AND ((x <= 15) OR (x >= 1)) AND ((x <= 15) OR (x <= 5))     │
│ SETTINGS convert_query_to_cnf = 1                                                                                     │
└───────────────────────────────────────────────────────────────────────────────────────────────────────────────────────┘
```

Possible values: true, false
)", 0) \
    DECLARE(Bool, optimize_or_like_chain, false, R"(
Optimize multiple OR LIKE into multiMatchAny. This optimization should not be enabled by default, because it defies index analysis in some cases.
)", 0) \
    DECLARE(Bool, optimize_arithmetic_operations_in_aggregate_functions, true, R"(
Move arithmetic operations out of aggregation functions
)", 0) \
    DECLARE(Bool, optimize_redundant_functions_in_order_by, true, R"(
Remove functions from ORDER BY if its argument is also in ORDER BY
)", 0) \
    DECLARE(Bool, optimize_if_chain_to_multiif, false, R"(
Replace if(cond1, then1, if(cond2, ...)) chains to multiIf. Currently it's not beneficial for numeric types.
)", 0) \
    DECLARE(Bool, optimize_multiif_to_if, true, R"(
Replace 'multiIf' with only one condition to 'if'.
)", 0) \
    DECLARE(Bool, optimize_if_transform_strings_to_enum, false, R"(
Replaces string-type arguments in If and Transform to enum. Disabled by default cause it could make inconsistent change in distributed query that would lead to its fail.
)", 0) \
    DECLARE(Bool, optimize_functions_to_subcolumns, true, R"(
Enables or disables optimization by transforming some functions to reading subcolumns. This reduces the amount of data to read.

These functions can be transformed:

- [length](../../sql-reference/functions/array-functions.md/#array_functions-length) to read the [size0](../../sql-reference/data-types/array.md/#array-size) subcolumn.
- [empty](../../sql-reference/functions/array-functions.md/#function-empty) to read the [size0](../../sql-reference/data-types/array.md/#array-size) subcolumn.
- [notEmpty](../../sql-reference/functions/array-functions.md/#function-notempty) to read the [size0](../../sql-reference/data-types/array.md/#array-size) subcolumn.
- [isNull](../../sql-reference/operators/index.md#operator-is-null) to read the [null](../../sql-reference/data-types/nullable.md/#finding-null) subcolumn.
- [isNotNull](../../sql-reference/operators/index.md#is-not-null) to read the [null](../../sql-reference/data-types/nullable.md/#finding-null) subcolumn.
- [count](../../sql-reference/aggregate-functions/reference/count.md) to read the [null](../../sql-reference/data-types/nullable.md/#finding-null) subcolumn.
- [mapKeys](../../sql-reference/functions/tuple-map-functions.md/#mapkeys) to read the [keys](../../sql-reference/data-types/map.md/#map-subcolumns) subcolumn.
- [mapValues](../../sql-reference/functions/tuple-map-functions.md/#mapvalues) to read the [values](../../sql-reference/data-types/map.md/#map-subcolumns) subcolumn.

Possible values:

- 0 — Optimization disabled.
- 1 — Optimization enabled.
)", 0) \
    DECLARE(Bool, optimize_using_constraints, false, R"(
Use [constraints](../../sql-reference/statements/create/table.md#constraints) for query optimization. The default is `false`.

Possible values:

- true, false
)", 0)                                                                                                                                           \
    DECLARE(Bool, optimize_substitute_columns, false, R"(
Use [constraints](../../sql-reference/statements/create/table.md#constraints) for column substitution. The default is `false`.

Possible values:

- true, false
)", 0)                                                                                                                                         \
    DECLARE(Bool, optimize_append_index, false, R"(
Use [constraints](../../sql-reference/statements/create/table.md#constraints) in order to append index condition. The default is `false`.

Possible values:

- true, false
)", 0) \
    DECLARE(Bool, optimize_time_filter_with_preimage, true, R"(
Optimize Date and DateTime predicates by converting functions into equivalent comparisons without conversions (e.g. toYear(col) = 2023 -> col >= '2023-01-01' AND col <= '2023-12-31')
)", 0) \
    DECLARE(Bool, normalize_function_names, true, R"(
Normalize function names to their canonical names
)", 0) \
    DECLARE(Bool, enable_early_constant_folding, true, R"(
Enable query optimization where we analyze function and subqueries results and rewrite query if there are constants there
)", 0) \
    DECLARE(Bool, deduplicate_blocks_in_dependent_materialized_views, false, R"(
Enables or disables the deduplication check for materialized views that receive data from Replicated\* tables.

Possible values:

      0 — Disabled.
      1 — Enabled.

Usage

By default, deduplication is not performed for materialized views but is done upstream, in the source table.
If an INSERTed block is skipped due to deduplication in the source table, there will be no insertion into attached materialized views. This behaviour exists to enable the insertion of highly aggregated data into materialized views, for cases where inserted blocks are the same after materialized view aggregation but derived from different INSERTs into the source table.
At the same time, this behaviour “breaks” `INSERT` idempotency. If an `INSERT` into the main table was successful and `INSERT` into a materialized view failed (e.g. because of communication failure with ClickHouse Keeper) a client will get an error and can retry the operation. However, the materialized view won’t receive the second insert because it will be discarded by deduplication in the main (source) table. The setting `deduplicate_blocks_in_dependent_materialized_views` allows for changing this behaviour. On retry, a materialized view will receive the repeat insert and will perform a deduplication check by itself,
ignoring check result for the source table, and will insert rows lost because of the first failure.
)", 0) \
    DECLARE(Bool, throw_if_deduplication_in_dependent_materialized_views_enabled_with_async_insert, true, R"(
Throw exception on INSERT query when the setting `deduplicate_blocks_in_dependent_materialized_views` is enabled along with `async_insert`. It guarantees correctness, because these features can't work together.
)", 0) \
    DECLARE(Bool, materialized_views_ignore_errors, false, R"(
Allows to ignore errors for MATERIALIZED VIEW, and deliver original block to the table regardless of MVs
)", 0) \
    DECLARE(Bool, ignore_materialized_views_with_dropped_target_table, false, R"(
Ignore MVs with dropped target table during pushing to views
)", 0) \
    DECLARE(Bool, allow_materialized_view_with_bad_select, true, R"(
Allow CREATE MATERIALIZED VIEW with SELECT query that references nonexistent tables or columns. It must still be syntactically valid. Doesn't apply to refreshable MVs. Doesn't apply if the MV schema needs to be inferred from the SELECT query (i.e. if the CREATE has no column list and no TO table). Can be used for creating MV before its source table.
)", 0) \
    DECLARE(Bool, use_compact_format_in_distributed_parts_names, true, R"(
Uses compact format for storing blocks for background (`distributed_foreground_insert`) INSERT into tables with `Distributed` engine.

Possible values:

- 0 — Uses `user[:password]@host:port#default_database` directory format.
- 1 — Uses `[shard{shard_index}[_replica{replica_index}]]` directory format.

:::note
- with `use_compact_format_in_distributed_parts_names=0` changes from cluster definition will not be applied for background INSERT.
- with `use_compact_format_in_distributed_parts_names=1` changing the order of the nodes in the cluster definition, will change the `shard_index`/`replica_index` so be aware.
:::
)", 0) \
    DECLARE(Bool, validate_polygons, true, R"(
Enables or disables throwing an exception in the [pointInPolygon](../../sql-reference/functions/geo/index.md#pointinpolygon) function, if the polygon is self-intersecting or self-tangent.

Possible values:

- 0 — Throwing an exception is disabled. `pointInPolygon` accepts invalid polygons and returns possibly incorrect results for them.
- 1 — Throwing an exception is enabled.
)", 0) \
    DECLARE(UInt64, max_parser_depth, DBMS_DEFAULT_MAX_PARSER_DEPTH, R"(
Limits maximum recursion depth in the recursive descent parser. Allows controlling the stack size.

Possible values:

- Positive integer.
- 0 — Recursion depth is unlimited.
)", 0) \
    DECLARE(UInt64, max_parser_backtracks, DBMS_DEFAULT_MAX_PARSER_BACKTRACKS, R"(
Maximum parser backtracking (how many times it tries different alternatives in the recursive descend parsing process).
)", 0) \
    DECLARE(UInt64, max_recursive_cte_evaluation_depth, DBMS_RECURSIVE_CTE_MAX_EVALUATION_DEPTH, R"(
Maximum limit on recursive CTE evaluation depth
)", 0) \
    DECLARE(Bool, allow_settings_after_format_in_insert, false, R"(
Control whether `SETTINGS` after `FORMAT` in `INSERT` queries is allowed or not. It is not recommended to use this, since this may interpret part of `SETTINGS` as values.

Example:

```sql
INSERT INTO FUNCTION null('foo String') SETTINGS max_threads=1 VALUES ('bar');
```

But the following query will work only with `allow_settings_after_format_in_insert`:

```sql
SET allow_settings_after_format_in_insert=1;
INSERT INTO FUNCTION null('foo String') VALUES ('bar') SETTINGS max_threads=1;
```

Possible values:

- 0 — Disallow.
- 1 — Allow.

:::note
Use this setting only for backward compatibility if your use cases depend on old syntax.
:::
)", 0) \
    DECLARE(Seconds, periodic_live_view_refresh, 60, R"(
Interval after which periodically refreshed live view is forced to refresh.
)", 0) \
    DECLARE(Bool, transform_null_in, false, R"(
Enables equality of [NULL](../../sql-reference/syntax.md/#null-literal) values for [IN](../../sql-reference/operators/in.md) operator.

By default, `NULL` values can’t be compared because `NULL` means undefined value. Thus, comparison `expr = NULL` must always return `false`. With this setting `NULL = NULL` returns `true` for `IN` operator.

Possible values:

- 0 — Comparison of `NULL` values in `IN` operator returns `false`.
- 1 — Comparison of `NULL` values in `IN` operator returns `true`.

**Example**

Consider the `null_in` table:

``` text
┌──idx─┬─────i─┐
│    1 │     1 │
│    2 │  NULL │
│    3 │     3 │
└──────┴───────┘
```

Query:

``` sql
SELECT idx, i FROM null_in WHERE i IN (1, NULL) SETTINGS transform_null_in = 0;
```

Result:

``` text
┌──idx─┬────i─┐
│    1 │    1 │
└──────┴──────┘
```

Query:

``` sql
SELECT idx, i FROM null_in WHERE i IN (1, NULL) SETTINGS transform_null_in = 1;
```

Result:

``` text
┌──idx─┬─────i─┐
│    1 │     1 │
│    2 │  NULL │
└──────┴───────┘
```

**See Also**

- [NULL Processing in IN Operators](../../sql-reference/operators/in.md/#in-null-processing)
)", 0) \
    DECLARE(Bool, allow_nondeterministic_mutations, false, R"(
User-level setting that allows mutations on replicated tables to make use of non-deterministic functions such as `dictGet`.

Given that, for example, dictionaries, can be out of sync across nodes, mutations that pull values from them are disallowed on replicated tables by default. Enabling this setting allows this behavior, making it the user's responsibility to ensure that the data used is in sync across all nodes.

**Example**

``` xml
<profiles>
    <default>
        <allow_nondeterministic_mutations>1</allow_nondeterministic_mutations>

        <!-- ... -->
    </default>

    <!-- ... -->

</profiles>
```
)", 0) \
    DECLARE(Seconds, lock_acquire_timeout, DBMS_DEFAULT_LOCK_ACQUIRE_TIMEOUT_SEC, R"(
Defines how many seconds a locking request waits before failing.

Locking timeout is used to protect from deadlocks while executing read/write operations with tables. When the timeout expires and the locking request fails, the ClickHouse server throws an exception "Locking attempt timed out! Possible deadlock avoided. Client should retry." with error code `DEADLOCK_AVOIDED`.

Possible values:

- Positive integer (in seconds).
- 0 — No locking timeout.
)", 0) \
    DECLARE(Bool, materialize_ttl_after_modify, true, R"(
Apply TTL for old data, after ALTER MODIFY TTL query
)", 0) \
    DECLARE(String, function_implementation, "", R"(
Choose function implementation for specific target or variant (experimental). If empty enable all of them.
)", 0) \
    DECLARE(Bool, data_type_default_nullable, false, R"(
Allows data types without explicit modifiers [NULL or NOT NULL](../../sql-reference/statements/create/table.md/#null-modifiers) in column definition will be [Nullable](../../sql-reference/data-types/nullable.md/#data_type-nullable).

Possible values:

- 1 — The data types in column definitions are set to `Nullable` by default.
- 0 — The data types in column definitions are set to not `Nullable` by default.
)", 0) \
    DECLARE(Bool, cast_keep_nullable, false, R"(
Enables or disables keeping of the `Nullable` data type in [CAST](../../sql-reference/functions/type-conversion-functions.md/#castx-t) operations.

When the setting is enabled and the argument of `CAST` function is `Nullable`, the result is also transformed to `Nullable` type. When the setting is disabled, the result always has the destination type exactly.

Possible values:

- 0 — The `CAST` result has exactly the destination type specified.
- 1 — If the argument type is `Nullable`, the `CAST` result is transformed to `Nullable(DestinationDataType)`.

**Examples**

The following query results in the destination data type exactly:

```sql
SET cast_keep_nullable = 0;
SELECT CAST(toNullable(toInt32(0)) AS Int32) as x, toTypeName(x);
```

Result:

```text
┌─x─┬─toTypeName(CAST(toNullable(toInt32(0)), 'Int32'))─┐
│ 0 │ Int32                                             │
└───┴───────────────────────────────────────────────────┘
```

The following query results in the `Nullable` modification on the destination data type:

```sql
SET cast_keep_nullable = 1;
SELECT CAST(toNullable(toInt32(0)) AS Int32) as x, toTypeName(x);
```

Result:

```text
┌─x─┬─toTypeName(CAST(toNullable(toInt32(0)), 'Int32'))─┐
│ 0 │ Nullable(Int32)                                   │
└───┴───────────────────────────────────────────────────┘
```

**See Also**

- [CAST](../../sql-reference/functions/type-conversion-functions.md/#type_conversion_function-cast) function
)", 0) \
    DECLARE(Bool, cast_ipv4_ipv6_default_on_conversion_error, false, R"(
CAST operator into IPv4, CAST operator into IPV6 type, toIPv4, toIPv6 functions will return default value instead of throwing exception on conversion error.
)", 0) \
    DECLARE(Bool, alter_partition_verbose_result, false, R"(
Enables or disables the display of information about the parts to which the manipulation operations with partitions and parts have been successfully applied.
Applicable to [ATTACH PARTITION|PART](../../sql-reference/statements/alter/partition.md/#alter_attach-partition) and to [FREEZE PARTITION](../../sql-reference/statements/alter/partition.md/#alter_freeze-partition).

Possible values:

- 0 — disable verbosity.
- 1 — enable verbosity.

**Example**

```sql
CREATE TABLE test(a Int64, d Date, s String) ENGINE = MergeTree PARTITION BY toYYYYMDECLARE(d) ORDER BY a;
INSERT INTO test VALUES(1, '2021-01-01', '');
INSERT INTO test VALUES(1, '2021-01-01', '');
ALTER TABLE test DETACH PARTITION ID '202101';

ALTER TABLE test ATTACH PARTITION ID '202101' SETTINGS alter_partition_verbose_result = 1;

┌─command_type─────┬─partition_id─┬─part_name────┬─old_part_name─┐
│ ATTACH PARTITION │ 202101       │ 202101_7_7_0 │ 202101_5_5_0  │
│ ATTACH PARTITION │ 202101       │ 202101_8_8_0 │ 202101_6_6_0  │
└──────────────────┴──────────────┴──────────────┴───────────────┘

ALTER TABLE test FREEZE SETTINGS alter_partition_verbose_result = 1;

┌─command_type─┬─partition_id─┬─part_name────┬─backup_name─┬─backup_path───────────────────┬─part_backup_path────────────────────────────────────────────┐
│ FREEZE ALL   │ 202101       │ 202101_7_7_0 │ 8           │ /var/lib/clickhouse/shadow/8/ │ /var/lib/clickhouse/shadow/8/data/default/test/202101_7_7_0 │
│ FREEZE ALL   │ 202101       │ 202101_8_8_0 │ 8           │ /var/lib/clickhouse/shadow/8/ │ /var/lib/clickhouse/shadow/8/data/default/test/202101_8_8_0 │
└──────────────┴──────────────┴──────────────┴─────────────┴───────────────────────────────┴─────────────────────────────────────────────────────────────┘
```
)", 0) \
    DECLARE(Bool, system_events_show_zero_values, false, R"(
Allows to select zero-valued events from [`system.events`](../../operations/system-tables/events.md).

Some monitoring systems require passing all the metrics values to them for each checkpoint, even if the metric value is zero.

Possible values:

- 0 — Disabled.
- 1 — Enabled.

**Examples**

Query

```sql
SELECT * FROM system.events WHERE event='QueryMemoryLimitExceeded';
```

Result

```text
Ok.
```

Query
```sql
SET system_events_show_zero_values = 1;
SELECT * FROM system.events WHERE event='QueryMemoryLimitExceeded';
```

Result

```text
┌─event────────────────────┬─value─┬─description───────────────────────────────────────────┐
│ QueryMemoryLimitExceeded │     0 │ Number of times when memory limit exceeded for query. │
└──────────────────────────┴───────┴───────────────────────────────────────────────────────┘
```
)", 0) \
    DECLARE(MySQLDataTypesSupport, mysql_datatypes_support_level, MySQLDataTypesSupportList{}, R"(
Defines how MySQL types are converted to corresponding ClickHouse types. A comma separated list in any combination of `decimal`, `datetime64`, `date2Date32` or `date2String`.
- `decimal`: convert `NUMERIC` and `DECIMAL` types to `Decimal` when precision allows it.
- `datetime64`: convert `DATETIME` and `TIMESTAMP` types to `DateTime64` instead of `DateTime` when precision is not `0`.
- `date2Date32`: convert `DATE` to `Date32` instead of `Date`. Takes precedence over `date2String`.
- `date2String`: convert `DATE` to `String` instead of `Date`. Overridden by `datetime64`.
)", 0) \
    DECLARE(Bool, optimize_trivial_insert_select, false, R"(
Optimize trivial 'INSERT INTO table SELECT ... FROM TABLES' query
)", 0) \
    DECLARE(Bool, allow_non_metadata_alters, true, R"(
Allow to execute alters which affects not only tables metadata, but also data on disk
)", 0) \
    DECLARE(Bool, enable_global_with_statement, true, R"(
Propagate WITH statements to UNION queries and all subqueries
)", 0) \
    DECLARE(Bool, aggregate_functions_null_for_empty, false, R"(
Enables or disables rewriting all aggregate functions in a query, adding [-OrNull](../../sql-reference/aggregate-functions/combinators.md/#agg-functions-combinator-ornull) suffix to them. Enable it for SQL standard compatibility.
It is implemented via query rewrite (similar to [count_distinct_implementation](#count_distinct_implementation) setting) to get consistent results for distributed queries.

Possible values:

- 0 — Disabled.
- 1 — Enabled.

**Example**

Consider the following query with aggregate functions:
```sql
SELECT SUM(-1), MAX(0) FROM system.one WHERE 0;
```

With `aggregate_functions_null_for_empty = 0` it would produce:
```text
┌─SUM(-1)─┬─MAX(0)─┐
│       0 │      0 │
└─────────┴────────┘
```

With `aggregate_functions_null_for_empty = 1` the result would be:
```text
┌─SUMOrNull(-1)─┬─MAXOrNull(0)─┐
│          NULL │         NULL │
└───────────────┴──────────────┘
```
)", 0) \
    DECLARE(Bool, optimize_syntax_fuse_functions, false, R"(
Enables to fuse aggregate functions with identical argument. It rewrites query contains at least two aggregate functions from [sum](../../sql-reference/aggregate-functions/reference/sum.md/#agg_function-sum), [count](../../sql-reference/aggregate-functions/reference/count.md/#agg_function-count) or [avg](../../sql-reference/aggregate-functions/reference/avg.md/#agg_function-avg) with identical argument to [sumCount](../../sql-reference/aggregate-functions/reference/sumcount.md/#agg_function-sumCount).

Possible values:

- 0 — Functions with identical argument are not fused.
- 1 — Functions with identical argument are fused.

**Example**

Query:

``` sql
CREATE TABLE fuse_tbl(a Int8, b Int8) Engine = Log;
SET optimize_syntax_fuse_functions = 1;
EXPLAIN SYNTAX SELECT sum(a), sum(b), count(b), avg(b) from fuse_tbl FORMAT TSV;
```

Result:

``` text
SELECT
    sum(a),
    sumCount(b).1,
    sumCount(b).2,
    (sumCount(b).1) / (sumCount(b).2)
FROM fuse_tbl
```
)", 0) \
    DECLARE(Bool, flatten_nested, true, R"(
Sets the data format of a [nested](../../sql-reference/data-types/nested-data-structures/index.md) columns.

Possible values:

- 1 — Nested column is flattened to separate arrays.
- 0 — Nested column stays a single array of tuples.

**Usage**

If the setting is set to `0`, it is possible to use an arbitrary level of nesting.

**Examples**

Query:

``` sql
SET flatten_nested = 1;
CREATE TABLE t_nest (`n` Nested(a UInt32, b UInt32)) ENGINE = MergeTree ORDER BY tuple();

SHOW CREATE TABLE t_nest;
```

Result:

``` text
┌─statement───────────────────────────────────────────────────────────────────────────────────────────────────────────────────────────────────────┐
│ CREATE TABLE default.t_nest
(
    `n.a` Array(UInt32),
    `n.b` Array(UInt32)
)
ENGINE = MergeTree
ORDER BY tuple()
SETTINGS index_granularity = 8192 │
└─────────────────────────────────────────────────────────────────────────────────────────────────────────────────────────────────────────────────┘
```

Query:

``` sql
SET flatten_nested = 0;

CREATE TABLE t_nest (`n` Nested(a UInt32, b UInt32)) ENGINE = MergeTree ORDER BY tuple();

SHOW CREATE TABLE t_nest;
```

Result:

``` text
┌─statement──────────────────────────────────────────────────────────────────────────────────────────────────────────────────────────┐
│ CREATE TABLE default.t_nest
(
    `n` Nested(a UInt32, b UInt32)
)
ENGINE = MergeTree
ORDER BY tuple()
SETTINGS index_granularity = 8192 │
└────────────────────────────────────────────────────────────────────────────────────────────────────────────────────────────────────┘
```
)", 0) \
    DECLARE(Bool, asterisk_include_materialized_columns, false, R"(
Include [MATERIALIZED](../../sql-reference/statements/create/table.md#materialized) columns for wildcard query (`SELECT *`).

Possible values:

- 0 - disabled
- 1 - enabled
)", 0) \
    DECLARE(Bool, asterisk_include_alias_columns, false, R"(
Include [ALIAS](../../sql-reference/statements/create/table.md#alias) columns for wildcard query (`SELECT *`).

Possible values:

- 0 - disabled
- 1 - enabled
)", 0) \
    DECLARE(Bool, optimize_skip_merged_partitions, false, R"(
Enables or disables optimization for [OPTIMIZE TABLE ... FINAL](../../sql-reference/statements/optimize.md) query if there is only one part with level > 0 and it doesn't have expired TTL.

- `OPTIMIZE TABLE ... FINAL SETTINGS optimize_skip_merged_partitions=1`

By default, `OPTIMIZE TABLE ... FINAL` query rewrites the one part even if there is only a single part.

Possible values:

- 1 - Enable optimization.
- 0 - Disable optimization.
)", 0) \
    DECLARE(Bool, optimize_on_insert, true, R"(
Enables or disables data transformation before the insertion, as if merge was done on this block (according to table engine).

Possible values:

- 0 — Disabled.
- 1 — Enabled.

**Example**

The difference between enabled and disabled:

Query:

```sql
SET optimize_on_insert = 1;

CREATE TABLE test1 (`FirstTable` UInt32) ENGINE = ReplacingMergeTree ORDER BY FirstTable;

INSERT INTO test1 SELECT number % 2 FROM numbers(5);

SELECT * FROM test1;

SET optimize_on_insert = 0;

CREATE TABLE test2 (`SecondTable` UInt32) ENGINE = ReplacingMergeTree ORDER BY SecondTable;

INSERT INTO test2 SELECT number % 2 FROM numbers(5);

SELECT * FROM test2;
```

Result:

``` text
┌─FirstTable─┐
│          0 │
│          1 │
└────────────┘

┌─SecondTable─┐
│           0 │
│           0 │
│           0 │
│           1 │
│           1 │
└─────────────┘
```

Note that this setting influences [Materialized view](../../sql-reference/statements/create/view.md/#materialized) and [MaterializedMySQL](../../engines/database-engines/materialized-mysql.md) behaviour.
)", 0) \
    DECLARE(Bool, optimize_use_projections, true, R"(
Enables or disables [projection](../../engines/table-engines/mergetree-family/mergetree.md/#projections) optimization when processing `SELECT` queries.

Possible values:

- 0 — Projection optimization disabled.
- 1 — Projection optimization enabled.
)", 0) ALIAS(allow_experimental_projection_optimization) \
    DECLARE(Bool, optimize_use_implicit_projections, true, R"(
Automatically choose implicit projections to perform SELECT query
)", 0) \
    DECLARE(Bool, force_optimize_projection, false, R"(
Enables or disables the obligatory use of [projections](../../engines/table-engines/mergetree-family/mergetree.md/#projections) in `SELECT` queries, when projection optimization is enabled (see [optimize_use_projections](#optimize_use_projections) setting).

Possible values:

- 0 — Projection optimization is not obligatory.
- 1 — Projection optimization is obligatory.
)", 0) \
    DECLARE(String, force_optimize_projection_name, "", R"(
If it is set to a non-empty string, check that this projection is used in the query at least once.

Possible values:

- string: name of projection that used in a query
)", 0) \
    DECLARE(String, preferred_optimize_projection_name, "", R"(
If it is set to a non-empty string, ClickHouse will try to apply specified projection in query.


Possible values:

- string: name of preferred projection
)", 0) \
    DECLARE(Bool, async_socket_for_remote, true, R"(
Enables asynchronous read from socket while executing remote query.

Enabled by default.
)", 0) \
    DECLARE(Bool, async_query_sending_for_remote, true, R"(
Enables asynchronous connection creation and query sending while executing remote query.

Enabled by default.
)", 0) \
    DECLARE(Bool, insert_null_as_default, true, R"(
Enables or disables the insertion of [default values](../../sql-reference/statements/create/table.md/#create-default-values) instead of [NULL](../../sql-reference/syntax.md/#null-literal) into columns with not [nullable](../../sql-reference/data-types/nullable.md/#data_type-nullable) data type.
If column type is not nullable and this setting is disabled, then inserting `NULL` causes an exception. If column type is nullable, then `NULL` values are inserted as is, regardless of this setting.

This setting is applicable to [INSERT ... SELECT](../../sql-reference/statements/insert-into.md/#inserting-the-results-of-select) queries. Note that `SELECT` subqueries may be concatenated with `UNION ALL` clause.

Possible values:

- 0 — Inserting `NULL` into a not nullable column causes an exception.
- 1 — Default column value is inserted instead of `NULL`.
)", 0) \
    DECLARE(Bool, describe_extend_object_types, false, R"(
Deduce concrete type of columns of type Object in DESCRIBE query
)", 0) \
    DECLARE(Bool, describe_include_subcolumns, false, R"(
Enables describing subcolumns for a [DESCRIBE](../../sql-reference/statements/describe-table.md) query. For example, members of a [Tuple](../../sql-reference/data-types/tuple.md) or subcolumns of a [Map](../../sql-reference/data-types/map.md/#map-subcolumns), [Nullable](../../sql-reference/data-types/nullable.md/#finding-null) or an [Array](../../sql-reference/data-types/array.md/#array-size) data type.

Possible values:

- 0 — Subcolumns are not included in `DESCRIBE` queries.
- 1 — Subcolumns are included in `DESCRIBE` queries.

**Example**

See an example for the [DESCRIBE](../../sql-reference/statements/describe-table.md) statement.
)", 0) \
    DECLARE(Bool, describe_include_virtual_columns, false, R"(
If true, virtual columns of table will be included into result of DESCRIBE query
)", 0) \
    DECLARE(Bool, describe_compact_output, false, R"(
If true, include only column names and types into result of DESCRIBE query
)", 0) \
    DECLARE(Bool, apply_mutations_on_fly, false, R"(
If true, mutations (UPDATEs and DELETEs) which are not materialized in data part will be applied on SELECTs. Only available in ClickHouse Cloud.
)", 0) \
    DECLARE(Bool, mutations_execute_nondeterministic_on_initiator, false, R"(
If true constant nondeterministic functions (e.g. function `now()`) are executed on initiator and replaced to literals in `UPDATE` and `DELETE` queries. It helps to keep data in sync on replicas while executing mutations with constant nondeterministic functions. Default value: `false`.
)", 0) \
    DECLARE(Bool, mutations_execute_subqueries_on_initiator, false, R"(
If true scalar subqueries are executed on initiator and replaced to literals in `UPDATE` and `DELETE` queries. Default value: `false`.
)", 0) \
    DECLARE(UInt64, mutations_max_literal_size_to_replace, 16384, R"(
The maximum size of serialized literal in bytes to replace in `UPDATE` and `DELETE` queries. Takes effect only if at least one the two settings above is enabled. Default value: 16384 (16 KiB).
)", 0) \
    \
    DECLARE(Float, create_replicated_merge_tree_fault_injection_probability, 0.0f, R"(
The probability of a fault injection during table creation after creating metadata in ZooKeeper
)", 0) \
    \
    DECLARE(Bool, use_query_cache, false, R"(
If turned on, `SELECT` queries may utilize the [query cache](../query-cache.md). Parameters [enable_reads_from_query_cache](#enable-reads-from-query-cache)
and [enable_writes_to_query_cache](#enable-writes-to-query-cache) control in more detail how the cache is used.

Possible values:

- 0 - Disabled
- 1 - Enabled
)", 0) \
    DECLARE(Bool, enable_writes_to_query_cache, true, R"(
If turned on, results of `SELECT` queries are stored in the [query cache](../query-cache.md).

Possible values:

- 0 - Disabled
- 1 - Enabled
)", 0) \
    DECLARE(Bool, enable_reads_from_query_cache, true, R"(
If turned on, results of `SELECT` queries are retrieved from the [query cache](../query-cache.md).

Possible values:

- 0 - Disabled
- 1 - Enabled
)", 0) \
    DECLARE(QueryCacheNondeterministicFunctionHandling, query_cache_nondeterministic_function_handling, QueryCacheNondeterministicFunctionHandling::Throw, R"(
Controls how the [query cache](../query-cache.md) handles `SELECT` queries with non-deterministic functions like `rand()` or `now()`.

Possible values:

- `'throw'` - Throw an exception and don't cache the query result.
- `'save'` - Cache the query result.
- `'ignore'` - Don't cache the query result and don't throw an exception.
)", 0) \
    DECLARE(QueryCacheSystemTableHandling, query_cache_system_table_handling, QueryCacheSystemTableHandling::Throw, R"(
Controls how the [query cache](../query-cache.md) handles `SELECT` queries against system tables, i.e. tables in databases `system.*` and `information_schema.*`.

Possible values:

- `'throw'` - Throw an exception and don't cache the query result.
- `'save'` - Cache the query result.
- `'ignore'` - Don't cache the query result and don't throw an exception.
)", 0) \
    DECLARE(UInt64, query_cache_max_size_in_bytes, 0, R"(
The maximum amount of memory (in bytes) the current user may allocate in the [query cache](../query-cache.md). 0 means unlimited.

Possible values:

- Positive integer >= 0.
)", 0) \
    DECLARE(UInt64, query_cache_max_entries, 0, R"(
The maximum number of query results the current user may store in the [query cache](../query-cache.md). 0 means unlimited.

Possible values:

- Positive integer >= 0.
)", 0) \
    DECLARE(UInt64, query_cache_min_query_runs, 0, R"(
Minimum number of times a `SELECT` query must run before its result is stored in the [query cache](../query-cache.md).

Possible values:

- Positive integer >= 0.
)", 0) \
    DECLARE(Milliseconds, query_cache_min_query_duration, 0, R"(
Minimum duration in milliseconds a query needs to run for its result to be stored in the [query cache](../query-cache.md).

Possible values:

- Positive integer >= 0.
)", 0) \
    DECLARE(Bool, query_cache_compress_entries, true, R"(
Compress entries in the [query cache](../query-cache.md). Lessens the memory consumption of the query cache at the cost of slower inserts into / reads from it.

Possible values:

- 0 - Disabled
- 1 - Enabled
)", 0) \
    DECLARE(Bool, query_cache_squash_partial_results, true, R"(
Squash partial result blocks to blocks of size [max_block_size](#setting-max_block_size). Reduces performance of inserts into the [query cache](../query-cache.md) but improves the compressability of cache entries (see [query_cache_compress-entries](#query-cache-compress-entries)).

Possible values:

- 0 - Disabled
- 1 - Enabled
)", 0) \
    DECLARE(Seconds, query_cache_ttl, 60, R"(
After this time in seconds entries in the [query cache](../query-cache.md) become stale.

Possible values:

- Positive integer >= 0.
)", 0) \
    DECLARE(Bool, query_cache_share_between_users, false, R"(
If turned on, the result of `SELECT` queries cached in the [query cache](../query-cache.md) can be read by other users.
It is not recommended to enable this setting due to security reasons.

Possible values:

- 0 - Disabled
- 1 - Enabled
)", 0) \
    DECLARE(String, query_cache_tag, "", R"(
A string which acts as a label for [query cache](../query-cache.md) entries.
The same queries with different tags are considered different by the query cache.

Possible values:

- Any string
)", 0) \
    DECLARE(Bool, enable_sharing_sets_for_mutations, true, R"(
Allow sharing set objects build for IN subqueries between different tasks of the same mutation. This reduces memory usage and CPU consumption
)", 0) \
    \
    DECLARE(Bool, optimize_rewrite_sum_if_to_count_if, true, R"(
Rewrite sumIf() and sum(if()) function countIf() function when logically equivalent
)", 0) \
    DECLARE(Bool, optimize_rewrite_aggregate_function_with_if, true, R"(
Rewrite aggregate functions with if expression as argument when logically equivalent.
For example, `avg(if(cond, col, null))` can be rewritten to `avgOrNullIf(cond, col)`. It may improve performance.

:::note
Supported only with experimental analyzer (`enable_analyzer = 1`).
:::
)", 0) \
    DECLARE(Bool, optimize_rewrite_array_exists_to_has, false, R"(
Rewrite arrayExists() functions to has() when logically equivalent. For example, arrayExists(x -> x = 1, arr) can be rewritten to has(arr, 1)
)", 0) \
    DECLARE(UInt64, insert_shard_id, 0, R"(
If not `0`, specifies the shard of [Distributed](../../engines/table-engines/special/distributed.md/#distributed) table into which the data will be inserted synchronously.

If `insert_shard_id` value is incorrect, the server will throw an exception.

To get the number of shards on `requested_cluster`, you can check server config or use this query:

``` sql
SELECT uniq(shard_num) FROM system.clusters WHERE cluster = 'requested_cluster';
```

Possible values:

- 0 — Disabled.
- Any number from `1` to `shards_num` of corresponding [Distributed](../../engines/table-engines/special/distributed.md/#distributed) table.

**Example**

Query:

```sql
CREATE TABLE x AS system.numbers ENGINE = MergeTree ORDER BY number;
CREATE TABLE x_dist AS x ENGINE = Distributed('test_cluster_two_shards_localhost', currentDatabase(), x);
INSERT INTO x_dist SELECT * FROM numbers(5) SETTINGS insert_shard_id = 1;
SELECT * FROM x_dist ORDER BY number ASC;
```

Result:

``` text
┌─number─┐
│      0 │
│      0 │
│      1 │
│      1 │
│      2 │
│      2 │
│      3 │
│      3 │
│      4 │
│      4 │
└────────┘
```
)", 0) \
    \
    DECLARE(Bool, collect_hash_table_stats_during_aggregation, true, R"(
Enable collecting hash table statistics to optimize memory allocation
)", 0) \
    DECLARE(UInt64, max_size_to_preallocate_for_aggregation, 100'000'000, R"(
For how many elements it is allowed to preallocate space in all hash tables in total before aggregation
)", 0) \
    \
    DECLARE(Bool, collect_hash_table_stats_during_joins, true, R"(
Enable collecting hash table statistics to optimize memory allocation
)", 0) \
    DECLARE(UInt64, max_size_to_preallocate_for_joins, 100'000'000, R"(
For how many elements it is allowed to preallocate space in all hash tables in total before join
)", 0) \
    \
    DECLARE(Bool, kafka_disable_num_consumers_limit, false, R"(
Disable limit on kafka_num_consumers that depends on the number of available CPU cores.
)", 0) \
    DECLARE(Bool, allow_experimental_kafka_offsets_storage_in_keeper, false, R"(
Allow experimental feature to store Kafka related offsets in ClickHouse Keeper. When enabled a ClickHouse Keeper path and replica name can be specified to the Kafka table engine. As a result instead of the regular Kafka engine, a new type of storage engine will be used that stores the committed offsets primarily in ClickHouse Keeper
)", 0) \
    DECLARE(Bool, enable_software_prefetch_in_aggregation, true, R"(
Enable use of software prefetch in aggregation
)", 0) \
    DECLARE(Bool, allow_aggregate_partitions_independently, false, R"(
Enable independent aggregation of partitions on separate threads when partition key suits group by key. Beneficial when number of partitions close to number of cores and partitions have roughly the same size
)", 0) \
    DECLARE(Bool, force_aggregate_partitions_independently, false, R"(
Force the use of optimization when it is applicable, but heuristics decided not to use it
)", 0) \
    DECLARE(UInt64, max_number_of_partitions_for_independent_aggregation, 128, R"(
Maximal number of partitions in table to apply optimization
)", 0) \
    DECLARE(Float, min_hit_rate_to_use_consecutive_keys_optimization, 0.5, R"(
Minimal hit rate of a cache which is used for consecutive keys optimization in aggregation to keep it enabled
)", 0) \
    \
    DECLARE(Bool, engine_file_empty_if_not_exists, false, R"(
Allows to select data from a file engine table without file.

Possible values:
- 0 — `SELECT` throws exception.
- 1 — `SELECT` returns empty result.
)", 0) \
    DECLARE(Bool, engine_file_truncate_on_insert, false, R"(
Enables or disables truncate before insert in [File](../../engines/table-engines/special/file.md) engine tables.

Possible values:
- 0 — `INSERT` query appends new data to the end of the file.
- 1 — `INSERT` query replaces existing content of the file with the new data.
)", 0) \
    DECLARE(Bool, engine_file_allow_create_multiple_files, false, R"(
Enables or disables creating a new file on each insert in file engine tables if the format has the suffix (`JSON`, `ORC`, `Parquet`, etc.). If enabled, on each insert a new file will be created with a name following this pattern:

`data.Parquet` -> `data.1.Parquet` -> `data.2.Parquet`, etc.

Possible values:
- 0 — `INSERT` query appends new data to the end of the file.
- 1 — `INSERT` query creates a new file.
)", 0) \
    DECLARE(Bool, engine_file_skip_empty_files, false, R"(
Enables or disables skipping empty files in [File](../../engines/table-engines/special/file.md) engine tables.

Possible values:
- 0 — `SELECT` throws an exception if empty file is not compatible with requested format.
- 1 — `SELECT` returns empty result for empty file.
)", 0) \
    DECLARE(Bool, engine_url_skip_empty_files, false, R"(
Enables or disables skipping empty files in [URL](../../engines/table-engines/special/url.md) engine tables.

Possible values:
- 0 — `SELECT` throws an exception if empty file is not compatible with requested format.
- 1 — `SELECT` returns empty result for empty file.
)", 0) \
    DECLARE(Bool, enable_url_encoding, true, R"(
Allows to enable/disable decoding/encoding path in uri in [URL](../../engines/table-engines/special/url.md) engine tables.

Enabled by default.
)", 0) \
    DECLARE(UInt64, database_replicated_initial_query_timeout_sec, 300, R"(
Sets how long initial DDL query should wait for Replicated database to process previous DDL queue entries in seconds.

Possible values:

- Positive integer.
- 0 — Unlimited.
)", 0) \
    DECLARE(Bool, database_replicated_enforce_synchronous_settings, false, R"(
Enforces synchronous waiting for some queries (see also database_atomic_wait_for_drop_and_detach_synchronously, mutation_sync, alter_sync). Not recommended to enable these settings.
)", 0) \
    DECLARE(UInt64, max_distributed_depth, 5, R"(
Limits the maximum depth of recursive queries for [Distributed](../../engines/table-engines/special/distributed.md) tables.

If the value is exceeded, the server throws an exception.

Possible values:

- Positive integer.
- 0 — Unlimited depth.
)", 0) \
    DECLARE(Bool, database_replicated_always_detach_permanently, false, R"(
Execute DETACH TABLE as DETACH TABLE PERMANENTLY if database engine is Replicated
)", 0) \
    DECLARE(Bool, database_replicated_allow_only_replicated_engine, false, R"(
Allow to create only Replicated tables in database with engine Replicated
)", 0) \
    DECLARE(UInt64, database_replicated_allow_replicated_engine_arguments, 0, R"(
0 - Don't allow to explicitly specify ZooKeeper path and replica name for *MergeTree tables in Replicated databases. 1 - Allow. 2 - Allow, but ignore the specified path and use default one instead. 3 - Allow and don't log a warning.
)", 0) \
    DECLARE(UInt64, database_replicated_allow_explicit_uuid, 0, R"(
0 - Don't allow to explicitly specify UUIDs for tables in Replicated databases. 1 - Allow. 2 - Allow, but ignore the specified UUID and generate a random one instead.
)", 0) \
    DECLARE(Bool, database_replicated_allow_heavy_create, false, R"(
Allow long-running DDL queries (CREATE AS SELECT and POPULATE) in Replicated database engine. Note that it can block DDL queue for a long time.
)", 0) \
    DECLARE(Bool, cloud_mode, false, R"(
Cloud mode
)", 0) \
    DECLARE(UInt64, cloud_mode_engine, 1, R"(
The engine family allowed in Cloud. 0 - allow everything, 1 - rewrite DDLs to use *ReplicatedMergeTree, 2 - rewrite DDLs to use SharedMergeTree. UInt64 to minimize public part
)", 0) \
    DECLARE(UInt64, cloud_mode_database_engine, 1, R"(
The database engine allowed in Cloud. 1 - rewrite DDLs to use Replicated database, 2 - rewrite DDLs to use Shared database
)", 0) \
    DECLARE(DistributedDDLOutputMode, distributed_ddl_output_mode, DistributedDDLOutputMode::THROW, R"(
Sets format of distributed DDL query result.

Possible values:

- `throw` — Returns result set with query execution status for all hosts where query is finished. If query has failed on some hosts, then it will rethrow the first exception. If query is not finished yet on some hosts and [distributed_ddl_task_timeout](#distributed_ddl_task_timeout) exceeded, then it throws `TIMEOUT_EXCEEDED` exception.
- `none` — Is similar to throw, but distributed DDL query returns no result set.
- `null_status_on_timeout` — Returns `NULL` as execution status in some rows of result set instead of throwing `TIMEOUT_EXCEEDED` if query is not finished on the corresponding hosts.
- `never_throw` — Do not throw `TIMEOUT_EXCEEDED` and do not rethrow exceptions if query has failed on some hosts.
- `none_only_active` - similar to `none`, but doesn't wait for inactive replicas of the `Replicated` database. Note: with this mode it's impossible to figure out that the query was not executed on some replica and will be executed in background.
- `null_status_on_timeout_only_active` — similar to `null_status_on_timeout`, but doesn't wait for inactive replicas of the `Replicated` database
- `throw_only_active` — similar to `throw`, but doesn't wait for inactive replicas of the `Replicated` database

Cloud default value: `none`.
)", 0) \
    DECLARE(UInt64, distributed_ddl_entry_format_version, 5, R"(
Compatibility version of distributed DDL (ON CLUSTER) queries
)", 0) \
    \
    DECLARE(UInt64, external_storage_max_read_rows, 0, R"(
Limit maximum number of rows when table with external engine should flush history data. Now supported only for MySQL table engine, database engine, dictionary and MaterializedMySQL. If equal to 0, this setting is disabled
)", 0) \
    DECLARE(UInt64, external_storage_max_read_bytes, 0, R"(
Limit maximum number of bytes when table with external engine should flush history data. Now supported only for MySQL table engine, database engine, dictionary and MaterializedMySQL. If equal to 0, this setting is disabled
)", 0)  \
    DECLARE(UInt64, external_storage_connect_timeout_sec, DBMS_DEFAULT_CONNECT_TIMEOUT_SEC, R"(
Connect timeout in seconds. Now supported only for MySQL
)", 0)  \
    DECLARE(UInt64, external_storage_rw_timeout_sec, DBMS_DEFAULT_RECEIVE_TIMEOUT_SEC, R"(
Read/write timeout in seconds. Now supported only for MySQL
)", 0)  \
    \
    DECLARE(SetOperationMode, union_default_mode, SetOperationMode::Unspecified, R"(
Sets a mode for combining `SELECT` query results. The setting is only used when shared with [UNION](../../sql-reference/statements/select/union.md) without explicitly specifying the `UNION ALL` or `UNION DISTINCT`.

Possible values:

- `'DISTINCT'` — ClickHouse outputs rows as a result of combining queries removing duplicate rows.
- `'ALL'` — ClickHouse outputs all rows as a result of combining queries including duplicate rows.
- `''` — ClickHouse generates an exception when used with `UNION`.

See examples in [UNION](../../sql-reference/statements/select/union.md).
)", 0) \
    DECLARE(SetOperationMode, intersect_default_mode, SetOperationMode::ALL, R"(
Set default mode in INTERSECT query. Possible values: empty string, 'ALL', 'DISTINCT'. If empty, query without mode will throw exception.
)", 0) \
    DECLARE(SetOperationMode, except_default_mode, SetOperationMode::ALL, R"(
Set default mode in EXCEPT query. Possible values: empty string, 'ALL', 'DISTINCT'. If empty, query without mode will throw exception.
)", 0) \
    DECLARE(Bool, optimize_aggregators_of_group_by_keys, true, R"(
Eliminates min/max/any/anyLast aggregators of GROUP BY keys in SELECT section
)", 0) \
    DECLARE(Bool, optimize_injective_functions_in_group_by, true, R"(
Replaces injective functions by it's arguments in GROUP BY section
)", 0) \
    DECLARE(Bool, optimize_group_by_function_keys, true, R"(
Eliminates functions of other keys in GROUP BY section
)", 0) \
    DECLARE(Bool, optimize_group_by_constant_keys, true, R"(
Optimize GROUP BY when all keys in block are constant
)", 0) \
    DECLARE(Bool, legacy_column_name_of_tuple_literal, false, R"(
List all names of element of large tuple literals in their column names instead of hash. This settings exists only for compatibility reasons. It makes sense to set to 'true', while doing rolling update of cluster from version lower than 21.7 to higher.
)", 0) \
    DECLARE(Bool, enable_named_columns_in_function_tuple, true, R"(
Generate named tuples in function tuple() when all names are unique and can be treated as unquoted identifiers.
Beware that this setting might currently result in broken queries. It's not recommended to use in production
)", 0) \
    \
    DECLARE(Bool, query_plan_enable_optimizations, true, R"(
Toggles query optimization at the query plan level.

:::note
This is an expert-level setting which should only be used for debugging by developers. The setting may change in future in backward-incompatible ways or be removed.
:::

Possible values:

- 0 - Disable all optimizations at the query plan level
- 1 - Enable optimizations at the query plan level (but individual optimizations may still be disabled via their individual settings)
)", 0) \
    DECLARE(UInt64, query_plan_max_optimizations_to_apply, 10000, R"(
Limits the total number of optimizations applied to query plan, see setting [query_plan_enable_optimizations](#query_plan_enable_optimizations).
Useful to avoid long optimization times for complex queries.
If the actual number of optimizations exceeds this setting, an exception is thrown.

:::note
This is an expert-level setting which should only be used for debugging by developers. The setting may change in future in backward-incompatible ways or be removed.
:::
)", 0) \
    DECLARE(Bool, query_plan_lift_up_array_join, true, R"(
Toggles a query-plan-level optimization which moves ARRAY JOINs up in the execution plan.
Only takes effect if setting [query_plan_enable_optimizations](#query_plan_enable_optimizations) is 1.

:::note
This is an expert-level setting which should only be used for debugging by developers. The setting may change in future in backward-incompatible ways or be removed.
:::

Possible values:

- 0 - Disable
- 1 - Enable
)", 0) \
    DECLARE(Bool, query_plan_push_down_limit, true, R"(
Toggles a query-plan-level optimization which moves LIMITs down in the execution plan.
Only takes effect if setting [query_plan_enable_optimizations](#query_plan_enable_optimizations) is 1.

:::note
This is an expert-level setting which should only be used for debugging by developers. The setting may change in future in backward-incompatible ways or be removed.
:::

Possible values:

- 0 - Disable
- 1 - Enable
)", 0) \
    DECLARE(Bool, query_plan_split_filter, true, R"(
:::note
This is an expert-level setting which should only be used for debugging by developers. The setting may change in future in backward-incompatible ways or be removed.
:::

Toggles a query-plan-level optimization which splits filters into expressions.
Only takes effect if setting [query_plan_enable_optimizations](#query_plan_enable_optimizations) is 1.

Possible values:

- 0 - Disable
- 1 - Enable
)", 0) \
    DECLARE(Bool, query_plan_merge_expressions, true, R"(
Toggles a query-plan-level optimization which merges consecutive filters.
Only takes effect if setting [query_plan_enable_optimizations](#query_plan_enable_optimizations) is 1.

:::note
This is an expert-level setting which should only be used for debugging by developers. The setting may change in future in backward-incompatible ways or be removed.
:::

Possible values:

- 0 - Disable
- 1 - Enable
)", 0) \
    DECLARE(Bool, query_plan_merge_filters, false, R"(
Allow to merge filters in the query plan
)", 0) \
    DECLARE(Bool, query_plan_filter_push_down, true, R"(
Toggles a query-plan-level optimization which moves filters down in the execution plan.
Only takes effect if setting [query_plan_enable_optimizations](#query_plan_enable_optimizations) is 1.

:::note
This is an expert-level setting which should only be used for debugging by developers. The setting may change in future in backward-incompatible ways or be removed.
:::

Possible values:

- 0 - Disable
- 1 - Enable
)", 0) \
    DECLARE(Bool, query_plan_convert_outer_join_to_inner_join, true, R"(
Allow to convert OUTER JOIN to INNER JOIN if filter after JOIN always filters default values
)", 0) \
    DECLARE(Bool, query_plan_optimize_prewhere, true, R"(
Allow to push down filter to PREWHERE expression for supported storages
)", 0) \
    DECLARE(Bool, query_plan_execute_functions_after_sorting, true, R"(
Toggles a query-plan-level optimization which moves expressions after sorting steps.
Only takes effect if setting [query_plan_enable_optimizations](#query_plan_enable_optimizations) is 1.

:::note
This is an expert-level setting which should only be used for debugging by developers. The setting may change in future in backward-incompatible ways or be removed.
:::

Possible values:

- 0 - Disable
- 1 - Enable
)", 0) \
    DECLARE(Bool, query_plan_reuse_storage_ordering_for_window_functions, true, R"(
Toggles a query-plan-level optimization which uses storage sorting when sorting for window functions.
Only takes effect if setting [query_plan_enable_optimizations](#query_plan_enable_optimizations) is 1.

:::note
This is an expert-level setting which should only be used for debugging by developers. The setting may change in future in backward-incompatible ways or be removed.
:::

Possible values:

- 0 - Disable
- 1 - Enable
)", 0) \
    DECLARE(Bool, query_plan_lift_up_union, true, R"(
Toggles a query-plan-level optimization which moves larger subtrees of the query plan into union to enable further optimizations.
Only takes effect if setting [query_plan_enable_optimizations](#query_plan_enable_optimizations) is 1.

:::note
This is an expert-level setting which should only be used for debugging by developers. The setting may change in future in backward-incompatible ways or be removed.
:::

Possible values:

- 0 - Disable
- 1 - Enable
)", 0) \
    DECLARE(Bool, query_plan_read_in_order, true, R"(
Toggles the read in-order optimization query-plan-level optimization.
Only takes effect if setting [query_plan_enable_optimizations](#query_plan_enable_optimizations) is 1.

:::note
This is an expert-level setting which should only be used for debugging by developers. The setting may change in future in backward-incompatible ways or be removed.
:::

Possible values:

- 0 - Disable
- 1 - Enable
)", 0) \
    DECLARE(Bool, query_plan_aggregation_in_order, true, R"(
Toggles the aggregation in-order query-plan-level optimization.
Only takes effect if setting [query_plan_enable_optimizations](#query_plan_enable_optimizations) is 1.

:::note
This is an expert-level setting which should only be used for debugging by developers. The setting may change in future in backward-incompatible ways or be removed.
:::

Possible values:

- 0 - Disable
- 1 - Enable
)", 0) \
    DECLARE(Bool, query_plan_remove_redundant_sorting, true, R"(
Toggles a query-plan-level optimization which removes redundant sorting steps, e.g. in subqueries.
Only takes effect if setting [query_plan_enable_optimizations](#query_plan_enable_optimizations) is 1.

:::note
This is an expert-level setting which should only be used for debugging by developers. The setting may change in future in backward-incompatible ways or be removed.
:::

Possible values:

- 0 - Disable
- 1 - Enable
)", 0) \
    DECLARE(Bool, query_plan_remove_redundant_distinct, true, R"(
Toggles a query-plan-level optimization which removes redundant DISTINCT steps.
Only takes effect if setting [query_plan_enable_optimizations](#query_plan_enable_optimizations) is 1.

:::note
This is an expert-level setting which should only be used for debugging by developers. The setting may change in future in backward-incompatible ways or be removed.
:::

Possible values:

- 0 - Disable
- 1 - Enable
)", 0) \
    DECLARE(Bool, query_plan_enable_multithreading_after_window_functions, true, R"(
Enable multithreading after evaluating window functions to allow parallel stream processing
)", 0) \
    DECLARE(UInt64, regexp_max_matches_per_row, 1000, R"(
Sets the maximum number of matches for a single regular expression per row. Use it to protect against memory overload when using greedy regular expression in the [extractAllGroupsHorizontal](../../sql-reference/functions/string-search-functions.md/#extractallgroups-horizontal) function.

Possible values:

- Positive integer.
)", 0) \
    \
    DECLARE(UInt64, limit, 0, R"(
Sets the maximum number of rows to get from the query result. It adjusts the value set by the [LIMIT](../../sql-reference/statements/select/limit.md/#limit-clause) clause, so that the limit, specified in the query, cannot exceed the limit, set by this setting.

Possible values:

- 0 — The number of rows is not limited.
- Positive integer.
)", 0) \
    DECLARE(UInt64, offset, 0, R"(
Sets the number of rows to skip before starting to return rows from the query. It adjusts the offset set by the [OFFSET](../../sql-reference/statements/select/offset.md/#offset-fetch) clause, so that these two values are summarized.

Possible values:

- 0 — No rows are skipped .
- Positive integer.

**Example**

Input table:

``` sql
CREATE TABLE test (i UInt64) ENGINE = MergeTree() ORDER BY i;
INSERT INTO test SELECT number FROM numbers(500);
```

Query:

``` sql
SET limit = 5;
SET offset = 7;
SELECT * FROM test LIMIT 10 OFFSET 100;
```
Result:

``` text
┌───i─┐
│ 107 │
│ 108 │
│ 109 │
└─────┘
```
)", 0) \
    \
    DECLARE(UInt64, function_range_max_elements_in_block, 500000000, R"(
Sets the safety threshold for data volume generated by function [range](../../sql-reference/functions/array-functions.md/#range). Defines the maximum number of values generated by function per block of data (sum of array sizes for every row in a block).

Possible values:

- Positive integer.

**See Also**

- [max_block_size](#setting-max_block_size)
- [min_insert_block_size_rows](#min-insert-block-size-rows)
)", 0) \
    DECLARE(UInt64, function_sleep_max_microseconds_per_block, 3000000, R"(
Maximum number of microseconds the function `sleep` is allowed to sleep for each block. If a user called it with a larger value, it throws an exception. It is a safety threshold.
)", 0) \
    DECLARE(UInt64, function_visible_width_behavior, 1, R"(
The version of `visibleWidth` behavior. 0 - only count the number of code points; 1 - correctly count zero-width and combining characters, count full-width characters as two, estimate the tab width, count delete characters.
)", 0) \
    DECLARE(ShortCircuitFunctionEvaluation, short_circuit_function_evaluation, ShortCircuitFunctionEvaluation::ENABLE, R"(
Allows calculating the [if](../../sql-reference/functions/conditional-functions.md/#if), [multiIf](../../sql-reference/functions/conditional-functions.md/#multiif), [and](../../sql-reference/functions/logical-functions.md/#logical-and-function), and [or](../../sql-reference/functions/logical-functions.md/#logical-or-function) functions according to a [short scheme](https://en.wikipedia.org/wiki/Short-circuit_evaluation). This helps optimize the execution of complex expressions in these functions and prevent possible exceptions (such as division by zero when it is not expected).

Possible values:

- `enable` — Enables short-circuit function evaluation for functions that are suitable for it (can throw an exception or computationally heavy).
- `force_enable` — Enables short-circuit function evaluation for all functions.
- `disable` — Disables short-circuit function evaluation.
)", 0) \
    \
    DECLARE(LocalFSReadMethod, storage_file_read_method, LocalFSReadMethod::pread, R"(
Method of reading data from storage file, one of: `read`, `pread`, `mmap`. The mmap method does not apply to clickhouse-server (it's intended for clickhouse-local).
)", 0) \
    DECLARE(String, local_filesystem_read_method, "pread_threadpool", R"(
Method of reading data from local filesystem, one of: read, pread, mmap, io_uring, pread_threadpool. The 'io_uring' method is experimental and does not work for Log, TinyLog, StripeLog, File, Set and Join, and other tables with append-able files in presence of concurrent reads and writes.
)", 0) \
    DECLARE(String, remote_filesystem_read_method, "threadpool", R"(
Method of reading data from remote filesystem, one of: read, threadpool.
)", 0) \
    DECLARE(Bool, local_filesystem_read_prefetch, false, R"(
Should use prefetching when reading data from local filesystem.
)", 0) \
    DECLARE(Bool, remote_filesystem_read_prefetch, true, R"(
Should use prefetching when reading data from remote filesystem.
)", 0) \
    DECLARE(Int64, read_priority, 0, R"(
Priority to read data from local filesystem or remote filesystem. Only supported for 'pread_threadpool' method for local filesystem and for `threadpool` method for remote filesystem.
)", 0) \
    DECLARE(UInt64, merge_tree_min_rows_for_concurrent_read_for_remote_filesystem, 0, R"(
The minimum number of lines to read from one file before the [MergeTree](../../engines/table-engines/mergetree-family/mergetree.md) engine can parallelize reading, when reading from remote filesystem. We do not recommend using this setting.

Possible values:

- Positive integer.
)", 0) \
    DECLARE(UInt64, merge_tree_min_bytes_for_concurrent_read_for_remote_filesystem, 0, R"(
The minimum number of bytes to read from one file before [MergeTree](../../engines/table-engines/mergetree-family/mergetree.md) engine can parallelize reading, when reading from remote filesystem. We do not recommend using this setting.

Possible values:

- Positive integer.
)", 0) \
    DECLARE(UInt64, remote_read_min_bytes_for_seek, 4 * DBMS_DEFAULT_BUFFER_SIZE, R"(
Min bytes required for remote read (url, s3) to do seek, instead of read with ignore.
)", 0) \
    DECLARE(UInt64, merge_tree_min_bytes_per_task_for_remote_reading, 2 * DBMS_DEFAULT_BUFFER_SIZE, R"(
Min bytes to read per task.
)", 0) ALIAS(filesystem_prefetch_min_bytes_for_single_read_task) \
    DECLARE(Bool, merge_tree_use_const_size_tasks_for_remote_reading, true, R"(
Whether to use constant size tasks for reading from a remote table.
)", 0) \
    DECLARE(Bool, merge_tree_determine_task_size_by_prewhere_columns, true, R"(
Whether to use only prewhere columns size to determine reading task size.
)", 0) \
    DECLARE(UInt64, merge_tree_min_read_task_size, 8, R"(
Hard lower limit on the task size (even when the number of granules is low and the number of available threads is high we won't allocate smaller tasks
)", 0) \
    DECLARE(UInt64, merge_tree_compact_parts_min_granules_to_multibuffer_read, 16, R"(
Only available in ClickHouse Cloud. Number of granules in stripe of compact part of MergeTree tables to use multibuffer reader, which supports parallel reading and prefetch. In case of reading from remote fs using of multibuffer reader increases number of read request.
)", 0) \
    \
    DECLARE(Bool, async_insert, false, R"(
If true, data from INSERT query is stored in queue and later flushed to table in background. If wait_for_async_insert is false, INSERT query is processed almost instantly, otherwise client will wait until data will be flushed to table
)", 0) \
    DECLARE(Bool, wait_for_async_insert, true, R"(
If true wait for processing of asynchronous insertion
)", 0) \
    DECLARE(Seconds, wait_for_async_insert_timeout, DBMS_DEFAULT_LOCK_ACQUIRE_TIMEOUT_SEC, R"(
Timeout for waiting for processing asynchronous insertion
)", 0) \
    DECLARE(UInt64, async_insert_max_data_size, 10485760, R"(
Maximum size in bytes of unparsed data collected per query before being inserted
)", 0) \
    DECLARE(UInt64, async_insert_max_query_number, 450, R"(
Maximum number of insert queries before being inserted
)", 0) \
    DECLARE(Milliseconds, async_insert_poll_timeout_ms, 10, R"(
Timeout for polling data from asynchronous insert queue
)", 0) \
    DECLARE(Bool, async_insert_use_adaptive_busy_timeout, true, R"(
If it is set to true, use adaptive busy timeout for asynchronous inserts
)", 0) \
    DECLARE(Milliseconds, async_insert_busy_timeout_min_ms, 50, R"(
If auto-adjusting is enabled through async_insert_use_adaptive_busy_timeout, minimum time to wait before dumping collected data per query since the first data appeared. It also serves as the initial value for the adaptive algorithm
)", 0) \
    DECLARE(Milliseconds, async_insert_busy_timeout_max_ms, 200, R"(
Maximum time to wait before dumping collected data per query since the first data appeared.
)", 0) ALIAS(async_insert_busy_timeout_ms) \
    DECLARE(Double, async_insert_busy_timeout_increase_rate, 0.2, R"(
The exponential growth rate at which the adaptive asynchronous insert timeout increases
)", 0) \
    DECLARE(Double, async_insert_busy_timeout_decrease_rate, 0.2, R"(
The exponential growth rate at which the adaptive asynchronous insert timeout decreases
)", 0) \
    \
    DECLARE(UInt64, remote_fs_read_max_backoff_ms, 10000, R"(
Max wait time when trying to read data for remote disk
)", 0) \
    DECLARE(UInt64, remote_fs_read_backoff_max_tries, 5, R"(
Max attempts to read with backoff
)", 0) \
    DECLARE(Bool, enable_filesystem_cache, true, R"(
Use cache for remote filesystem. This setting does not turn on/off cache for disks (must be done via disk config), but allows to bypass cache for some queries if intended
)", 0) \
    DECLARE(String, filesystem_cache_name, "", R"(
Filesystem cache name to use for stateless table engines or data lakes
)", 0) \
    DECLARE(Bool, enable_filesystem_cache_on_write_operations, false, R"(
Write into cache on write operations. To actually work this setting requires be added to disk config too
)", 0) \
    DECLARE(Bool, enable_filesystem_cache_log, false, R"(
Allows to record the filesystem caching log for each query
)", 0) \
    DECLARE(Bool, read_from_filesystem_cache_if_exists_otherwise_bypass_cache, false, R"(
Allow to use the filesystem cache in passive mode - benefit from the existing cache entries, but don't put more entries into the cache. If you set this setting for heavy ad-hoc queries and leave it disabled for short real-time queries, this will allows to avoid cache threshing by too heavy queries and to improve the overall system efficiency.
)", 0) \
    DECLARE(Bool, skip_download_if_exceeds_query_cache, true, R"(
Skip download from remote filesystem if exceeds query cache size
)", 0) \
    DECLARE(UInt64, filesystem_cache_max_download_size, (128UL * 1024 * 1024 * 1024), R"(
Max remote filesystem cache size that can be downloaded by a single query
)", 0) \
    DECLARE(Bool, throw_on_error_from_cache_on_write_operations, false, R"(
Ignore error from cache when caching on write operations (INSERT, merges)
)", 0) \
    DECLARE(UInt64, filesystem_cache_segments_batch_size, 20, R"(
Limit on size of a single batch of file segments that a read buffer can request from cache. Too low value will lead to excessive requests to cache, too large may slow down eviction from cache
)", 0) \
    DECLARE(UInt64, filesystem_cache_reserve_space_wait_lock_timeout_milliseconds, 1000, R"(
Wait time to lock cache for space reservation in filesystem cache
)", 0) \
    DECLARE(UInt64, temporary_data_in_cache_reserve_space_wait_lock_timeout_milliseconds, (10 * 60 * 1000), R"(
Wait time to lock cache for space reservation for temporary data in filesystem cache
)", 0) \
    \
    DECLARE(Bool, use_page_cache_for_disks_without_file_cache, false, R"(
Use userspace page cache for remote disks that don't have filesystem cache enabled.
)", 0) \
    DECLARE(Bool, read_from_page_cache_if_exists_otherwise_bypass_cache, false, R"(
Use userspace page cache in passive mode, similar to read_from_filesystem_cache_if_exists_otherwise_bypass_cache.
)", 0) \
    DECLARE(Bool, page_cache_inject_eviction, false, R"(
Userspace page cache will sometimes invalidate some pages at random. Intended for testing.
)", 0) \
    \
    DECLARE(Bool, load_marks_asynchronously, false, R"(
Load MergeTree marks asynchronously
)", 0) \
    DECLARE(Bool, enable_filesystem_read_prefetches_log, false, R"(
Log to system.filesystem prefetch_log during query. Should be used only for testing or debugging, not recommended to be turned on by default
)", 0) \
    DECLARE(Bool, allow_prefetched_read_pool_for_remote_filesystem, true, R"(
Prefer prefetched threadpool if all parts are on remote filesystem
)", 0) \
    DECLARE(Bool, allow_prefetched_read_pool_for_local_filesystem, false, R"(
Prefer prefetched threadpool if all parts are on local filesystem
)", 0) \
    \
    DECLARE(UInt64, prefetch_buffer_size, DBMS_DEFAULT_BUFFER_SIZE, R"(
The maximum size of the prefetch buffer to read from the filesystem.
)", 0) \
    DECLARE(UInt64, filesystem_prefetch_step_bytes, 0, R"(
Prefetch step in bytes. Zero means `auto` - approximately the best prefetch step will be auto deduced, but might not be 100% the best. The actual value might be different because of setting filesystem_prefetch_min_bytes_for_single_read_task
)", 0) \
    DECLARE(UInt64, filesystem_prefetch_step_marks, 0, R"(
Prefetch step in marks. Zero means `auto` - approximately the best prefetch step will be auto deduced, but might not be 100% the best. The actual value might be different because of setting filesystem_prefetch_min_bytes_for_single_read_task
)", 0) \
    DECLARE(UInt64, filesystem_prefetch_max_memory_usage, "1Gi", R"(
Maximum memory usage for prefetches.
)", 0) \
    DECLARE(UInt64, filesystem_prefetches_limit, 200, R"(
Maximum number of prefetches. Zero means unlimited. A setting `filesystem_prefetches_max_memory_usage` is more recommended if you want to limit the number of prefetches
)", 0) \
    \
    DECLARE(UInt64, use_structure_from_insertion_table_in_table_functions, 2, R"(
Use structure from insertion table instead of schema inference from data. Possible values: 0 - disabled, 1 - enabled, 2 - auto
)", 0) \
    \
    DECLARE(UInt64, http_max_tries, 10, R"(
Max attempts to read via http.
)", 0) \
    DECLARE(UInt64, http_retry_initial_backoff_ms, 100, R"(
Min milliseconds for backoff, when retrying read via http
)", 0) \
    DECLARE(UInt64, http_retry_max_backoff_ms, 10000, R"(
Max milliseconds for backoff, when retrying read via http
)", 0) \
    \
    DECLARE(Bool, force_remove_data_recursively_on_drop, false, R"(
Recursively remove data on DROP query. Avoids 'Directory not empty' error, but may silently remove detached data
)", 0) \
    DECLARE(Bool, check_table_dependencies, true, R"(
Check that DDL query (such as DROP TABLE or RENAME) will not break dependencies
)", 0) \
    DECLARE(Bool, check_referential_table_dependencies, false, R"(
Check that DDL query (such as DROP TABLE or RENAME) will not break referential dependencies
)", 0) \
    DECLARE(Bool, use_local_cache_for_remote_storage, true, R"(
Use local cache for remote storage like HDFS or S3, it's used for remote table engine only
)", 0) \
    \
    DECLARE(Bool, allow_unrestricted_reads_from_keeper, false, R"(
Allow unrestricted (without condition on path) reads from system.zookeeper table, can be handy, but is not safe for zookeeper
)", 0) \
    DECLARE(Bool, allow_deprecated_database_ordinary, false, R"(
Allow to create databases with deprecated Ordinary engine
)", 0) \
    DECLARE(Bool, allow_deprecated_syntax_for_merge_tree, false, R"(
Allow to create *MergeTree tables with deprecated engine definition syntax
)", 0) \
    DECLARE(Bool, allow_asynchronous_read_from_io_pool_for_merge_tree, false, R"(
Use background I/O pool to read from MergeTree tables. This setting may increase performance for I/O bound queries
)", 0) \
    DECLARE(UInt64, max_streams_for_merge_tree_reading, 0, R"(
If is not zero, limit the number of reading streams for MergeTree table.
)", 0) \
    \
    DECLARE(Bool, force_grouping_standard_compatibility, true, R"(
Make GROUPING function to return 1 when argument is not used as an aggregation key
)", 0) \
    \
    DECLARE(Bool, schema_inference_use_cache_for_file, true, R"(
Use cache in schema inference while using file table function
)", 0) \
    DECLARE(Bool, schema_inference_use_cache_for_s3, true, R"(
Use cache in schema inference while using s3 table function
)", 0) \
    DECLARE(Bool, schema_inference_use_cache_for_azure, true, R"(
Use cache in schema inference while using azure table function
)", 0) \
    DECLARE(Bool, schema_inference_use_cache_for_hdfs, true, R"(
Use cache in schema inference while using hdfs table function
)", 0) \
    DECLARE(Bool, schema_inference_use_cache_for_url, true, R"(
Use cache in schema inference while using url table function
)", 0) \
    DECLARE(Bool, schema_inference_cache_require_modification_time_for_url, true, R"(
Use schema from cache for URL with last modification time validation (for URLs with Last-Modified header)
)", 0) \
    \
    DECLARE(String, compatibility, "", R"(
The `compatibility` setting causes ClickHouse to use the default settings of a previous version of ClickHouse, where the previous version is provided as the setting.

If settings are set to non-default values, then those settings are honored (only settings that have not been modified are affected by the `compatibility` setting).

This setting takes a ClickHouse version number as a string, like `22.3`, `22.8`. An empty value means that this setting is disabled.

Disabled by default.

:::note
In ClickHouse Cloud the compatibility setting must be set by ClickHouse Cloud support.  Please [open a case](https://clickhouse.cloud/support) to have it set.
:::
)", 0) \
    \
    DECLARE(Map, additional_table_filters, "", R"(
An additional filter expression that is applied after reading
from the specified table.

**Example**

``` sql
INSERT INTO table_1 VALUES (1, 'a'), (2, 'bb'), (3, 'ccc'), (4, 'dddd');
SELECT * FROM table_1;
```
```response
┌─x─┬─y────┐
│ 1 │ a    │
│ 2 │ bb   │
│ 3 │ ccc  │
│ 4 │ dddd │
└───┴──────┘
```
```sql
SELECT *
FROM table_1
SETTINGS additional_table_filters = {'table_1': 'x != 2'}
```
```response
┌─x─┬─y────┐
│ 1 │ a    │
│ 3 │ ccc  │
│ 4 │ dddd │
└───┴──────┘
```
)", 0) \
    DECLARE(String, additional_result_filter, "", R"(
An additional filter expression to apply to the result of `SELECT` query.
This setting is not applied to any subquery.

**Example**

``` sql
INSERT INTO table_1 VALUES (1, 'a'), (2, 'bb'), (3, 'ccc'), (4, 'dddd');
SElECT * FROM table_1;
```
```response
┌─x─┬─y────┐
│ 1 │ a    │
│ 2 │ bb   │
│ 3 │ ccc  │
│ 4 │ dddd │
└───┴──────┘
```
```sql
SELECT *
FROM table_1
SETTINGS additional_result_filter = 'x != 2'
```
```response
┌─x─┬─y────┐
│ 1 │ a    │
│ 3 │ ccc  │
│ 4 │ dddd │
└───┴──────┘
```
)", 0) \
    \
    DECLARE(String, workload, "default", R"(
Name of workload to be used to access resources
)", 0) \
    DECLARE(Milliseconds, storage_system_stack_trace_pipe_read_timeout_ms, 100, R"(
Maximum time to read from a pipe for receiving information from the threads when querying the `system.stack_trace` table. This setting is used for testing purposes and not meant to be changed by users.
)", 0) \
    \
    DECLARE(String, rename_files_after_processing, "", R"(
- **Type:** String

- **Default value:** Empty string

This setting allows to specify renaming pattern for files processed by `file` table function. When option is set, all files read by `file` table function will be renamed according to specified pattern with placeholders, only if files processing was successful.

### Placeholders

- `%a` — Full original filename (e.g., "sample.csv").
- `%f` — Original filename without extension (e.g., "sample").
- `%e` — Original file extension with dot (e.g., ".csv").
- `%t` — Timestamp (in microseconds).
- `%%` — Percentage sign ("%").

### Example
- Option: `--rename_files_after_processing="processed_%f_%t%e"`

- Query: `SELECT * FROM file('sample.csv')`


If reading `sample.csv` is successful, file will be renamed to `processed_sample_1683473210851438.csv`
)", 0) \
    \
    /* CLOUD ONLY */ \
    DECLARE(Bool, read_through_distributed_cache, false, R"(
Only in ClickHouse Cloud. Allow reading from distributed cache
)", 0) \
    DECLARE(Bool, write_through_distributed_cache, false, R"(
Only in ClickHouse Cloud. Allow writing to distributed cache (writing to s3 will also be done by distributed cache)
)", 0) \
    DECLARE(Bool, distributed_cache_throw_on_error, false, R"(
Only in ClickHouse Cloud. Rethrow exception happened during communication with distributed cache or exception received from distributed cache. Otherwise fallback to skipping distributed cache on error
)", 0) \
    DECLARE(DistributedCacheLogMode, distributed_cache_log_mode, DistributedCacheLogMode::LOG_ON_ERROR, R"(
Only in ClickHouse Cloud. Mode for writing to system.distributed_cache_log
)", 0) \
    DECLARE(Bool, distributed_cache_fetch_metrics_only_from_current_az, true, R"(
Only in ClickHouse Cloud. Fetch metrics only from current availability zone in system.distributed_cache_metrics, system.distributed_cache_events
)", 0) \
    DECLARE(UInt64, distributed_cache_connect_max_tries, 100, R"(
Only in ClickHouse Cloud. Number of tries to connect to distributed cache if unsuccessful
)", 0) \
    DECLARE(UInt64, distributed_cache_receive_response_wait_milliseconds, 60000, R"(
Only in ClickHouse Cloud. Wait time in milliseconds to receive data for request from distributed cache
)", 0) \
    DECLARE(UInt64, distributed_cache_receive_timeout_milliseconds, 10000, R"(
Only in ClickHouse Cloud. Wait time in milliseconds to receive any kind of response from distributed cache
)", 0) \
    DECLARE(UInt64, distributed_cache_wait_connection_from_pool_milliseconds, 100, R"(
Only in ClickHouse Cloud. Wait time in milliseconds to receive connection from connection pool if distributed_cache_pool_behaviour_on_limit is wait
)", 0) \
    DECLARE(Bool, distributed_cache_bypass_connection_pool, false, R"(
Only in ClickHouse Cloud. Allow to bypass distributed cache connection pool
)", 0) \
    DECLARE(DistributedCachePoolBehaviourOnLimit, distributed_cache_pool_behaviour_on_limit, DistributedCachePoolBehaviourOnLimit::ALLOCATE_NEW_BYPASSING_POOL, R"(
Only in ClickHouse Cloud. Identifies behaviour of distributed cache connection on pool limit reached
)", 0) \
    DECLARE(UInt64, distributed_cache_read_alignment, 0, R"(
Only in ClickHouse Cloud. A setting for testing purposes, do not change it
)", 0) \
    DECLARE(UInt64, distributed_cache_max_unacked_inflight_packets, DistributedCache::MAX_UNACKED_INFLIGHT_PACKETS, R"(
Only in ClickHouse Cloud. A maximum number of unacknowledged in-flight packets in a single distributed cache read request
)", 0) \
    DECLARE(UInt64, distributed_cache_data_packet_ack_window, DistributedCache::ACK_DATA_PACKET_WINDOW, R"(
Only in ClickHouse Cloud. A window for sending ACK for DataPacket sequence in a single distributed cache read request
)", 0) \
    \
    DECLARE(Bool, parallelize_output_from_storages, true, R"(
Parallelize output for reading step from storage. It allows parallelization of  query processing right after reading from storage if possible
)", 0) \
    DECLARE(String, insert_deduplication_token, "", R"(
The setting allows a user to provide own deduplication semantic in MergeTree/ReplicatedMergeTree
For example, by providing a unique value for the setting in each INSERT statement,
user can avoid the same inserted data being deduplicated.

Possible values:

- Any string

`insert_deduplication_token` is used for deduplication _only_ when not empty.

For the replicated tables by default the only 100 of the most recent inserts for each partition are deduplicated (see [replicated_deduplication_window](merge-tree-settings.md/#replicated-deduplication-window), [replicated_deduplication_window_seconds](merge-tree-settings.md/#replicated-deduplication-window-seconds)).
For not replicated tables see [non_replicated_deduplication_window](merge-tree-settings.md/#non-replicated-deduplication-window).

:::note
`insert_deduplication_token` works on a partition level (the same as `insert_deduplication` checksum). Multiple partitions can have the same `insert_deduplication_token`.
:::

Example:

```sql
CREATE TABLE test_table
( A Int64 )
ENGINE = MergeTree
ORDER BY A
SETTINGS non_replicated_deduplication_window = 100;

INSERT INTO test_table SETTINGS insert_deduplication_token = 'test' VALUES (1);

-- the next insert won't be deduplicated because insert_deduplication_token is different
INSERT INTO test_table SETTINGS insert_deduplication_token = 'test1' VALUES (1);

-- the next insert will be deduplicated because insert_deduplication_token
-- is the same as one of the previous
INSERT INTO test_table SETTINGS insert_deduplication_token = 'test' VALUES (2);

SELECT * FROM test_table

┌─A─┐
│ 1 │
└───┘
┌─A─┐
│ 1 │
└───┘
```
)", 0) \
    DECLARE(Bool, count_distinct_optimization, false, R"(
Rewrite count distinct to subquery of group by
)", 0) \
    DECLARE(Bool, throw_if_no_data_to_insert, true, R"(
Allows or forbids empty INSERTs, enabled by default (throws an error on an empty insert). Only applies to INSERTs using [`clickhouse-client`](/docs/en/interfaces/cli) or using the [gRPC interface](/docs/en/interfaces/grpc).
)", 0) \
    DECLARE(Bool, compatibility_ignore_auto_increment_in_create_table, false, R"(
Ignore AUTO_INCREMENT keyword in column declaration if true, otherwise return error. It simplifies migration from MySQL
)", 0) \
    DECLARE(Bool, multiple_joins_try_to_keep_original_names, false, R"(
Do not add aliases to top level expression list on multiple joins rewrite
)", 0) \
    DECLARE(Bool, optimize_sorting_by_input_stream_properties, true, R"(
Optimize sorting by sorting properties of input stream
)", 0) \
    DECLARE(UInt64, keeper_max_retries, 10, R"(
Max retries for general keeper operations
)", 0) \
    DECLARE(UInt64, keeper_retry_initial_backoff_ms, 100, R"(
Initial backoff timeout for general keeper operations
)", 0) \
    DECLARE(UInt64, keeper_retry_max_backoff_ms, 5000, R"(
Max backoff timeout for general keeper operations
)", 0) \
    DECLARE(UInt64, insert_keeper_max_retries, 20, R"(
The setting sets the maximum number of retries for ClickHouse Keeper (or ZooKeeper) requests during insert into replicated MergeTree. Only Keeper requests which failed due to network error, Keeper session timeout, or request timeout are considered for retries.

Possible values:

- Positive integer.
- 0 — Retries are disabled

Cloud default value: `20`.

Keeper request retries are done after some timeout. The timeout is controlled by the following settings: `insert_keeper_retry_initial_backoff_ms`, `insert_keeper_retry_max_backoff_ms`.
The first retry is done after `insert_keeper_retry_initial_backoff_ms` timeout. The consequent timeouts will be calculated as follows:
```
timeout = min(insert_keeper_retry_max_backoff_ms, latest_timeout * 2)
```

For example, if `insert_keeper_retry_initial_backoff_ms=100`, `insert_keeper_retry_max_backoff_ms=10000` and `insert_keeper_max_retries=8` then timeouts will be `100, 200, 400, 800, 1600, 3200, 6400, 10000`.

Apart from fault tolerance, the retries aim to provide a better user experience - they allow to avoid returning an error during INSERT execution if Keeper is restarted, for example, due to an upgrade.
)", 0) \
    DECLARE(UInt64, insert_keeper_retry_initial_backoff_ms, 100, R"(
Initial timeout(in milliseconds) to retry a failed Keeper request during INSERT query execution

Possible values:

- Positive integer.
- 0 — No timeout
)", 0) \
    DECLARE(UInt64, insert_keeper_retry_max_backoff_ms, 10000, R"(
Maximum timeout (in milliseconds) to retry a failed Keeper request during INSERT query execution

Possible values:

- Positive integer.
- 0 — Maximum timeout is not limited
)", 0) \
    DECLARE(Float, insert_keeper_fault_injection_probability, 0.0f, R"(
Approximate probability of failure for a keeper request during insert. Valid value is in interval [0.0f, 1.0f]
)", 0) \
    DECLARE(UInt64, insert_keeper_fault_injection_seed, 0, R"(
0 - random seed, otherwise the setting value
)", 0) \
    DECLARE(Bool, force_aggregation_in_order, false, R"(
The setting is used by the server itself to support distributed queries. Do not change it manually, because it will break normal operations. (Forces use of aggregation in order on remote nodes during distributed aggregation).
)", IMPORTANT) \
    DECLARE(UInt64, http_max_request_param_data_size, 10_MiB, R"(
Limit on size of request data used as a query parameter in predefined HTTP requests.
)", 0) \
    DECLARE(Bool, function_json_value_return_type_allow_nullable, false, R"(
Control whether allow to return `NULL` when value is not exist for JSON_VALUE function.

```sql
SELECT JSON_VALUE('{"hello":"world"}', '$.b') settings function_json_value_return_type_allow_nullable=true;

┌─JSON_VALUE('{"hello":"world"}', '$.b')─┐
│ ᴺᵁᴸᴸ                                   │
└────────────────────────────────────────┘

1 row in set. Elapsed: 0.001 sec.
```

Possible values:

- true — Allow.
- false — Disallow.
)", 0) \
    DECLARE(Bool, function_json_value_return_type_allow_complex, false, R"(
Control whether allow to return complex type (such as: struct, array, map) for json_value function.

```sql
SELECT JSON_VALUE('{"hello":{"world":"!"}}', '$.hello') settings function_json_value_return_type_allow_complex=true

┌─JSON_VALUE('{"hello":{"world":"!"}}', '$.hello')─┐
│ {"world":"!"}                                    │
└──────────────────────────────────────────────────┘

1 row in set. Elapsed: 0.001 sec.
```

Possible values:

- true — Allow.
- false — Disallow.
)", 0) \
    DECLARE(Bool, use_with_fill_by_sorting_prefix, true, R"(
Columns preceding WITH FILL columns in ORDER BY clause form sorting prefix. Rows with different values in sorting prefix are filled independently
)", 0) \
    DECLARE(Bool, optimize_uniq_to_count, true, R"(
Rewrite uniq and its variants(except uniqUpTo) to count if subquery has distinct or group by clause.
)", 0) \
    DECLARE(Bool, use_variant_as_common_type, false, R"(
Allows to use `Variant` type as a result type for [if](../../sql-reference/functions/conditional-functions.md/#if)/[multiIf](../../sql-reference/functions/conditional-functions.md/#multiif)/[array](../../sql-reference/functions/array-functions.md)/[map](../../sql-reference/functions/tuple-map-functions.md) functions when there is no common type for argument types.

Example:

```sql
SET use_variant_as_common_type = 1;
SELECT toTypeName(if(number % 2, number, range(number))) as variant_type FROM numbers(1);
SELECT if(number % 2, number, range(number)) as variant FROM numbers(5);
```

```text
┌─variant_type───────────────────┐
│ Variant(Array(UInt64), UInt64) │
└────────────────────────────────┘
┌─variant───┐
│ []        │
│ 1         │
│ [0,1]     │
│ 3         │
│ [0,1,2,3] │
└───────────┘
```

```sql
SET use_variant_as_common_type = 1;
SELECT toTypeName(multiIf((number % 4) = 0, 42, (number % 4) = 1, [1, 2, 3], (number % 4) = 2, 'Hello, World!', NULL)) AS variant_type FROM numbers(1);
SELECT multiIf((number % 4) = 0, 42, (number % 4) = 1, [1, 2, 3], (number % 4) = 2, 'Hello, World!', NULL) AS variant FROM numbers(4);
```

```text
─variant_type─────────────────────────┐
│ Variant(Array(UInt8), String, UInt8) │
└──────────────────────────────────────┘

┌─variant───────┐
│ 42            │
│ [1,2,3]       │
│ Hello, World! │
│ ᴺᵁᴸᴸ          │
└───────────────┘
```

```sql
SET use_variant_as_common_type = 1;
SELECT toTypeName(array(range(number), number, 'str_' || toString(number))) as array_of_variants_type from numbers(1);
SELECT array(range(number), number, 'str_' || toString(number)) as array_of_variants FROM numbers(3);
```

```text
┌─array_of_variants_type────────────────────────┐
│ Array(Variant(Array(UInt64), String, UInt64)) │
└───────────────────────────────────────────────┘

┌─array_of_variants─┐
│ [[],0,'str_0']    │
│ [[0],1,'str_1']   │
│ [[0,1],2,'str_2'] │
└───────────────────┘
```

```sql
SET use_variant_as_common_type = 1;
SELECT toTypeName(map('a', range(number), 'b', number, 'c', 'str_' || toString(number))) as map_of_variants_type from numbers(1);
SELECT map('a', range(number), 'b', number, 'c', 'str_' || toString(number)) as map_of_variants FROM numbers(3);
```

```text
┌─map_of_variants_type────────────────────────────────┐
│ Map(String, Variant(Array(UInt64), String, UInt64)) │
└─────────────────────────────────────────────────────┘

┌─map_of_variants───────────────┐
│ {'a':[],'b':0,'c':'str_0'}    │
│ {'a':[0],'b':1,'c':'str_1'}   │
│ {'a':[0,1],'b':2,'c':'str_2'} │
└───────────────────────────────┘
```
)", 0) \
    DECLARE(Bool, enable_order_by_all, true, R"(
Enables or disables sorting with `ORDER BY ALL` syntax, see [ORDER BY](../../sql-reference/statements/select/order-by.md).

Possible values:

- 0 — Disable ORDER BY ALL.
- 1 — Enable ORDER BY ALL.

**Example**

Query:

```sql
CREATE TABLE TAB(C1 Int, C2 Int, ALL Int) ENGINE=Memory();

INSERT INTO TAB VALUES (10, 20, 30), (20, 20, 10), (30, 10, 20);

SELECT * FROM TAB ORDER BY ALL; -- returns an error that ALL is ambiguous

SELECT * FROM TAB ORDER BY ALL SETTINGS enable_order_by_all = 0;
```

Result:

```text
┌─C1─┬─C2─┬─ALL─┐
│ 20 │ 20 │  10 │
│ 30 │ 10 │  20 │
│ 10 │ 20 │  30 │
└────┴────┴─────┘
```
)", 0) \
    DECLARE(Float, ignore_drop_queries_probability, 0, R"(
If enabled, server will ignore all DROP table queries with specified probability (for Memory and JOIN engines it will replcase DROP to TRUNCATE). Used for testing purposes
)", 0) \
    DECLARE(Bool, traverse_shadow_remote_data_paths, false, R"(
Traverse frozen data (shadow directory) in addition to actual table data when query system.remote_data_paths
)", 0) \
    DECLARE(Bool, geo_distance_returns_float64_on_float64_arguments, true, R"(
If all four arguments to `geoDistance`, `greatCircleDistance`, `greatCircleAngle` functions are Float64, return Float64 and use double precision for internal calculations. In previous ClickHouse versions, the functions always returned Float32.
)", 0) \
    DECLARE(Bool, allow_get_client_http_header, false, R"(
Allow to use the function `getClientHTTPHeader` which lets to obtain a value of an the current HTTP request's header. It is not enabled by default for security reasons, because some headers, such as `Cookie`, could contain sensitive info. Note that the `X-ClickHouse-*` and `Authentication` headers are always restricted and cannot be obtained with this function.
)", 0) \
    DECLARE(Bool, cast_string_to_dynamic_use_inference, false, R"(
Use types inference during String to Dynamic conversion
)", 0) \
    DECLARE(Bool, enable_blob_storage_log, true, R"(
Write information about blob storage operations to system.blob_storage_log table
)", 0) \
    DECLARE(Bool, use_json_alias_for_old_object_type, false, R"(
When enabled, `JSON` data type alias will be used to create an old [Object('json')](../../sql-reference/data-types/json.md) type instead of the new [JSON](../../sql-reference/data-types/newjson.md) type.
)", 0) \
    DECLARE(Bool, allow_create_index_without_type, false, R"(
Allow CREATE INDEX query without TYPE. Query will be ignored. Made for SQL compatibility tests.
)", 0) \
    DECLARE(Bool, create_index_ignore_unique, false, R"(
Ignore UNIQUE keyword in CREATE UNIQUE INDEX. Made for SQL compatibility tests.
)", 0) \
    DECLARE(Bool, print_pretty_type_names, true, R"(
Allows to print deep-nested type names in a pretty way with indents in `DESCRIBE` query and in `toTypeName()` function.

Example:

```sql
CREATE TABLE test (a Tuple(b String, c Tuple(d Nullable(UInt64), e Array(UInt32), f Array(Tuple(g String, h Map(String, Array(Tuple(i String, j UInt64))))), k Date), l Nullable(String))) ENGINE=Memory;
DESCRIBE TABLE test FORMAT TSVRaw SETTINGS print_pretty_type_names=1;
```

```
a   Tuple(
    b String,
    c Tuple(
        d Nullable(UInt64),
        e Array(UInt32),
        f Array(Tuple(
            g String,
            h Map(
                String,
                Array(Tuple(
                    i String,
                    j UInt64
                ))
            )
        )),
        k Date
    ),
    l Nullable(String)
)
```
)", 0) \
    DECLARE(Bool, create_table_empty_primary_key_by_default, false, R"(
Allow to create *MergeTree tables with empty primary key when ORDER BY and PRIMARY KEY not specified
)", 0) \
    DECLARE(Bool, allow_named_collection_override_by_default, true, R"(
Allow named collections' fields override by default.
)", 0) \
    DECLARE(SQLSecurityType, default_normal_view_sql_security, SQLSecurityType::INVOKER, R"(
Allows to set default `SQL SECURITY` option while creating a normal view. [More about SQL security](../../sql-reference/statements/create/view.md#sql_security).

The default value is `INVOKER`.
)", 0) \
    DECLARE(SQLSecurityType, default_materialized_view_sql_security, SQLSecurityType::DEFINER, R"(
Allows to set a default value for SQL SECURITY option when creating a materialized view. [More about SQL security](../../sql-reference/statements/create/view.md#sql_security).

The default value is `DEFINER`.
)", 0) \
    DECLARE(String, default_view_definer, "CURRENT_USER", R"(
Allows to set default `DEFINER` option while creating a view. [More about SQL security](../../sql-reference/statements/create/view.md#sql_security).

The default value is `CURRENT_USER`.
)", 0) \
    DECLARE(UInt64, cache_warmer_threads, 4, R"(
Only available in ClickHouse Cloud. Number of background threads for speculatively downloading new data parts into file cache, when cache_populated_by_fetch is enabled. Zero to disable.
)", 0) \
    DECLARE(Int64, ignore_cold_parts_seconds, 0, R"(
Only available in ClickHouse Cloud. Exclude new data parts from SELECT queries until they're either pre-warmed (see cache_populated_by_fetch) or this many seconds old. Only for Replicated-/SharedMergeTree.
)", 0) \
<<<<<<< HEAD
    M(Bool, short_circuit_default_implementation_for_nulls, true, R"(
Setting for short-circuit default implementations for nulls in function with useDefaultImplementationForNulls() = true.
If true, function will not actually evaluate for rows in which there are at least one argument with null value.
)", 0) \
    M(Double, short_circuit_default_implementation_for_nulls_threshold, 1.0, R"(
Ratio threshold for short-circuit default implementations for nulls in function with useDefaultImplementationForNulls() = true. It is only valid when short_circuit_default_implementation_for_nulls is true.
When the ratio of rows containing nulls to the total number of rows exceeds this threshold, these rows containing nulls would not be evaluated.
)", 0) \
    M(Int64, prefer_warmed_unmerged_parts_seconds, 0, R"(
=======
    DECLARE(Int64, prefer_warmed_unmerged_parts_seconds, 0, R"(
>>>>>>> 2e61f2bb
Only available in ClickHouse Cloud. If a merged part is less than this many seconds old and is not pre-warmed (see cache_populated_by_fetch), but all its source parts are available and pre-warmed, SELECT queries will read from those parts instead. Only for ReplicatedMergeTree. Note that this only checks whether CacheWarmer processed the part; if the part was fetched into cache by something else, it'll still be considered cold until CacheWarmer gets to it; if it was warmed, then evicted from cache, it'll still be considered warm.
)", 0) \
    DECLARE(Bool, iceberg_engine_ignore_schema_evolution, false, R"(
Allow to ignore schema evolution in Iceberg table engine and read all data using schema specified by the user on table creation or latest schema parsed from metadata on table creation.

:::note
Enabling this setting can lead to incorrect result as in case of evolved schema all data files will be read using the same schema.
:::
)", 0) \
    DECLARE(Bool, allow_deprecated_error_prone_window_functions, false, R"(
Allow usage of deprecated error prone window functions (neighbor, runningAccumulate, runningDifferenceStartingWithFirstValue, runningDifference)
)", 0) \
    DECLARE(Bool, allow_deprecated_snowflake_conversion_functions, false, R"(
Functions `snowflakeToDateTime`, `snowflakeToDateTime64`, `dateTimeToSnowflake`, and `dateTime64ToSnowflake` are deprecated and disabled by default.
Please use functions `snowflakeIDToDateTime`, `snowflakeIDToDateTime64`, `dateTimeToSnowflakeID`, and `dateTime64ToSnowflakeID` instead.

To re-enable the deprecated functions (e.g., during a transition period), please set this setting to `true`.
)", 0) \
    DECLARE(Bool, optimize_distinct_in_order, true, R"(
Enable DISTINCT optimization if some columns in DISTINCT form a prefix of sorting. For example, prefix of sorting key in merge tree or ORDER BY statement
)", 0) \
    DECLARE(Bool, keeper_map_strict_mode, false, R"(
Enforce additional checks during operations on KeeperMap. E.g. throw an exception on an insert for already existing key
)", 0) \
    DECLARE(UInt64, extract_key_value_pairs_max_pairs_per_row, 1000, R"(
Max number of pairs that can be produced by the `extractKeyValuePairs` function. Used as a safeguard against consuming too much memory.
)", 0) ALIAS(extract_kvp_max_pairs_per_row) \
    DECLARE(Bool, restore_replace_external_engines_to_null, false, R"(
For testing purposes. Replaces all external engines to Null to not initiate external connections.
)", 0) \
    DECLARE(Bool, restore_replace_external_table_functions_to_null, false, R"(
For testing purposes. Replaces all external table functions to Null to not initiate external connections.
)", 0) \
    DECLARE(Bool, restore_replace_external_dictionary_source_to_null, false, R"(
Replace external dictionary sources to Null on restore. Useful for testing purposes
)", 0) \
    DECLARE(Bool, create_if_not_exists, false, R"(
Enable `IF NOT EXISTS` for `CREATE` statement by default. If either this setting or `IF NOT EXISTS` is specified and a table with the provided name already exists, no exception will be thrown.
)", 0) \
    DECLARE(Bool, enforce_strict_identifier_format, false, R"(
If enabled, only allow identifiers containing alphanumeric characters and underscores.
)", 0) \
    DECLARE(Bool, mongodb_throw_on_unsupported_query, true, R"(
If enabled, MongoDB tables will return an error when a MongoDB query cannot be built. Otherwise, ClickHouse reads the full table and processes it locally. This option does not apply to the legacy implementation or when 'allow_experimental_analyzer=0'.
)", 0) \
    \
    /* ###################################### */ \
    /* ######## EXPERIMENTAL FEATURES ####### */ \
    /* ###################################### */ \
    DECLARE(Bool, allow_experimental_materialized_postgresql_table, false, R"(
Allows to use the MaterializedPostgreSQL table engine. Disabled by default, because this feature is experimental
)", 0) \
    DECLARE(Bool, allow_experimental_funnel_functions, false, R"(
Enable experimental functions for funnel analysis.
)", 0) \
    DECLARE(Bool, allow_experimental_nlp_functions, false, R"(
Enable experimental functions for natural language processing.
)", 0) \
    DECLARE(Bool, allow_experimental_hash_functions, false, R"(
Enable experimental hash functions
)", 0) \
    DECLARE(Bool, allow_experimental_object_type, false, R"(
Allow Object and JSON data types
)", 0) \
    DECLARE(Bool, allow_experimental_time_series_table, false, R"(
Allows creation of tables with the [TimeSeries](../../engines/table-engines/integrations/time-series.md) table engine.

Possible values:

- 0 — the [TimeSeries](../../engines/table-engines/integrations/time-series.md) table engine is disabled.
- 1 — the [TimeSeries](../../engines/table-engines/integrations/time-series.md) table engine is enabled.
)", 0) \
    DECLARE(Bool, allow_experimental_vector_similarity_index, false, R"(
Allow experimental vector similarity index
)", 0) \
    DECLARE(Bool, allow_experimental_variant_type, false, R"(
Allows creation of experimental [Variant](../../sql-reference/data-types/variant.md).
)", 0) \
    DECLARE(Bool, allow_experimental_dynamic_type, false, R"(
Allow Dynamic data type
)", 0) \
    DECLARE(Bool, allow_experimental_json_type, false, R"(
Allow JSON data type
)", 0) \
    DECLARE(Bool, allow_experimental_codecs, false, R"(
If it is set to true, allow to specify experimental compression codecs (but we don't have those yet and this option does nothing).
)", 0) \
    DECLARE(Bool, allow_experimental_shared_set_join, true, R"(
Only in ClickHouse Cloud. Allow to create ShareSet and SharedJoin
)", 0) \
    DECLARE(UInt64, max_limit_for_ann_queries, 1'000'000, R"(
SELECT queries with LIMIT bigger than this setting cannot use vector similarity indexes. Helps to prevent memory overflows in vector similarity indexes.
)", 0) \
    DECLARE(UInt64, hnsw_candidate_list_size_for_search, 256, R"(
The size of the dynamic candidate list when searching the vector similarity index, also known as 'ef_search'.
)", 0) \
    DECLARE(Bool, throw_on_unsupported_query_inside_transaction, true, R"(
Throw exception if unsupported query is used inside transaction
)", 0) \
    DECLARE(TransactionsWaitCSNMode, wait_changes_become_visible_after_commit_mode, TransactionsWaitCSNMode::WAIT_UNKNOWN, R"(
Wait for committed changes to become actually visible in the latest snapshot
)", 0) \
    DECLARE(Bool, implicit_transaction, false, R"(
If enabled and not already inside a transaction, wraps the query inside a full transaction (begin + commit or rollback)
)", 0) \
    DECLARE(UInt64, grace_hash_join_initial_buckets, 1, R"(
Initial number of grace hash join buckets
)", 0) \
    DECLARE(UInt64, grace_hash_join_max_buckets, 1024, R"(
Limit on the number of grace hash join buckets
)", 0) \
    DECLARE(UInt64, join_to_sort_minimum_perkey_rows, 40, R"(
The lower limit of per-key average rows in the right table to determine whether to rerange the right table by key in left or inner join. This setting ensures that the optimization is not applied for sparse table keys
)", 0) \
    DECLARE(UInt64, join_to_sort_maximum_table_rows, 10000, R"(
The maximum number of rows in the right table to determine whether to rerange the right table by key in left or inner join.
)", 0) \
    DECLARE(Bool, allow_experimental_join_right_table_sorting, false, R"(
If it is set to true, and the conditions of `join_to_sort_minimum_perkey_rows` and `join_to_sort_maximum_table_rows` are met, rerange the right table by key to improve the performance in left or inner hash join.
)", 0) \
    DECLARE(Timezone, session_timezone, "", R"(
Sets the implicit time zone of the current session or query.
The implicit time zone is the time zone applied to values of type DateTime/DateTime64 which have no explicitly specified time zone.
The setting takes precedence over the globally configured (server-level) implicit time zone.
A value of '' (empty string) means that the implicit time zone of the current session or query is equal to the [server time zone](../server-configuration-parameters/settings.md#timezone).

You can use functions `timeZone()` and `serverTimeZone()` to get the session time zone and server time zone.

Possible values:

-    Any time zone name from `system.time_zones`, e.g. `Europe/Berlin`, `UTC` or `Zulu`

Examples:

```sql
SELECT timeZone(), serverTimeZone() FORMAT CSV

"Europe/Berlin","Europe/Berlin"
```

```sql
SELECT timeZone(), serverTimeZone() SETTINGS session_timezone = 'Asia/Novosibirsk' FORMAT CSV

"Asia/Novosibirsk","Europe/Berlin"
```

Assign session time zone 'America/Denver' to the inner DateTime without explicitly specified time zone:

```sql
SELECT toDateTime64(toDateTime64('1999-12-12 23:23:23.123', 3), 3, 'Europe/Zurich') SETTINGS session_timezone = 'America/Denver' FORMAT TSV

1999-12-13 07:23:23.123
```

:::warning
Not all functions that parse DateTime/DateTime64 respect `session_timezone`. This can lead to subtle errors.
See the following example and explanation.
:::

```sql
CREATE TABLE test_tz (`d` DateTime('UTC')) ENGINE = Memory AS SELECT toDateTime('2000-01-01 00:00:00', 'UTC');

SELECT *, timeZone() FROM test_tz WHERE d = toDateTime('2000-01-01 00:00:00') SETTINGS session_timezone = 'Asia/Novosibirsk'
0 rows in set.

SELECT *, timeZone() FROM test_tz WHERE d = '2000-01-01 00:00:00' SETTINGS session_timezone = 'Asia/Novosibirsk'
┌───────────────────d─┬─timeZone()───────┐
│ 2000-01-01 00:00:00 │ Asia/Novosibirsk │
└─────────────────────┴──────────────────┘
```

This happens due to different parsing pipelines:

- `toDateTime()` without explicitly given time zone used in the first `SELECT` query honors setting `session_timezone` and the global time zone.
- In the second query, a DateTime is parsed from a String, and inherits the type and time zone of the existing column`d`. Thus, setting `session_timezone` and the global time zone are not honored.

**See also**

- [timezone](../server-configuration-parameters/settings.md#timezone)
)", 0) \
    DECLARE(Bool, use_hive_partitioning, false, R"(
When enabled, ClickHouse will detect Hive-style partitioning in path (`/name=value/`) in file-like table engines [File](../../engines/table-engines/special/file.md#hive-style-partitioning)/[S3](../../engines/table-engines/integrations/s3.md#hive-style-partitioning)/[URL](../../engines/table-engines/special/url.md#hive-style-partitioning)/[HDFS](../../engines/table-engines/integrations/hdfs.md#hive-style-partitioning)/[AzureBlobStorage](../../engines/table-engines/integrations/azureBlobStorage.md#hive-style-partitioning) and will allow to use partition columns as virtual columns in the query. These virtual columns will have the same names as in the partitioned path, but starting with `_`.
)", 0)\
    \
    DECLARE(Bool, allow_statistics_optimize, false, R"(
Allows using statistics to optimize queries
)", 0) ALIAS(allow_statistic_optimize) \
    DECLARE(Bool, allow_experimental_statistics, false, R"(
Allows defining columns with [statistics](../../engines/table-engines/mergetree-family/mergetree.md#table_engine-mergetree-creating-a-table) and [manipulate statistics](../../engines/table-engines/mergetree-family/mergetree.md#column-statistics).
)", 0) ALIAS(allow_experimental_statistic) \
    \
    /* Parallel replicas */ \
    DECLARE(UInt64, allow_experimental_parallel_reading_from_replicas, 0, R"(
Use up to `max_parallel_replicas` the number of replicas from each shard for SELECT query execution. Reading is parallelized and coordinated dynamically. 0 - disabled, 1 - enabled, silently disable them in case of failure, 2 - enabled, throw an exception in case of failure
)", 0) ALIAS(enable_parallel_replicas) \
    DECLARE(NonZeroUInt64, max_parallel_replicas, 1, R"(
The maximum number of replicas for each shard when executing a query.

Possible values:

- Positive integer.

**Additional Info**

This options will produce different results depending on the settings used.

:::note
This setting will produce incorrect results when joins or subqueries are involved, and all tables don't meet certain requirements. See [Distributed Subqueries and max_parallel_replicas](../../sql-reference/operators/in.md/#max_parallel_replica-subqueries) for more details.
:::

### Parallel processing using `SAMPLE` key

A query may be processed faster if it is executed on several servers in parallel. But the query performance may degrade in the following cases:

- The position of the sampling key in the partitioning key does not allow efficient range scans.
- Adding a sampling key to the table makes filtering by other columns less efficient.
- The sampling key is an expression that is expensive to calculate.
- The cluster latency distribution has a long tail, so that querying more servers increases the query overall latency.

### Parallel processing using [parallel_replicas_custom_key](#parallel_replicas_custom_key)

This setting is useful for any replicated table.
)", 0) \
    DECLARE(ParallelReplicasMode, parallel_replicas_mode, ParallelReplicasMode::READ_TASKS, R"(
Type of filter to use with custom key for parallel replicas. default - use modulo operation on the custom key, range - use range filter on custom key using all possible values for the value type of custom key.
)", 0) \
    DECLARE(UInt64, parallel_replicas_count, 0, R"(
This is internal setting that should not be used directly and represents an implementation detail of the 'parallel replicas' mode. This setting will be automatically set up by the initiator server for distributed queries to the number of parallel replicas participating in query processing.
)", 0) \
    DECLARE(UInt64, parallel_replica_offset, 0, R"(
This is internal setting that should not be used directly and represents an implementation detail of the 'parallel replicas' mode. This setting will be automatically set up by the initiator server for distributed queries to the index of the replica participating in query processing among parallel replicas.
)", 0) \
    DECLARE(String, parallel_replicas_custom_key, "", R"(
An arbitrary integer expression that can be used to split work between replicas for a specific table.
The value can be any integer expression.

Simple expressions using primary keys are preferred.

If the setting is used on a cluster that consists of a single shard with multiple replicas, those replicas will be converted into virtual shards.
Otherwise, it will behave same as for `SAMPLE` key, it will use multiple replicas of each shard.
)", 0) \
    DECLARE(UInt64, parallel_replicas_custom_key_range_lower, 0, R"(
Allows the filter type `range` to split the work evenly between replicas based on the custom range `[parallel_replicas_custom_key_range_lower, INT_MAX]`.

When used in conjunction with [parallel_replicas_custom_key_range_upper](#parallel_replicas_custom_key_range_upper), it lets the filter evenly split the work over replicas for the range `[parallel_replicas_custom_key_range_lower, parallel_replicas_custom_key_range_upper]`.

Note: This setting will not cause any additional data to be filtered during query processing, rather it changes the points at which the range filter breaks up the range `[0, INT_MAX]` for parallel processing.
)", 0) \
    DECLARE(UInt64, parallel_replicas_custom_key_range_upper, 0, R"(
Allows the filter type `range` to split the work evenly between replicas based on the custom range `[0, parallel_replicas_custom_key_range_upper]`. A value of 0 disables the upper bound, setting it the max value of the custom key expression.

When used in conjunction with [parallel_replicas_custom_key_range_lower](#parallel_replicas_custom_key_range_lower), it lets the filter evenly split the work over replicas for the range `[parallel_replicas_custom_key_range_lower, parallel_replicas_custom_key_range_upper]`.

Note: This setting will not cause any additional data to be filtered during query processing, rather it changes the points at which the range filter breaks up the range `[0, INT_MAX]` for parallel processing
)", 0) \
    DECLARE(String, cluster_for_parallel_replicas, "", R"(
Cluster for a shard in which current server is located
)", 0) \
    DECLARE(Bool, parallel_replicas_allow_in_with_subquery, true, R"(
If true, subquery for IN will be executed on every follower replica.
)", 0) \
    DECLARE(Float, parallel_replicas_single_task_marks_count_multiplier, 2, R"(
A multiplier which will be added during calculation for minimal number of marks to retrieve from coordinator. This will be applied only for remote replicas.
)", 0) \
    DECLARE(Bool, parallel_replicas_for_non_replicated_merge_tree, false, R"(
If true, ClickHouse will use parallel replicas algorithm also for non-replicated MergeTree tables
)", 0) \
    DECLARE(UInt64, parallel_replicas_min_number_of_rows_per_replica, 0, R"(
Limit the number of replicas used in a query to (estimated rows to read / min_number_of_rows_per_replica). The max is still limited by 'max_parallel_replicas'
)", 0) \
    DECLARE(Bool, parallel_replicas_prefer_local_join, true, R"(
If true, and JOIN can be executed with parallel replicas algorithm, and all storages of right JOIN part are *MergeTree, local JOIN will be used instead of GLOBAL JOIN.
)", 0) \
    DECLARE(UInt64, parallel_replicas_mark_segment_size, 0, R"(
Parts virtually divided into segments to be distributed between replicas for parallel reading. This setting controls the size of these segments. Not recommended to change until you're absolutely sure in what you're doing. Value should be in range [128; 16384]
)", 0) \
    DECLARE(Bool, allow_archive_path_syntax, true, R"(
File/S3 engines/table function will parse paths with '::' as '\\<archive\\> :: \\<file\\>' if archive has correct extension
)", 0) \
    DECLARE(Bool, parallel_replicas_local_plan, false, R"(
Build local plan for local replica
)", 0) \
    \
    DECLARE(Bool, allow_experimental_inverted_index, false, R"(
If it is set to true, allow to use experimental inverted index.
)", 0) \
    DECLARE(Bool, allow_experimental_full_text_index, false, R"(
If it is set to true, allow to use experimental full-text index.
)", 0) \
    \
    DECLARE(Bool, allow_experimental_join_condition, false, R"(
Support join with inequal conditions which involve columns from both left and right table. e.g. t1.y < t2.y.
)", 0) \
    \
    DECLARE(Bool, allow_experimental_analyzer, true, R"(
Allow new query analyzer.
)", IMPORTANT) ALIAS(enable_analyzer) \
    DECLARE(Bool, analyzer_compatibility_join_using_top_level_identifier, false, R"(
Force to resolve identifier in JOIN USING from projection (for example, in `SELECT a + 1 AS b FROM t1 JOIN t2 USING (b)` join will be performed by `t1.a + 1 = t2.b`, rather then `t1.b = t2.b`).
)", 0) \
    \
    DECLARE(Bool, allow_experimental_live_view, false, R"(
Allows creation of a deprecated LIVE VIEW.

Possible values:

- 0 — Working with live views is disabled.
- 1 — Working with live views is enabled.
)", 0) \
    DECLARE(Seconds, live_view_heartbeat_interval, 15, R"(
The heartbeat interval in seconds to indicate live query is alive.
)", 0) \
    DECLARE(UInt64, max_live_view_insert_blocks_before_refresh, 64, R"(
Limit maximum number of inserted blocks after which mergeable blocks are dropped and query is re-executed.
)", 0) \
    \
    DECLARE(Bool, allow_experimental_window_view, false, R"(
Enable WINDOW VIEW. Not mature enough.
)", 0) \
    DECLARE(Seconds, window_view_clean_interval, 60, R"(
The clean interval of window view in seconds to free outdated data.
)", 0) \
    DECLARE(Seconds, window_view_heartbeat_interval, 15, R"(
The heartbeat interval in seconds to indicate watch query is alive.
)", 0) \
    DECLARE(Seconds, wait_for_window_view_fire_signal_timeout, 10, R"(
Timeout for waiting for window view fire signal in event time processing
)", 0) \
    \
    DECLARE(Bool, stop_refreshable_materialized_views_on_startup, false, R"(
On server startup, prevent scheduling of refreshable materialized views, as if with SYSTEM STOP VIEWS. You can manually start them with SYSTEM START VIEWS or SYSTEM START VIEW \\<name\\> afterwards. Also applies to newly created views. Has no effect on non-refreshable materialized views.
)", 0) \
    \
    DECLARE(Bool, allow_experimental_database_materialized_mysql, false, R"(
Allow to create database with Engine=MaterializedMySQL(...).
)", 0) \
    DECLARE(Bool, allow_experimental_database_materialized_postgresql, false, R"(
Allow to create database with Engine=MaterializedPostgreSQL(...).
)", 0) \
    \
    /** Experimental feature for moving data between shards. */ \
    DECLARE(Bool, allow_experimental_query_deduplication, false, R"(
Experimental data deduplication for SELECT queries based on part UUIDs
)", 0) \
    DECLARE(Bool, implicit_select, false, R"(
Allow writing simple SELECT queries without the leading SELECT keyword, which makes it simple for calculator-style usage, e.g. `1 + 2` becomes a valid query.
)", 0)


// End of COMMON_SETTINGS
// Please add settings related to formats in Core/FormatFactorySettings.h, move obsolete settings to OBSOLETE_SETTINGS and obsolete format settings to OBSOLETE_FORMAT_SETTINGS.

#define OBSOLETE_SETTINGS(M, ALIAS) \
    /** Obsolete settings that do nothing but left for compatibility reasons. Remove each one after half a year of obsolescence. */ \
    MAKE_OBSOLETE(M, Bool, update_insert_deduplication_token_in_dependent_materialized_views, 0) \
    MAKE_OBSOLETE(M, UInt64, max_memory_usage_for_all_queries, 0) \
    MAKE_OBSOLETE(M, UInt64, multiple_joins_rewriter_version, 0) \
    MAKE_OBSOLETE(M, Bool, enable_debug_queries, false) \
    MAKE_OBSOLETE(M, Bool, allow_experimental_database_atomic, true) \
    MAKE_OBSOLETE(M, Bool, allow_experimental_bigint_types, true) \
    MAKE_OBSOLETE(M, Bool, allow_experimental_window_functions, true) \
    MAKE_OBSOLETE(M, Bool, allow_experimental_geo_types, true) \
    MAKE_OBSOLETE(M, Bool, allow_experimental_query_cache, true) \
    MAKE_OBSOLETE(M, Bool, allow_experimental_alter_materialized_view_structure, true) \
    MAKE_OBSOLETE(M, Bool, allow_experimental_shared_merge_tree, true) \
    MAKE_OBSOLETE(M, Bool, allow_experimental_database_replicated, true) \
    MAKE_OBSOLETE(M, Bool, allow_experimental_refreshable_materialized_view, true) \
    \
    MAKE_OBSOLETE(M, Milliseconds, async_insert_stale_timeout_ms, 0) \
    MAKE_OBSOLETE(M, StreamingHandleErrorMode, handle_kafka_error_mode, StreamingHandleErrorMode::DEFAULT) \
    MAKE_OBSOLETE(M, Bool, database_replicated_ddl_output, true) \
    MAKE_OBSOLETE(M, UInt64, replication_alter_columns_timeout, 60) \
    MAKE_OBSOLETE(M, UInt64, odbc_max_field_size, 0) \
    MAKE_OBSOLETE(M, Bool, allow_experimental_map_type, true) \
    MAKE_OBSOLETE(M, UInt64, merge_tree_clear_old_temporary_directories_interval_seconds, 60) \
    MAKE_OBSOLETE(M, UInt64, merge_tree_clear_old_parts_interval_seconds, 1) \
    MAKE_OBSOLETE(M, UInt64, partial_merge_join_optimizations, 0) \
    MAKE_OBSOLETE(M, MaxThreads, max_alter_threads, 0) \
    MAKE_OBSOLETE(M, Bool, use_mysql_types_in_show_columns, false) \
    MAKE_OBSOLETE(M, Bool, s3queue_allow_experimental_sharded_mode, false) \
    MAKE_OBSOLETE(M, LightweightMutationProjectionMode, lightweight_mutation_projection_mode, LightweightMutationProjectionMode::THROW) \
    /* moved to config.xml: see also src/Core/ServerSettings.h */ \
    MAKE_DEPRECATED_BY_SERVER_CONFIG(M, UInt64, background_buffer_flush_schedule_pool_size, 16) \
    MAKE_DEPRECATED_BY_SERVER_CONFIG(M, UInt64, background_pool_size, 16) \
    MAKE_DEPRECATED_BY_SERVER_CONFIG(M, Float, background_merges_mutations_concurrency_ratio, 2) \
    MAKE_DEPRECATED_BY_SERVER_CONFIG(M, UInt64, background_move_pool_size, 8) \
    MAKE_DEPRECATED_BY_SERVER_CONFIG(M, UInt64, background_fetches_pool_size, 8) \
    MAKE_DEPRECATED_BY_SERVER_CONFIG(M, UInt64, background_common_pool_size, 8) \
    MAKE_DEPRECATED_BY_SERVER_CONFIG(M, UInt64, background_schedule_pool_size, 128) \
    MAKE_DEPRECATED_BY_SERVER_CONFIG(M, UInt64, background_message_broker_schedule_pool_size, 16) \
    MAKE_DEPRECATED_BY_SERVER_CONFIG(M, UInt64, background_distributed_schedule_pool_size, 16) \
    MAKE_DEPRECATED_BY_SERVER_CONFIG(M, UInt64, max_remote_read_network_bandwidth_for_server, 0) \
    MAKE_DEPRECATED_BY_SERVER_CONFIG(M, UInt64, max_remote_write_network_bandwidth_for_server, 0) \
    MAKE_DEPRECATED_BY_SERVER_CONFIG(M, UInt64, async_insert_threads, 16) \
    MAKE_DEPRECATED_BY_SERVER_CONFIG(M, UInt64, max_replicated_fetches_network_bandwidth_for_server, 0) \
    MAKE_DEPRECATED_BY_SERVER_CONFIG(M, UInt64, max_replicated_sends_network_bandwidth_for_server, 0) \
    MAKE_DEPRECATED_BY_SERVER_CONFIG(M, UInt64, max_entries_for_hash_table_stats, 10'000) \
    /* ---- */ \
    MAKE_OBSOLETE(M, DefaultDatabaseEngine, default_database_engine, DefaultDatabaseEngine::Atomic) \
    MAKE_OBSOLETE(M, UInt64, max_pipeline_depth, 0) \
    MAKE_OBSOLETE(M, Seconds, temporary_live_view_timeout, 1) \
    MAKE_OBSOLETE(M, Milliseconds, async_insert_cleanup_timeout_ms, 1000) \
    MAKE_OBSOLETE(M, Bool, optimize_fuse_sum_count_avg, 0) \
    MAKE_OBSOLETE(M, Seconds, drain_timeout, 3) \
    MAKE_OBSOLETE(M, UInt64, backup_threads, 16) \
    MAKE_OBSOLETE(M, UInt64, restore_threads, 16) \
    MAKE_OBSOLETE(M, Bool, optimize_duplicate_order_by_and_distinct, false) \
    MAKE_OBSOLETE(M, UInt64, parallel_replicas_min_number_of_granules_to_enable, 0) \
    MAKE_OBSOLETE(M, ParallelReplicasCustomKeyFilterType, parallel_replicas_custom_key_filter_type, ParallelReplicasCustomKeyFilterType::DEFAULT) \
    MAKE_OBSOLETE(M, Bool, query_plan_optimize_projection, true) \
    MAKE_OBSOLETE(M, Bool, query_cache_store_results_of_queries_with_nondeterministic_functions, false) \
    MAKE_OBSOLETE(M, Bool, allow_experimental_annoy_index, false) \
    MAKE_OBSOLETE(M, UInt64, max_threads_for_annoy_index_creation, 4) \
    MAKE_OBSOLETE(M, Int64, annoy_index_search_k_nodes, -1) \
    MAKE_OBSOLETE(M, Bool, allow_experimental_usearch_index, false) \
    MAKE_OBSOLETE(M, Bool, optimize_move_functions_out_of_any, false) \
    MAKE_OBSOLETE(M, Bool, allow_experimental_undrop_table_query, true) \
    MAKE_OBSOLETE(M, Bool, allow_experimental_s3queue, true) \
    MAKE_OBSOLETE(M, Bool, query_plan_optimize_primary_key, true) \
    MAKE_OBSOLETE(M, Bool, optimize_monotonous_functions_in_order_by, false) \
    MAKE_OBSOLETE(M, UInt64, http_max_chunk_size, 100_GiB) \
    MAKE_OBSOLETE(M, Bool, enable_deflate_qpl_codec, false) \

    /** The section above is for obsolete settings. Do not add anything there. */
#endif /// __CLION_IDE__


#define LIST_OF_SETTINGS(M, ALIAS)     \
    COMMON_SETTINGS(M, ALIAS)          \
    OBSOLETE_SETTINGS(M, ALIAS)        \
    FORMAT_FACTORY_SETTINGS(M, ALIAS)  \
    OBSOLETE_FORMAT_SETTINGS(M, ALIAS) \

DECLARE_SETTINGS_TRAITS_ALLOW_CUSTOM_SETTINGS(SettingsTraits, LIST_OF_SETTINGS)
IMPLEMENT_SETTINGS_TRAITS(SettingsTraits, LIST_OF_SETTINGS)

/** Settings of query execution.
  * These settings go to users.xml.
  */
struct SettingsImpl : public BaseSettings<SettingsTraits>, public IHints<2>
{
    SettingsImpl() = default;

    /** Set multiple settings from "profile" (in server configuration file (users.xml), profiles contain groups of multiple settings).
        * The profile can also be set using the `set` functions, like the profile setting.
        */
    void setProfile(const String & profile_name, const Poco::Util::AbstractConfiguration & config);

    /// Load settings from configuration file, at "path" prefix in configuration.
    void loadSettingsFromConfig(const String & path, const Poco::Util::AbstractConfiguration & config);

    /// Dumps profile events to column of type Map(String, String)
    void dumpToMapColumn(IColumn * column, bool changed_only = true);

    /// Check that there is no user-level settings at the top level in config.
    /// This is a common source of mistake (user don't know where to write user-level setting).
    static void checkNoSettingNamesAtTopLevel(const Poco::Util::AbstractConfiguration & config, const String & config_path);

    std::vector<String> getAllRegisteredNames() const override;

    void set(std::string_view name, const Field & value) override;

private:
    void applyCompatibilitySetting(const String & compatibility);

    std::unordered_set<std::string_view> settings_changed_by_compatibility_setting;
};

/** Set the settings from the profile (in the server configuration, many settings can be listed in one profile).
    * The profile can also be set using the `set` functions, like the `profile` setting.
    */
void SettingsImpl::setProfile(const String & profile_name, const Poco::Util::AbstractConfiguration & config)
{
    String elem = "profiles." + profile_name;

    if (!config.has(elem))
        throw Exception(ErrorCodes::THERE_IS_NO_PROFILE, "There is no profile '{}' in configuration file.", profile_name);

    Poco::Util::AbstractConfiguration::Keys config_keys;
    config.keys(elem, config_keys);

    for (const std::string & key : config_keys)
    {
        if (key == "constraints")
            continue;
        if (key == "profile" || key.starts_with("profile["))   /// Inheritance of profiles from the current one.
            setProfile(config.getString(elem + "." + key), config);
        else
            set(key, config.getString(elem + "." + key));
    }
}

void SettingsImpl::loadSettingsFromConfig(const String & path, const Poco::Util::AbstractConfiguration & config)
{
    if (!config.has(path))
        throw Exception(ErrorCodes::NO_ELEMENTS_IN_CONFIG, "There is no path '{}' in configuration file.", path);

    Poco::Util::AbstractConfiguration::Keys config_keys;
    config.keys(path, config_keys);

    for (const std::string & key : config_keys)
    {
        set(key, config.getString(path + "." + key));
    }
}

void SettingsImpl::dumpToMapColumn(IColumn * column, bool changed_only)
{
    /// Convert ptr and make simple check
    auto * column_map = column ? &typeid_cast<ColumnMap &>(*column) : nullptr;
    if (!column_map)
        return;

    auto & offsets = column_map->getNestedColumn().getOffsets();
    auto & tuple_column = column_map->getNestedData();
    auto & key_column = tuple_column.getColumn(0);
    auto & value_column = tuple_column.getColumn(1);

    size_t size = 0;
    for (const auto & setting : all(changed_only ? SKIP_UNCHANGED : SKIP_NONE))
    {
        auto name = setting.getName();
        key_column.insertData(name.data(), name.size());
        value_column.insert(setting.getValueString());
        size++;
    }

    offsets.push_back(offsets.back() + size);
}

void SettingsImpl::checkNoSettingNamesAtTopLevel(const Poco::Util::AbstractConfiguration & config, const String & config_path)
{
    if (config.getBool("skip_check_for_incorrect_settings", false))
        return;

    SettingsImpl settings;
    for (const auto & setting : settings.all())
    {
        const auto & name = setting.getName();
        bool should_skip_check = name == "max_table_size_to_drop" || name == "max_partition_size_to_drop";
        if (config.has(name) && !setting.isObsolete() && !should_skip_check)
        {
            throw Exception(ErrorCodes::UNKNOWN_ELEMENT_IN_CONFIG, "A setting '{}' appeared at top level in config {}."
                " But it is user-level setting that should be located in users.xml inside <profiles> section for specific profile."
                " You can add it to <profiles><default> if you want to change default value of this setting."
                " You can also disable the check - specify <skip_check_for_incorrect_settings>1</skip_check_for_incorrect_settings>"
                " in the main configuration file.",
                name, config_path);
        }
    }
}

std::vector<String> SettingsImpl::getAllRegisteredNames() const
{
    std::vector<String> all_settings;
    for (const auto & setting_field : all())
        all_settings.push_back(setting_field.getName());
    return all_settings;
}

void SettingsImpl::set(std::string_view name, const Field & value)
{
    if (name == "compatibility")
    {
        if (value.getType() != Field::Types::Which::String)
            throw Exception(ErrorCodes::BAD_ARGUMENTS, "Unexpected type of value for setting 'compatibility'. Expected String, got {}", value.getTypeName());
        applyCompatibilitySetting(value.safeGet<String>());
    }
    /// If we change setting that was changed by compatibility setting before
    /// we should remove it from settings_changed_by_compatibility_setting,
    /// otherwise the next time we will change compatibility setting
    /// this setting will be changed too (and we don't want it).
    else if (settings_changed_by_compatibility_setting.contains(name))
        settings_changed_by_compatibility_setting.erase(name);

    BaseSettings::set(name, value);
}

void SettingsImpl::applyCompatibilitySetting(const String & compatibility_value)
{
    /// First, revert all changes applied by previous compatibility setting
    for (const auto & setting_name : settings_changed_by_compatibility_setting)
        resetToDefault(setting_name);

    settings_changed_by_compatibility_setting.clear();
    /// If setting value is empty, we don't need to change settings
    if (compatibility_value.empty())
        return;

    ClickHouseVersion version(compatibility_value);
    const auto & settings_changes_history = getSettingsChangesHistory();
    /// Iterate through ClickHouse version in descending order and apply reversed
    /// changes for each version that is higher that version from compatibility setting
    for (auto it = settings_changes_history.rbegin(); it != settings_changes_history.rend(); ++it)
    {
        if (version >= it->first)
            break;

        /// Apply reversed changes from this version.
        for (const auto & change : it->second)
        {
            /// In case the alias is being used (e.g. use enable_analyzer) we must change the original setting
            auto final_name = SettingsTraits::resolveName(change.name);

            /// If this setting was changed manually, we don't change it
            if (isChanged(final_name) && !settings_changed_by_compatibility_setting.contains(final_name))
                continue;

            BaseSettings::set(final_name, change.previous_value);
            settings_changed_by_compatibility_setting.insert(final_name);
        }
    }
}

#define INITIALIZE_SETTING_EXTERN(TYPE, NAME, DEFAULT, DESCRIPTION, FLAGS) \
    Settings ## TYPE NAME = & SettingsImpl :: NAME;

namespace Setting
{
    LIST_OF_SETTINGS(INITIALIZE_SETTING_EXTERN, SKIP_ALIAS)
}

#undef INITIALIZE_SETTING_EXTERN

Settings::Settings()
    : impl(std::make_unique<SettingsImpl>())
{}

Settings::Settings(const Settings & settings)
    : impl(std::make_unique<SettingsImpl>(*settings.impl))
{}

Settings::Settings(Settings && settings) noexcept
    : impl(std::make_unique<SettingsImpl>(std::move(*settings.impl)))
{}

Settings::~Settings() = default;

Settings & Settings::operator=(const Settings & other)
{
    *impl = *other.impl;
    return *this;
}

bool Settings::operator==(const Settings & other) const
{
    return *impl == *other.impl;
}

COMMON_SETTINGS_SUPPORTED_TYPES(Settings, IMPLEMENT_SETTING_SUBSCRIPT_OPERATOR)

bool Settings::has(std::string_view name) const
{
    return impl->has(name);
}

bool Settings::isChanged(std::string_view name) const
{
    return impl->isChanged(name);
}

bool Settings::tryGet(std::string_view name, Field & value) const
{
    return impl->tryGet(name, value);
}

Field Settings::get(std::string_view name) const
{
    return impl->get(name);
}

void Settings::set(std::string_view name, const Field & value)
{
    impl->set(name, value);
}

void Settings::setDefaultValue(std::string_view name)
{
    impl->resetToDefault(name);
}

std::vector<String> Settings::getHints(const String & name) const
{
    return impl->getHints(name);
}

String Settings::toString() const
{
    return impl->toString();
}

SettingsChanges Settings::changes() const
{
    return impl->changes();
}

void Settings::applyChanges(const SettingsChanges & changes)
{
    impl->applyChanges(changes);
}

std::vector<std::string_view> Settings::getAllRegisteredNames() const
{
    std::vector<std::string_view> setting_names;
    for (const auto & setting : impl->all())
    {
        setting_names.emplace_back(setting.getName());
    }
    return setting_names;
}

std::vector<std::string_view> Settings::getChangedAndObsoleteNames() const
{
    std::vector<std::string_view> setting_names;
    for (const auto & setting : impl->allChanged())
    {
        if (setting.isObsolete())
            setting_names.emplace_back(setting.getName());
    }
    return setting_names;
}

std::vector<std::string_view> Settings::getUnchangedNames() const
{
    std::vector<std::string_view> setting_names;
    for (const auto & setting : impl->allUnchanged())
    {
        setting_names.emplace_back(setting.getName());
    }
    return setting_names;
}

void Settings::dumpToSystemSettingsColumns(MutableColumnsAndConstraints & params) const
{
    MutableColumns & res_columns = params.res_columns;

    const auto fill_data_for_setting = [&](std::string_view setting_name, const auto & setting)
    {
        res_columns[1]->insert(setting.getValueString());
        res_columns[2]->insert(setting.isValueChanged());

        /// Trim starting/ending newline.
        std::string_view doc = setting.getDescription();
        if (!doc.empty() && doc[0] == '\n')
            doc = doc.substr(1);
        if (!doc.empty() && doc[doc.length() - 1] == '\n')
            doc = doc.substr(0, doc.length() - 1);

        res_columns[3]->insert(doc);

        Field min, max;
        SettingConstraintWritability writability = SettingConstraintWritability::WRITABLE;
        params.constraints.get(*this, setting_name, min, max, writability);

        /// These two columns can accept strings only.
        if (!min.isNull())
            min = Settings::valueToStringUtil(setting_name, min);
        if (!max.isNull())
            max = Settings::valueToStringUtil(setting_name, max);

        res_columns[4]->insert(min);
        res_columns[5]->insert(max);
        res_columns[6]->insert(writability == SettingConstraintWritability::CONST);
        res_columns[7]->insert(setting.getTypeName());
        res_columns[8]->insert(setting.getDefaultValueString());
        res_columns[10]->insert(setting.isObsolete());
    };

    const auto & settings_to_aliases = SettingsImpl::Traits::settingsToAliases();
    for (const auto & setting : impl->all())
    {
        const auto & setting_name = setting.getName();
        res_columns[0]->insert(setting_name);

        fill_data_for_setting(setting_name, setting);
        res_columns[9]->insert("");

        if (auto it = settings_to_aliases.find(setting_name); it != settings_to_aliases.end())
        {
            for (const auto alias : it->second)
            {
                res_columns[0]->insert(alias);
                fill_data_for_setting(alias, setting);
                res_columns[9]->insert(setting_name);
            }
        }
    }
}

void Settings::dumpToMapColumn(IColumn * column, bool changed_only) const
{
    impl->dumpToMapColumn(column, changed_only);
}

NameToNameMap Settings::toNameToNameMap() const
{
    NameToNameMap query_parameters;
    for (const auto & param : *impl)
    {
        std::string value;
        ReadBufferFromOwnString buf(param.getValueString());
        readQuoted(value, buf);
        query_parameters.emplace(param.getName(), value);
    }
    return query_parameters;
}

void Settings::write(WriteBuffer & out, SettingsWriteFormat format) const
{
    impl->write(out, format);
}

void Settings::read(ReadBuffer & in, SettingsWriteFormat format)
{
    impl->read(in, format);
}

void Settings::addToProgramOptions(boost::program_options::options_description & options)
{
    addProgramOptions(*impl, options);
}

void Settings::addToProgramOptions(std::string_view setting_name, boost::program_options::options_description & options)
{
    const auto & accessor = SettingsImpl::Traits::Accessor::instance();
    size_t index = accessor.find(setting_name);
    chassert(index != static_cast<size_t>(-1));
    auto on_program_option = boost::function1<void, const std::string &>(
            [this, setting_name](const std::string & value)
            {
                this->set(setting_name, value);
            });
    options.add(boost::shared_ptr<boost::program_options::option_description>(new boost::program_options::option_description(
            setting_name.data(), boost::program_options::value<std::string>()->composing()->notifier(on_program_option), accessor.getDescription(index)))); // NOLINT
}

void Settings::addToProgramOptionsAsMultitokens(boost::program_options::options_description & options) const
{
    addProgramOptionsAsMultitokens(*impl, options);
}

void Settings::addToClientOptions(Poco::Util::LayeredConfiguration &config, const boost::program_options::variables_map &options, bool repeated_settings) const
{
    for (const auto & setting : impl->all())
    {
        const auto & name = setting.getName();
        if (options.count(name))
        {
            if (repeated_settings)
                config.setString(name, options[name].as<Strings>().back());
            else
                config.setString(name, options[name].as<String>());
        }
    }
}

Field Settings::castValueUtil(std::string_view name, const Field & value)
{
    return SettingsImpl::castValueUtil(name, value);
}

String Settings::valueToStringUtil(std::string_view name, const Field & value)
{
    return SettingsImpl::valueToStringUtil(name, value);
}

Field Settings::stringToValueUtil(std::string_view name, const String & str)
{
    return SettingsImpl::stringToValueUtil(name, str);
}

bool Settings::hasBuiltin(std::string_view name)
{
    return SettingsImpl::hasBuiltin(name);
}

std::string_view Settings::resolveName(std::string_view name)
{
    return SettingsImpl::Traits::resolveName(name);
}

void Settings::checkNoSettingNamesAtTopLevel(const Poco::Util::AbstractConfiguration & config, const String & config_path)
{
    SettingsImpl::checkNoSettingNamesAtTopLevel(config, config_path);
}

}<|MERGE_RESOLUTION|>--- conflicted
+++ resolved
@@ -5456,19 +5456,15 @@
     DECLARE(Int64, ignore_cold_parts_seconds, 0, R"(
 Only available in ClickHouse Cloud. Exclude new data parts from SELECT queries until they're either pre-warmed (see cache_populated_by_fetch) or this many seconds old. Only for Replicated-/SharedMergeTree.
 )", 0) \
-<<<<<<< HEAD
-    M(Bool, short_circuit_default_implementation_for_nulls, true, R"(
+    DECLARE(Bool, short_circuit_default_implementation_for_nulls, true, R"(
 Setting for short-circuit default implementations for nulls in function with useDefaultImplementationForNulls() = true.
 If true, function will not actually evaluate for rows in which there are at least one argument with null value.
 )", 0) \
-    M(Double, short_circuit_default_implementation_for_nulls_threshold, 1.0, R"(
+    DECLARE(Double, short_circuit_default_implementation_for_nulls_threshold, 1.0, R"(
 Ratio threshold for short-circuit default implementations for nulls in function with useDefaultImplementationForNulls() = true. It is only valid when short_circuit_default_implementation_for_nulls is true.
 When the ratio of rows containing nulls to the total number of rows exceeds this threshold, these rows containing nulls would not be evaluated.
 )", 0) \
-    M(Int64, prefer_warmed_unmerged_parts_seconds, 0, R"(
-=======
     DECLARE(Int64, prefer_warmed_unmerged_parts_seconds, 0, R"(
->>>>>>> 2e61f2bb
 Only available in ClickHouse Cloud. If a merged part is less than this many seconds old and is not pre-warmed (see cache_populated_by_fetch), but all its source parts are available and pre-warmed, SELECT queries will read from those parts instead. Only for ReplicatedMergeTree. Note that this only checks whether CacheWarmer processed the part; if the part was fetched into cache by something else, it'll still be considered cold until CacheWarmer gets to it; if it was warmed, then evicted from cache, it'll still be considered warm.
 )", 0) \
     DECLARE(Bool, iceberg_engine_ignore_schema_evolution, false, R"(
