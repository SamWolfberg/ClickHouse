--- conflicted
+++ resolved
@@ -1,6 +1,7 @@
 #pragma once
 
 #include <DataStreams/IBlockInputStream.h>
+#include <Interpreters/Context_fwd.h>
 #include <IO/ConcatReadBuffer.h>
 #include <Parsers/IAST.h>
 
@@ -11,8 +12,6 @@
 namespace DB
 {
 
-class Context;
-
 /** Prepares an input stream which produce data containing in INSERT query
   * Head of inserting data could be stored in INSERT ast directly
   * Remaining (tail) data could be stored in input_buffer_tail_part
@@ -20,17 +19,9 @@
 class InputStreamFromASTInsertQuery : public IBlockInputStream
 {
 public:
-    InputStreamFromASTInsertQuery(const ASTPtr & ast, const Block & header, const Context & context, const ASTPtr & input_function);
+    InputStreamFromASTInsertQuery(const ASTPtr & ast, const Block & header, ContextPtr context, const ASTPtr & input_function);
     InputStreamFromASTInsertQuery(
-<<<<<<< HEAD
-        const ASTPtr & ast, ReadBuffer & tail, const Block & header, const Context & context, const ASTPtr & input_function);
-=======
-        const ASTPtr & ast,
-        ReadBuffer * input_buffer_tail_part,
-        const Block & header,
-        ContextPtr context,
-        const ASTPtr & input_function);
->>>>>>> 57f61c95
+        const ASTPtr & ast, ReadBuffer & tail, const Block & header, ContextPtr context, const ASTPtr & input_function);
 
     Block readImpl() override { return res_stream->read(); }
     void readPrefixImpl() override { return res_stream->readPrefix(); }
