--- conflicted
+++ resolved
@@ -979,12 +979,13 @@
         });
 }
 
-<<<<<<< HEAD
 void ColumnDynamic::updateCheckpoint(ColumnCheckpoint & checkpoint) const
 {
     auto & nested = assert_cast<ColumnCheckpointWithMultipleNested &>(checkpoint).nested;
     const auto & variants = variant_column_ptr->getVariants();
+
     size_t old_size = nested.size();
+    chassert(old_size <= variants.size());
 
     for (size_t i = 0; i < old_size; ++i)
     {
@@ -1061,8 +1062,9 @@
         new_subcolumns[i]->rollback(*nested[i]);
 
     variant_column = ColumnVariant::create(new_discriminators_column, new_offses_column, Columns(new_subcolumns.begin(), new_subcolumns.end()), new_discriminators_map);
-    variant_column_ptr = variant_column_ptr = assert_cast<ColumnVariant *>(variant_column.get());
-=======
+    variant_column_ptr = assert_cast<ColumnVariant *>(variant_column.get());
+}
+
 String ColumnDynamic::getTypeNameAt(size_t row_num) const
 {
     const auto & variant_col = getVariantColumn();
@@ -1096,7 +1098,6 @@
         ReadBufferFromMemory buf(value.data, value.size);
         names.insert(decodeDataType(buf)->getName());
     }
->>>>>>> 592910d5
 }
 
 void ColumnDynamic::prepareForSquashing(const Columns & source_columns)
