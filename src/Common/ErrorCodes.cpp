#include <Common/ErrorCodes.h>
#include <Common/Exception.h>
#include <chrono>

/** Previously, these constants were located in one enum.
  * But in this case there is a problem: when you add a new constant, you need to recompile
  * all translation units that use at least one constant (almost the whole project).
  * Therefore it is made so that definitions of constants are located here, in one file,
  * and their declaration are in different files, at the place of use.
  *
  * Later it was converted to the lookup table, to provide:
  * - errorCodeToName()
  * - system.errors table
  */

#define APPLY_FOR_ERROR_CODES(M) \
    M(0, OK) \
    M(1, UNSUPPORTED_METHOD) \
    M(2, UNSUPPORTED_PARAMETER) \
    M(3, UNEXPECTED_END_OF_FILE) \
    M(4, EXPECTED_END_OF_FILE) \
    M(6, CANNOT_PARSE_TEXT) \
    M(7, INCORRECT_NUMBER_OF_COLUMNS) \
    M(8, THERE_IS_NO_COLUMN) \
    M(9, SIZES_OF_COLUMNS_DOESNT_MATCH) \
    M(10, NOT_FOUND_COLUMN_IN_BLOCK) \
    M(11, POSITION_OUT_OF_BOUND) \
    M(12, PARAMETER_OUT_OF_BOUND) \
    M(13, SIZES_OF_COLUMNS_IN_TUPLE_DOESNT_MATCH) \
    M(15, DUPLICATE_COLUMN) \
    M(16, NO_SUCH_COLUMN_IN_TABLE) \
    M(17, DELIMITER_IN_STRING_LITERAL_DOESNT_MATCH) \
    M(18, CANNOT_INSERT_ELEMENT_INTO_CONSTANT_COLUMN) \
    M(19, SIZE_OF_FIXED_STRING_DOESNT_MATCH) \
    M(20, NUMBER_OF_COLUMNS_DOESNT_MATCH) \
    M(21, CANNOT_READ_ALL_DATA_FROM_TAB_SEPARATED_INPUT) \
    M(22, CANNOT_PARSE_ALL_VALUE_FROM_TAB_SEPARATED_INPUT) \
    M(23, CANNOT_READ_FROM_ISTREAM) \
    M(24, CANNOT_WRITE_TO_OSTREAM) \
    M(25, CANNOT_PARSE_ESCAPE_SEQUENCE) \
    M(26, CANNOT_PARSE_QUOTED_STRING) \
    M(27, CANNOT_PARSE_INPUT_ASSERTION_FAILED) \
    M(28, CANNOT_PRINT_FLOAT_OR_DOUBLE_NUMBER) \
    M(29, CANNOT_PRINT_INTEGER) \
    M(30, CANNOT_READ_SIZE_OF_COMPRESSED_CHUNK) \
    M(31, CANNOT_READ_COMPRESSED_CHUNK) \
    M(32, ATTEMPT_TO_READ_AFTER_EOF) \
    M(33, CANNOT_READ_ALL_DATA) \
    M(34, TOO_MANY_ARGUMENTS_FOR_FUNCTION) \
    M(35, TOO_FEW_ARGUMENTS_FOR_FUNCTION) \
    M(36, BAD_ARGUMENTS) \
    M(37, UNKNOWN_ELEMENT_IN_AST) \
    M(38, CANNOT_PARSE_DATE) \
    M(39, TOO_LARGE_SIZE_COMPRESSED) \
    M(40, CHECKSUM_DOESNT_MATCH) \
    M(41, CANNOT_PARSE_DATETIME) \
    M(42, NUMBER_OF_ARGUMENTS_DOESNT_MATCH) \
    M(43, ILLEGAL_TYPE_OF_ARGUMENT) \
    M(44, ILLEGAL_COLUMN) \
    M(45, ILLEGAL_NUMBER_OF_RESULT_COLUMNS) \
    M(46, UNKNOWN_FUNCTION) \
    M(47, UNKNOWN_IDENTIFIER) \
    M(48, NOT_IMPLEMENTED) \
    M(49, LOGICAL_ERROR) \
    M(50, UNKNOWN_TYPE) \
    M(51, EMPTY_LIST_OF_COLUMNS_QUERIED) \
    M(52, COLUMN_QUERIED_MORE_THAN_ONCE) \
    M(53, TYPE_MISMATCH) \
    M(54, STORAGE_DOESNT_ALLOW_PARAMETERS) \
    M(55, STORAGE_REQUIRES_PARAMETER) \
    M(56, UNKNOWN_STORAGE) \
    M(57, TABLE_ALREADY_EXISTS) \
    M(58, TABLE_METADATA_ALREADY_EXISTS) \
    M(59, ILLEGAL_TYPE_OF_COLUMN_FOR_FILTER) \
    M(60, UNKNOWN_TABLE) \
    M(61, ONLY_FILTER_COLUMN_IN_BLOCK) \
    M(62, SYNTAX_ERROR) \
    M(63, UNKNOWN_AGGREGATE_FUNCTION) \
    M(64, CANNOT_READ_AGGREGATE_FUNCTION_FROM_TEXT) \
    M(65, CANNOT_WRITE_AGGREGATE_FUNCTION_AS_TEXT) \
    M(66, NOT_A_COLUMN) \
    M(67, ILLEGAL_KEY_OF_AGGREGATION) \
    M(68, CANNOT_GET_SIZE_OF_FIELD) \
    M(69, ARGUMENT_OUT_OF_BOUND) \
    M(70, CANNOT_CONVERT_TYPE) \
    M(71, CANNOT_WRITE_AFTER_END_OF_BUFFER) \
    M(72, CANNOT_PARSE_NUMBER) \
    M(73, UNKNOWN_FORMAT) \
    M(74, CANNOT_READ_FROM_FILE_DESCRIPTOR) \
    M(75, CANNOT_WRITE_TO_FILE_DESCRIPTOR) \
    M(76, CANNOT_OPEN_FILE) \
    M(77, CANNOT_CLOSE_FILE) \
    M(78, UNKNOWN_TYPE_OF_QUERY) \
    M(79, INCORRECT_FILE_NAME) \
    M(80, INCORRECT_QUERY) \
    M(81, UNKNOWN_DATABASE) \
    M(82, DATABASE_ALREADY_EXISTS) \
    M(83, DIRECTORY_DOESNT_EXIST) \
    M(84, DIRECTORY_ALREADY_EXISTS) \
    M(85, FORMAT_IS_NOT_SUITABLE_FOR_INPUT) \
    M(86, RECEIVED_ERROR_FROM_REMOTE_IO_SERVER) \
    M(87, CANNOT_SEEK_THROUGH_FILE) \
    M(88, CANNOT_TRUNCATE_FILE) \
    M(89, UNKNOWN_COMPRESSION_METHOD) \
    M(90, EMPTY_LIST_OF_COLUMNS_PASSED) \
    M(91, SIZES_OF_MARKS_FILES_ARE_INCONSISTENT) \
    M(92, EMPTY_DATA_PASSED) \
    M(93, UNKNOWN_AGGREGATED_DATA_VARIANT) \
    M(94, CANNOT_MERGE_DIFFERENT_AGGREGATED_DATA_VARIANTS) \
    M(95, CANNOT_READ_FROM_SOCKET) \
    M(96, CANNOT_WRITE_TO_SOCKET) \
    M(97, CANNOT_READ_ALL_DATA_FROM_CHUNKED_INPUT) \
    M(98, CANNOT_WRITE_TO_EMPTY_BLOCK_OUTPUT_STREAM) \
    M(99, UNKNOWN_PACKET_FROM_CLIENT) \
    M(100, UNKNOWN_PACKET_FROM_SERVER) \
    M(101, UNEXPECTED_PACKET_FROM_CLIENT) \
    M(102, UNEXPECTED_PACKET_FROM_SERVER) \
    M(103, RECEIVED_DATA_FOR_WRONG_QUERY_ID) \
    M(104, TOO_SMALL_BUFFER_SIZE) \
    M(105, CANNOT_READ_HISTORY) \
    M(106, CANNOT_APPEND_HISTORY) \
    M(107, FILE_DOESNT_EXIST) \
    M(108, NO_DATA_TO_INSERT) \
    M(109, CANNOT_BLOCK_SIGNAL) \
    M(110, CANNOT_UNBLOCK_SIGNAL) \
    M(111, CANNOT_MANIPULATE_SIGSET) \
    M(112, CANNOT_WAIT_FOR_SIGNAL) \
    M(113, THERE_IS_NO_SESSION) \
    M(114, CANNOT_CLOCK_GETTIME) \
    M(115, UNKNOWN_SETTING) \
    M(116, THERE_IS_NO_DEFAULT_VALUE) \
    M(117, INCORRECT_DATA) \
    M(119, ENGINE_REQUIRED) \
    M(120, CANNOT_INSERT_VALUE_OF_DIFFERENT_SIZE_INTO_TUPLE) \
    M(121, UNSUPPORTED_JOIN_KEYS) \
    M(122, INCOMPATIBLE_COLUMNS) \
    M(123, UNKNOWN_TYPE_OF_AST_NODE) \
    M(124, INCORRECT_ELEMENT_OF_SET) \
    M(125, INCORRECT_RESULT_OF_SCALAR_SUBQUERY) \
    M(126, CANNOT_GET_RETURN_TYPE) \
    M(127, ILLEGAL_INDEX) \
    M(128, TOO_LARGE_ARRAY_SIZE) \
    M(129, FUNCTION_IS_SPECIAL) \
    M(130, CANNOT_READ_ARRAY_FROM_TEXT) \
    M(131, TOO_LARGE_STRING_SIZE) \
    M(133, AGGREGATE_FUNCTION_DOESNT_ALLOW_PARAMETERS) \
    M(134, PARAMETERS_TO_AGGREGATE_FUNCTIONS_MUST_BE_LITERALS) \
    M(135, ZERO_ARRAY_OR_TUPLE_INDEX) \
    M(137, UNKNOWN_ELEMENT_IN_CONFIG) \
    M(138, EXCESSIVE_ELEMENT_IN_CONFIG) \
    M(139, NO_ELEMENTS_IN_CONFIG) \
    M(140, ALL_REQUESTED_COLUMNS_ARE_MISSING) \
    M(141, SAMPLING_NOT_SUPPORTED) \
    M(142, NOT_FOUND_NODE) \
    M(143, FOUND_MORE_THAN_ONE_NODE) \
    M(144, FIRST_DATE_IS_BIGGER_THAN_LAST_DATE) \
    M(145, UNKNOWN_OVERFLOW_MODE) \
    M(146, QUERY_SECTION_DOESNT_MAKE_SENSE) \
    M(147, NOT_FOUND_FUNCTION_ELEMENT_FOR_AGGREGATE) \
    M(148, NOT_FOUND_RELATION_ELEMENT_FOR_CONDITION) \
    M(149, NOT_FOUND_RHS_ELEMENT_FOR_CONDITION) \
    M(150, EMPTY_LIST_OF_ATTRIBUTES_PASSED) \
    M(151, INDEX_OF_COLUMN_IN_SORT_CLAUSE_IS_OUT_OF_RANGE) \
    M(152, UNKNOWN_DIRECTION_OF_SORTING) \
    M(153, ILLEGAL_DIVISION) \
    M(154, AGGREGATE_FUNCTION_NOT_APPLICABLE) \
    M(155, UNKNOWN_RELATION) \
    M(156, DICTIONARIES_WAS_NOT_LOADED) \
    M(157, ILLEGAL_OVERFLOW_MODE) \
    M(158, TOO_MANY_ROWS) \
    M(159, TIMEOUT_EXCEEDED) \
    M(160, TOO_SLOW) \
    M(161, TOO_MANY_COLUMNS) \
    M(162, TOO_DEEP_SUBQUERIES) \
    M(163, TOO_DEEP_PIPELINE) \
    M(164, READONLY) \
    M(165, TOO_MANY_TEMPORARY_COLUMNS) \
    M(166, TOO_MANY_TEMPORARY_NON_CONST_COLUMNS) \
    M(167, TOO_DEEP_AST) \
    M(168, TOO_BIG_AST) \
    M(169, BAD_TYPE_OF_FIELD) \
    M(170, BAD_GET) \
    M(172, CANNOT_CREATE_DIRECTORY) \
    M(173, CANNOT_ALLOCATE_MEMORY) \
    M(174, CYCLIC_ALIASES) \
    M(176, CHUNK_NOT_FOUND) \
    M(177, DUPLICATE_CHUNK_NAME) \
    M(178, MULTIPLE_ALIASES_FOR_EXPRESSION) \
    M(179, MULTIPLE_EXPRESSIONS_FOR_ALIAS) \
    M(180, THERE_IS_NO_PROFILE) \
    M(181, ILLEGAL_FINAL) \
    M(182, ILLEGAL_PREWHERE) \
    M(183, UNEXPECTED_EXPRESSION) \
    M(184, ILLEGAL_AGGREGATION) \
    M(185, UNSUPPORTED_MYISAM_BLOCK_TYPE) \
    M(186, UNSUPPORTED_COLLATION_LOCALE) \
    M(187, COLLATION_COMPARISON_FAILED) \
    M(188, UNKNOWN_ACTION) \
    M(189, TABLE_MUST_NOT_BE_CREATED_MANUALLY) \
    M(190, SIZES_OF_ARRAYS_DOESNT_MATCH) \
    M(191, SET_SIZE_LIMIT_EXCEEDED) \
    M(192, UNKNOWN_USER) \
    M(193, WRONG_PASSWORD) \
    M(194, REQUIRED_PASSWORD) \
    M(195, IP_ADDRESS_NOT_ALLOWED) \
    M(196, UNKNOWN_ADDRESS_PATTERN_TYPE) \
    M(197, SERVER_REVISION_IS_TOO_OLD) \
    M(198, DNS_ERROR) \
    M(199, UNKNOWN_QUOTA) \
    M(200, QUOTA_DOESNT_ALLOW_KEYS) \
    M(201, QUOTA_EXPIRED) \
    M(202, TOO_MANY_SIMULTANEOUS_QUERIES) \
    M(203, NO_FREE_CONNECTION) \
    M(204, CANNOT_FSYNC) \
    M(205, NESTED_TYPE_TOO_DEEP) \
    M(206, ALIAS_REQUIRED) \
    M(207, AMBIGUOUS_IDENTIFIER) \
    M(208, EMPTY_NESTED_TABLE) \
    M(209, SOCKET_TIMEOUT) \
    M(210, NETWORK_ERROR) \
    M(211, EMPTY_QUERY) \
    M(212, UNKNOWN_LOAD_BALANCING) \
    M(213, UNKNOWN_TOTALS_MODE) \
    M(214, CANNOT_STATVFS) \
    M(215, NOT_AN_AGGREGATE) \
    M(216, QUERY_WITH_SAME_ID_IS_ALREADY_RUNNING) \
    M(217, CLIENT_HAS_CONNECTED_TO_WRONG_PORT) \
    M(218, TABLE_IS_DROPPED) \
    M(219, DATABASE_NOT_EMPTY) \
    M(220, DUPLICATE_INTERSERVER_IO_ENDPOINT) \
    M(221, NO_SUCH_INTERSERVER_IO_ENDPOINT) \
    M(222, ADDING_REPLICA_TO_NON_EMPTY_TABLE) \
    M(223, UNEXPECTED_AST_STRUCTURE) \
    M(224, REPLICA_IS_ALREADY_ACTIVE) \
    M(225, NO_ZOOKEEPER) \
    M(226, NO_FILE_IN_DATA_PART) \
    M(227, UNEXPECTED_FILE_IN_DATA_PART) \
    M(228, BAD_SIZE_OF_FILE_IN_DATA_PART) \
    M(229, QUERY_IS_TOO_LARGE) \
    M(230, NOT_FOUND_EXPECTED_DATA_PART) \
    M(231, TOO_MANY_UNEXPECTED_DATA_PARTS) \
    M(232, NO_SUCH_DATA_PART) \
    M(233, BAD_DATA_PART_NAME) \
    M(234, NO_REPLICA_HAS_PART) \
    M(235, DUPLICATE_DATA_PART) \
    M(236, ABORTED) \
    M(237, NO_REPLICA_NAME_GIVEN) \
    M(238, FORMAT_VERSION_TOO_OLD) \
    M(239, CANNOT_MUNMAP) \
    M(240, CANNOT_MREMAP) \
    M(241, MEMORY_LIMIT_EXCEEDED) \
    M(242, TABLE_IS_READ_ONLY) \
    M(243, NOT_ENOUGH_SPACE) \
    M(244, UNEXPECTED_ZOOKEEPER_ERROR) \
    M(246, CORRUPTED_DATA) \
    M(247, INCORRECT_MARK) \
    M(248, INVALID_PARTITION_VALUE) \
    M(250, NOT_ENOUGH_BLOCK_NUMBERS) \
    M(251, NO_SUCH_REPLICA) \
    M(252, TOO_MANY_PARTS) \
    M(253, REPLICA_IS_ALREADY_EXIST) \
    M(254, NO_ACTIVE_REPLICAS) \
    M(255, TOO_MANY_RETRIES_TO_FETCH_PARTS) \
    M(256, PARTITION_ALREADY_EXISTS) \
    M(257, PARTITION_DOESNT_EXIST) \
    M(258, UNION_ALL_RESULT_STRUCTURES_MISMATCH) \
    M(260, CLIENT_OUTPUT_FORMAT_SPECIFIED) \
    M(261, UNKNOWN_BLOCK_INFO_FIELD) \
    M(262, BAD_COLLATION) \
    M(263, CANNOT_COMPILE_CODE) \
    M(264, INCOMPATIBLE_TYPE_OF_JOIN) \
    M(265, NO_AVAILABLE_REPLICA) \
    M(266, MISMATCH_REPLICAS_DATA_SOURCES) \
    M(267, STORAGE_DOESNT_SUPPORT_PARALLEL_REPLICAS) \
    M(268, CPUID_ERROR) \
    M(269, INFINITE_LOOP) \
    M(270, CANNOT_COMPRESS) \
    M(271, CANNOT_DECOMPRESS) \
    M(272, CANNOT_IO_SUBMIT) \
    M(273, CANNOT_IO_GETEVENTS) \
    M(274, AIO_READ_ERROR) \
    M(275, AIO_WRITE_ERROR) \
    M(277, INDEX_NOT_USED) \
    M(279, ALL_CONNECTION_TRIES_FAILED) \
    M(280, NO_AVAILABLE_DATA) \
    M(281, DICTIONARY_IS_EMPTY) \
    M(282, INCORRECT_INDEX) \
    M(283, UNKNOWN_DISTRIBUTED_PRODUCT_MODE) \
    M(284, WRONG_GLOBAL_SUBQUERY) \
    M(285, TOO_FEW_LIVE_REPLICAS) \
    M(286, UNSATISFIED_QUORUM_FOR_PREVIOUS_WRITE) \
    M(287, UNKNOWN_FORMAT_VERSION) \
    M(288, DISTRIBUTED_IN_JOIN_SUBQUERY_DENIED) \
    M(289, REPLICA_IS_NOT_IN_QUORUM) \
    M(290, LIMIT_EXCEEDED) \
    M(291, DATABASE_ACCESS_DENIED) \
    M(293, MONGODB_CANNOT_AUTHENTICATE) \
    M(294, INVALID_BLOCK_EXTRA_INFO) \
    M(295, RECEIVED_EMPTY_DATA) \
    M(296, NO_REMOTE_SHARD_FOUND) \
    M(297, SHARD_HAS_NO_CONNECTIONS) \
    M(298, CANNOT_PIPE) \
    M(299, CANNOT_FORK) \
    M(300, CANNOT_DLSYM) \
    M(301, CANNOT_CREATE_CHILD_PROCESS) \
    M(302, CHILD_WAS_NOT_EXITED_NORMALLY) \
    M(303, CANNOT_SELECT) \
    M(304, CANNOT_WAITPID) \
    M(305, TABLE_WAS_NOT_DROPPED) \
    M(306, TOO_DEEP_RECURSION) \
    M(307, TOO_MANY_BYTES) \
    M(308, UNEXPECTED_NODE_IN_ZOOKEEPER) \
    M(309, FUNCTION_CANNOT_HAVE_PARAMETERS) \
    M(317, INVALID_SHARD_WEIGHT) \
    M(318, INVALID_CONFIG_PARAMETER) \
    M(319, UNKNOWN_STATUS_OF_INSERT) \
    M(321, VALUE_IS_OUT_OF_RANGE_OF_DATA_TYPE) \
    M(335, BARRIER_TIMEOUT) \
    M(336, UNKNOWN_DATABASE_ENGINE) \
    M(337, DDL_GUARD_IS_ACTIVE) \
    M(341, UNFINISHED) \
    M(342, METADATA_MISMATCH) \
    M(344, SUPPORT_IS_DISABLED) \
    M(345, TABLE_DIFFERS_TOO_MUCH) \
    M(346, CANNOT_CONVERT_CHARSET) \
    M(347, CANNOT_LOAD_CONFIG) \
    M(349, CANNOT_INSERT_NULL_IN_ORDINARY_COLUMN) \
    M(350, INCOMPATIBLE_SOURCE_TABLES) \
    M(351, AMBIGUOUS_TABLE_NAME) \
    M(352, AMBIGUOUS_COLUMN_NAME) \
    M(353, INDEX_OF_POSITIONAL_ARGUMENT_IS_OUT_OF_RANGE) \
    M(354, ZLIB_INFLATE_FAILED) \
    M(355, ZLIB_DEFLATE_FAILED) \
    M(356, BAD_LAMBDA) \
    M(357, RESERVED_IDENTIFIER_NAME) \
    M(358, INTO_OUTFILE_NOT_ALLOWED) \
    M(359, TABLE_SIZE_EXCEEDS_MAX_DROP_SIZE_LIMIT) \
    M(360, CANNOT_CREATE_CHARSET_CONVERTER) \
    M(361, SEEK_POSITION_OUT_OF_BOUND) \
    M(362, CURRENT_WRITE_BUFFER_IS_EXHAUSTED) \
    M(363, CANNOT_CREATE_IO_BUFFER) \
    M(364, RECEIVED_ERROR_TOO_MANY_REQUESTS) \
    M(366, SIZES_OF_NESTED_COLUMNS_ARE_INCONSISTENT) \
    M(367, TOO_MANY_FETCHES) \
    M(369, ALL_REPLICAS_ARE_STALE) \
    M(370, DATA_TYPE_CANNOT_BE_USED_IN_TABLES) \
    M(371, INCONSISTENT_CLUSTER_DEFINITION) \
    M(372, SESSION_NOT_FOUND) \
    M(373, SESSION_IS_LOCKED) \
    M(374, INVALID_SESSION_TIMEOUT) \
    M(375, CANNOT_DLOPEN) \
    M(376, CANNOT_PARSE_UUID) \
    M(377, ILLEGAL_SYNTAX_FOR_DATA_TYPE) \
    M(378, DATA_TYPE_CANNOT_HAVE_ARGUMENTS) \
    M(379, UNKNOWN_STATUS_OF_DISTRIBUTED_DDL_TASK) \
    M(380, CANNOT_KILL) \
    M(381, HTTP_LENGTH_REQUIRED) \
    M(382, CANNOT_LOAD_CATBOOST_MODEL) \
    M(383, CANNOT_APPLY_CATBOOST_MODEL) \
    M(384, PART_IS_TEMPORARILY_LOCKED) \
    M(385, MULTIPLE_STREAMS_REQUIRED) \
    M(386, NO_COMMON_TYPE) \
    M(387, DICTIONARY_ALREADY_EXISTS) \
    M(388, CANNOT_ASSIGN_OPTIMIZE) \
    M(389, INSERT_WAS_DEDUPLICATED) \
    M(390, CANNOT_GET_CREATE_TABLE_QUERY) \
    M(391, EXTERNAL_LIBRARY_ERROR) \
    M(392, QUERY_IS_PROHIBITED) \
    M(393, THERE_IS_NO_QUERY) \
    M(394, QUERY_WAS_CANCELLED) \
    M(395, FUNCTION_THROW_IF_VALUE_IS_NON_ZERO) \
    M(396, TOO_MANY_ROWS_OR_BYTES) \
    M(397, QUERY_IS_NOT_SUPPORTED_IN_MATERIALIZED_VIEW) \
    M(398, UNKNOWN_MUTATION_COMMAND) \
    M(399, FORMAT_IS_NOT_SUITABLE_FOR_OUTPUT) \
    M(400, CANNOT_STAT) \
    M(401, FEATURE_IS_NOT_ENABLED_AT_BUILD_TIME) \
    M(402, CANNOT_IOSETUP) \
    M(403, INVALID_JOIN_ON_EXPRESSION) \
    M(404, BAD_ODBC_CONNECTION_STRING) \
    M(405, PARTITION_SIZE_EXCEEDS_MAX_DROP_SIZE_LIMIT) \
    M(406, TOP_AND_LIMIT_TOGETHER) \
    M(407, DECIMAL_OVERFLOW) \
    M(408, BAD_REQUEST_PARAMETER) \
    M(409, EXTERNAL_EXECUTABLE_NOT_FOUND) \
    M(410, EXTERNAL_SERVER_IS_NOT_RESPONDING) \
    M(411, PTHREAD_ERROR) \
    M(412, NETLINK_ERROR) \
    M(413, CANNOT_SET_SIGNAL_HANDLER) \
    M(415, ALL_REPLICAS_LOST) \
    M(416, REPLICA_STATUS_CHANGED) \
    M(417, EXPECTED_ALL_OR_ANY) \
    M(418, UNKNOWN_JOIN) \
    M(419, MULTIPLE_ASSIGNMENTS_TO_COLUMN) \
    M(420, CANNOT_UPDATE_COLUMN) \
    M(421, CANNOT_ADD_DIFFERENT_AGGREGATE_STATES) \
    M(422, UNSUPPORTED_URI_SCHEME) \
    M(423, CANNOT_GETTIMEOFDAY) \
    M(424, CANNOT_LINK) \
    M(425, SYSTEM_ERROR) \
    M(427, CANNOT_COMPILE_REGEXP) \
    M(428, UNKNOWN_LOG_LEVEL) \
    M(429, FAILED_TO_GETPWUID) \
    M(430, MISMATCHING_USERS_FOR_PROCESS_AND_DATA) \
    M(431, ILLEGAL_SYNTAX_FOR_CODEC_TYPE) \
    M(432, UNKNOWN_CODEC) \
    M(433, ILLEGAL_CODEC_PARAMETER) \
    M(434, CANNOT_PARSE_PROTOBUF_SCHEMA) \
    M(435, NO_COLUMN_SERIALIZED_TO_REQUIRED_PROTOBUF_FIELD) \
    M(436, PROTOBUF_BAD_CAST) \
    M(437, PROTOBUF_FIELD_NOT_REPEATED) \
    M(438, DATA_TYPE_CANNOT_BE_PROMOTED) \
    M(439, CANNOT_SCHEDULE_TASK) \
    M(440, INVALID_LIMIT_EXPRESSION) \
    M(441, CANNOT_PARSE_DOMAIN_VALUE_FROM_STRING) \
    M(442, BAD_DATABASE_FOR_TEMPORARY_TABLE) \
    M(443, NO_COLUMNS_SERIALIZED_TO_PROTOBUF_FIELDS) \
    M(444, UNKNOWN_PROTOBUF_FORMAT) \
    M(445, CANNOT_MPROTECT) \
    M(446, FUNCTION_NOT_ALLOWED) \
    M(447, HYPERSCAN_CANNOT_SCAN_TEXT) \
    M(448, BROTLI_READ_FAILED) \
    M(449, BROTLI_WRITE_FAILED) \
    M(450, BAD_TTL_EXPRESSION) \
    M(451, BAD_TTL_FILE) \
    M(452, SETTING_CONSTRAINT_VIOLATION) \
    M(453, MYSQL_CLIENT_INSUFFICIENT_CAPABILITIES) \
    M(454, OPENSSL_ERROR) \
    M(455, SUSPICIOUS_TYPE_FOR_LOW_CARDINALITY) \
    M(456, UNKNOWN_QUERY_PARAMETER) \
    M(457, BAD_QUERY_PARAMETER) \
    M(458, CANNOT_UNLINK) \
    M(459, CANNOT_SET_THREAD_PRIORITY) \
    M(460, CANNOT_CREATE_TIMER) \
    M(461, CANNOT_SET_TIMER_PERIOD) \
    M(462, CANNOT_DELETE_TIMER) \
    M(463, CANNOT_FCNTL) \
    M(464, CANNOT_PARSE_ELF) \
    M(465, CANNOT_PARSE_DWARF) \
    M(466, INSECURE_PATH) \
    M(467, CANNOT_PARSE_BOOL) \
    M(468, CANNOT_PTHREAD_ATTR) \
    M(469, VIOLATED_CONSTRAINT) \
    M(470, QUERY_IS_NOT_SUPPORTED_IN_LIVE_VIEW) \
    M(471, INVALID_SETTING_VALUE) \
    M(472, READONLY_SETTING) \
    M(473, DEADLOCK_AVOIDED) \
    M(474, INVALID_TEMPLATE_FORMAT) \
    M(475, INVALID_WITH_FILL_EXPRESSION) \
    M(476, WITH_TIES_WITHOUT_ORDER_BY) \
    M(477, INVALID_USAGE_OF_INPUT) \
    M(478, UNKNOWN_POLICY) \
    M(479, UNKNOWN_DISK) \
    M(480, UNKNOWN_PROTOCOL) \
    M(481, PATH_ACCESS_DENIED) \
    M(482, DICTIONARY_ACCESS_DENIED) \
    M(483, TOO_MANY_REDIRECTS) \
    M(484, INTERNAL_REDIS_ERROR) \
    M(485, SCALAR_ALREADY_EXISTS) \
    M(487, CANNOT_GET_CREATE_DICTIONARY_QUERY) \
    M(488, UNKNOWN_DICTIONARY) \
    M(489, INCORRECT_DICTIONARY_DEFINITION) \
    M(490, CANNOT_FORMAT_DATETIME) \
    M(491, UNACCEPTABLE_URL) \
    M(492, ACCESS_ENTITY_NOT_FOUND) \
    M(493, ACCESS_ENTITY_ALREADY_EXISTS) \
    M(494, ACCESS_ENTITY_FOUND_DUPLICATES) \
    M(495, ACCESS_STORAGE_READONLY) \
    M(496, QUOTA_REQUIRES_CLIENT_KEY) \
    M(497, ACCESS_DENIED) \
    M(498, LIMIT_BY_WITH_TIES_IS_NOT_SUPPORTED) \
    M(499, S3_ERROR) \
    M(501, CANNOT_CREATE_DATABASE) \
    M(502, CANNOT_SIGQUEUE) \
    M(503, AGGREGATE_FUNCTION_THROW) \
    M(504, FILE_ALREADY_EXISTS) \
    M(505, CANNOT_DELETE_DIRECTORY) \
    M(506, UNEXPECTED_ERROR_CODE) \
    M(507, UNABLE_TO_SKIP_UNUSED_SHARDS) \
    M(508, UNKNOWN_ACCESS_TYPE) \
    M(509, INVALID_GRANT) \
    M(510, CACHE_DICTIONARY_UPDATE_FAIL) \
    M(511, UNKNOWN_ROLE) \
    M(512, SET_NON_GRANTED_ROLE) \
    M(513, UNKNOWN_PART_TYPE) \
    M(514, ACCESS_STORAGE_FOR_INSERTION_NOT_FOUND) \
    M(515, INCORRECT_ACCESS_ENTITY_DEFINITION) \
    M(516, AUTHENTICATION_FAILED) \
    M(517, CANNOT_ASSIGN_ALTER) \
    M(518, CANNOT_COMMIT_OFFSET) \
    M(519, NO_REMOTE_SHARD_AVAILABLE) \
    M(520, CANNOT_DETACH_DICTIONARY_AS_TABLE) \
    M(521, ATOMIC_RENAME_FAIL) \
    M(523, UNKNOWN_ROW_POLICY) \
    M(524, ALTER_OF_COLUMN_IS_FORBIDDEN) \
    M(525, INCORRECT_DISK_INDEX) \
    M(526, UNKNOWN_VOLUME_TYPE) \
    M(527, NO_SUITABLE_FUNCTION_IMPLEMENTATION) \
    M(528, CASSANDRA_INTERNAL_ERROR) \
    M(529, NOT_A_LEADER) \
    M(530, CANNOT_CONNECT_RABBITMQ) \
    M(531, CANNOT_FSTAT) \
    M(532, LDAP_ERROR) \
    M(533, INCONSISTENT_RESERVATIONS) \
    M(534, NO_RESERVATIONS_PROVIDED) \
    M(535, UNKNOWN_RAID_TYPE) \
    M(536, CANNOT_RESTORE_FROM_FIELD_DUMP) \
    M(537, ILLEGAL_MYSQL_VARIABLE) \
    M(538, MYSQL_SYNTAX_ERROR) \
    M(539, CANNOT_BIND_RABBITMQ_EXCHANGE) \
    M(540, CANNOT_DECLARE_RABBITMQ_EXCHANGE) \
    M(541, CANNOT_CREATE_RABBITMQ_QUEUE_BINDING) \
    M(542, CANNOT_REMOVE_RABBITMQ_EXCHANGE) \
    M(543, UNKNOWN_MYSQL_DATATYPES_SUPPORT_LEVEL) \
    M(544, ROW_AND_ROWS_TOGETHER) \
    M(545, FIRST_AND_NEXT_TOGETHER) \
    M(546, NO_ROW_DELIMITER) \
    M(547, INVALID_RAID_TYPE) \
    M(548, UNKNOWN_VOLUME) \
    M(549, DATA_TYPE_CANNOT_BE_USED_IN_KEY) \
    M(550, CONDITIONAL_TREE_PARENT_NOT_FOUND) \
    M(551, ILLEGAL_PROJECTION_MANIPULATOR) \
    M(552, UNRECOGNIZED_ARGUMENTS) \
    M(553, LZMA_STREAM_ENCODER_FAILED) \
    M(554, LZMA_STREAM_DECODER_FAILED) \
    M(555, ROCKSDB_ERROR) \
    M(556, SYNC_MYSQL_USER_ACCESS_ERROR)\
    M(557, UNKNOWN_UNION) \
    M(558, EXPECTED_ALL_OR_DISTINCT) \
    M(559, INVALID_GRPC_QUERY_INFO) \
    M(560, ZSTD_ENCODER_FAILED) \
    M(561, ZSTD_DECODER_FAILED) \
    M(562, TLD_LIST_NOT_FOUND) \
    M(563, CANNOT_READ_MAP_FROM_TEXT) \
    M(564, INTERSERVER_SCHEME_DOESNT_MATCH) \
    M(565, TOO_MANY_PARTITIONS) \
    M(566, CANNOT_RMDIR) \
    M(567, DUPLICATED_PART_UUIDS) \
    M(568, RAFT_ERROR) \
    M(569, MULTIPLE_COLUMNS_SERIALIZED_TO_SAME_PROTOBUF_FIELD) \
    M(570, DATA_TYPE_INCOMPATIBLE_WITH_PROTOBUF_FIELD) \
    M(571, DATABASE_REPLICATION_FAILED) \
    M(572, TOO_MANY_QUERY_PLAN_OPTIMIZATIONS) \
    M(573, EPOLL_ERROR) \
    M(574, DISTRIBUTED_TOO_MANY_PENDING_BYTES) \
    M(575, UNKNOWN_SNAPSHOT) \
    M(576, KERBEROS_ERROR) \
    M(577, INVALID_SHARD_ID) \
    M(578, INVALID_FORMAT_INSERT_QUERY_WITH_DATA) \
    M(579, INCORRECT_PART_TYPE) \
    M(580, CANNOT_SET_ROUNDING_MODE) \
    M(581, TOO_LARGE_DISTRIBUTED_DEPTH) \
    M(582, NO_SUCH_PROJECTION_IN_TABLE) \
    M(583, ILLEGAL_PROJECTION) \
    M(584, PROJECTION_NOT_USED) \
    M(585, CANNOT_PARSE_YAML) \
    M(586, CANNOT_CREATE_FILE) \
    M(587, CONCURRENT_ACCESS_NOT_SUPPORTED) \
    M(588, DISTRIBUTED_BROKEN_BATCH_INFO) \
    M(589, DISTRIBUTED_BROKEN_BATCH_FILES) \
    M(590, CANNOT_SYSCONF) \
    M(591, SQLITE_ENGINE_ERROR) \
    M(592, DATA_ENCRYPTION_ERROR) \
    M(593, ZERO_COPY_REPLICATION_ERROR) \
    M(594, BZIP2_STREAM_DECODER_FAILED) \
    M(595, BZIP2_STREAM_ENCODER_FAILED) \
    M(596, INTERSECT_OR_EXCEPT_RESULT_STRUCTURES_MISMATCH) \
    M(597, NO_SUCH_ERROR_CODE) \
    M(598, BACKUP_ALREADY_EXISTS) \
    M(599, BACKUP_NOT_FOUND) \
    M(600, BACKUP_VERSION_NOT_SUPPORTED) \
    M(601, BACKUP_DAMAGED) \
    M(602, NO_BASE_BACKUP) \
    M(603, WRONG_BASE_BACKUP) \
    M(604, BACKUP_ENTRY_ALREADY_EXISTS) \
    M(605, BACKUP_ENTRY_NOT_FOUND) \
    M(606, BACKUP_IS_EMPTY) \
    M(607, BACKUP_ELEMENT_DUPLICATE) \
    M(608, CANNOT_RESTORE_TABLE) \
<<<<<<< HEAD
    M(609, CANNOT_ADVISE) \
    M(610, UNKNOWN_READ_METHOD) \
=======
    M(609, FUNCTION_ALREADY_EXISTS) \
    M(610, CANNOT_DROP_SYSTEM_FUNCTION) \
    M(611, CANNOT_CREATE_RECURSIVE_FUNCTION) \
    M(612, OBJECT_ALREADY_STORED_ON_DISK) \
    M(613, OBJECT_WAS_NOT_STORED_ON_DISK) \
    M(614, POSTGRESQL_CONNECTION_FAILURE) \
>>>>>>> 4eef445d
    \
    M(999, KEEPER_EXCEPTION) \
    M(1000, POCO_EXCEPTION) \
    M(1001, STD_EXCEPTION) \
    M(1002, UNKNOWN_EXCEPTION) \

/* See END */

namespace DB
{
namespace ErrorCodes
{
#define M(VALUE, NAME) extern const ErrorCode NAME = VALUE;
    APPLY_FOR_ERROR_CODES(M)
#undef M

    constexpr ErrorCode END = 3000;
    ErrorPairHolder values[END + 1]{};

    struct ErrorCodesNames
    {
        std::string_view names[END + 1];
        ErrorCodesNames()
        {
#define M(VALUE, NAME) names[VALUE] = std::string_view(#NAME);
            APPLY_FOR_ERROR_CODES(M)
#undef M
        }
    } error_codes_names;

    std::string_view getName(ErrorCode error_code)
    {
        if (error_code < 0 || error_code >= END)
            return std::string_view();
        return error_codes_names.names[error_code];
    }

    ErrorCode getErrorCodeByName(std::string_view error_name)
    {
        for (size_t i = 0, end = ErrorCodes::end(); i < end; ++i)
        {
            std::string_view name = ErrorCodes::getName(i);

            if (name.empty())
                continue;

            if (name == error_name)
                return i;
        }
        throw Exception(NO_SUCH_ERROR_CODE, "No error code with name: '{}'", error_name);
    }

    ErrorCode end() { return END + 1; }

    void increment(ErrorCode error_code, bool remote, const std::string & message, const FramePointers & trace)
    {
        if (error_code < 0 || error_code >= end())
        {
            /// For everything outside the range, use END.
            /// (end() is the pointer pass the end, while END is the last value that has an element in values array).
            error_code = end() - 1;
        }

        values[error_code].increment(remote, message, trace);
    }

    void ErrorPairHolder::increment(bool remote, const std::string & message, const FramePointers & trace)
    {
        const auto now = std::chrono::system_clock::now();

        std::lock_guard lock(mutex);

        auto & error = remote ? value.remote : value.local;

        ++error.count;
        error.message = message;
        error.trace = trace;
        error.error_time_ms = std::chrono::duration_cast<std::chrono::milliseconds>(now.time_since_epoch()).count();
    }
    ErrorPair ErrorPairHolder::get()
    {
        std::lock_guard lock(mutex);
        return value;
    }
}

}<|MERGE_RESOLUTION|>--- conflicted
+++ resolved
@@ -577,17 +577,14 @@
     M(606, BACKUP_IS_EMPTY) \
     M(607, BACKUP_ELEMENT_DUPLICATE) \
     M(608, CANNOT_RESTORE_TABLE) \
-<<<<<<< HEAD
-    M(609, CANNOT_ADVISE) \
-    M(610, UNKNOWN_READ_METHOD) \
-=======
     M(609, FUNCTION_ALREADY_EXISTS) \
     M(610, CANNOT_DROP_SYSTEM_FUNCTION) \
     M(611, CANNOT_CREATE_RECURSIVE_FUNCTION) \
     M(612, OBJECT_ALREADY_STORED_ON_DISK) \
     M(613, OBJECT_WAS_NOT_STORED_ON_DISK) \
     M(614, POSTGRESQL_CONNECTION_FAILURE) \
->>>>>>> 4eef445d
+    M(615, CANNOT_ADVISE) \
+    M(616, UNKNOWN_READ_METHOD) \
     \
     M(999, KEEPER_EXCEPTION) \
     M(1000, POCO_EXCEPTION) \
