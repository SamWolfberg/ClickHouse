--- conflicted
+++ resolved
@@ -519,14 +519,11 @@
     M(550, CONDITIONAL_TREE_PARENT_NOT_FOUND) \
     M(551, ILLEGAL_PROJECTION_MANIPULATOR) \
     M(552, UNRECOGNIZED_ARGUMENTS) \
-<<<<<<< HEAD
-    M(553, CANNOT_READ_MAP_FROM_TEXT) \
-=======
     M(553, LZMA_STREAM_ENCODER_FAILED) \
     M(554, LZMA_STREAM_DECODER_FAILED) \
     M(555, ROCKSDB_ERROR) \
     M(556, SYNC_MYSQL_USER_ACCESS_ERROR)\
->>>>>>> b494b187
+    M(560, CANNOT_READ_MAP_FROM_TEXT) \
     \
     M(999, KEEPER_EXCEPTION) \
     M(1000, POCO_EXCEPTION) \
