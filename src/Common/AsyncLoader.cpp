--- conflicted
+++ resolved
@@ -177,16 +177,10 @@
             .thread_pool = std::make_unique<ThreadPool>(
                 init.metric_threads,
                 init.metric_active_threads,
-<<<<<<< HEAD
+                init.metric_scheduled_threads,
                 /* max_threads = */ std::numeric_limits<size_t>::max(), // Unlimited number of threads, we do worker management ourselves
                 /* max_free_threads = */ 0, // We do not require free threads
                 /* queue_size = */0), // Unlimited queue to avoid blocking during worker spawning
-=======
-                init.metric_scheduled_threads,
-                init.max_threads,
-                /* max_free_threads = */ 0,
-                init.max_threads),
->>>>>>> 510ea110
             .ready_queue = {},
             .max_threads = init.max_threads > 0 ? init.max_threads : getNumberOfPhysicalCPUCores()
         });
