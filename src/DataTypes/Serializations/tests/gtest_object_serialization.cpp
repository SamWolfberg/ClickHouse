--- conflicted
+++ resolved
@@ -9,55 +9,6 @@
 
 TEST(ObjectSerialization, FieldBinarySerialization)
 {
-<<<<<<< HEAD
-    WriteBufferFromOwnString out;
-
-    auto column_string = ColumnString::create();
-    column_string->insert(R"({"k1" : 1, "k2" : [{"k3" : "aa", "k4" : 2}, {"k3": "bb", "k4": 3}]})");
-    column_string->insert(R"({"k1" : 2, "k2" : [{"k3" : "cc", "k5" : 4}, {"k4": 5}, {"k4": 6}]})");
-
-    {
-        auto serialization = std::make_shared<SerializationString>();
-
-        ISerialization::SerializeBinaryBulkSettings settings;
-        ISerialization::SerializeBinaryBulkStatePtr state;
-        settings.position_independent_encoding = false;
-        settings.getter = [&out](const auto &) { return &out; };
-
-        writeIntBinary(static_cast<UInt8>(1), out);
-        serialization->serializeBinaryBulkStatePrefix(*column_string, settings, state);
-        serialization->serializeBinaryBulkWithMultipleStreams(*column_string, 0, column_string->size(), settings, state);
-        serialization->serializeBinaryBulkStateSuffix(settings, state);
-    }
-
-    auto type_object = std::make_shared<DataTypeObject>("json", false);
-    ColumnPtr result_column = type_object->createColumn();
-
-    ReadBufferFromOwnString in(out.str());
-
-    {
-        auto serialization = type_object->getDefaultSerialization();
-
-        ISerialization::DeserializeBinaryBulkSettings settings;
-        ISerialization::DeserializeBinaryBulkStatePtr state;
-        settings.position_independent_encoding = false;
-        settings.getter = [&in](const auto &) { return &in; };
-
-        serialization->deserializeBinaryBulkStatePrefix(settings, state, nullptr);
-        serialization->deserializeBinaryBulkWithMultipleStreams(result_column, 0, column_string->size(), settings, state, nullptr);
-    }
-
-    auto & column_object = assert_cast<ColumnObject &>(*result_column->assumeMutable());
-    column_object.finalize();
-
-    ASSERT_TRUE(column_object.size() == 2);
-    ASSERT_TRUE(column_object.getSubcolumns().size() == 4);
-
-    auto check_subcolumn = [&](const auto & name, const auto & type_name, const std::vector<Field> & expected)
-    {
-        const auto & subcolumn = column_object.getSubcolumn(PathInData{name});
-        ASSERT_EQ(subcolumn.getLeastCommonType()->getName(), type_name);
-=======
     auto type = DataTypeFactory::instance().get("JSON(max_dynamic_types=10, max_dynamic_paths=2, a.b UInt32, a.c Array(String))");
     auto serialization = type->getDefaultSerialization();
     Object object1 = Object{{"a.c", Array{"Str1", "Str2"}}, {"a.d", Field(42)}, {"a.e", Tuple{Field(43), "Str3"}}};
@@ -68,7 +19,6 @@
     serialization->deserializeBinary(object2, istr, FormatSettings());
     ASSERT_EQ(object1, object2.safeGet<Object>());
 }
->>>>>>> 6126310b
 
 
 TEST(ObjectSerialization, ColumnBinarySerialization)
