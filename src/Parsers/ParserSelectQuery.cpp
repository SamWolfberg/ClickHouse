#include <memory>
#include <Parsers/ASTLiteral.h>
#include <Parsers/ASTSelectQuery.h>
#include <Parsers/IParserBase.h>
#include <Parsers/CommonParsers.h>
#include <Parsers/ExpressionElementParsers.h>
#include <Parsers/ExpressionListParsers.h>
#include <Parsers/ParserSetQuery.h>
#include <Parsers/ParserSelectQuery.h>
#include <Parsers/ParserTablesInSelectQuery.h>
#include <Parsers/ParserWithElement.h>
#include <Parsers/ASTOrderByElement.h>
#include <Parsers/ASTExpressionList.h>
#include <Parsers/ASTIdentifier.h>
#include <Poco/String.h>


namespace DB
{

namespace ErrorCodes
{
    extern const int FIRST_AND_NEXT_TOGETHER;
    extern const int LIMIT_BY_WITH_TIES_IS_NOT_SUPPORTED;
    extern const int ROW_AND_ROWS_TOGETHER;
    extern const int SYNTAX_ERROR;
    extern const int TOP_AND_LIMIT_TOGETHER;
    extern const int WITH_TIES_WITHOUT_ORDER_BY;
    extern const int OFFSET_FETCH_WITHOUT_ORDER_BY;
}


bool ParserSelectQuery::parseImpl(Pos & pos, ASTPtr & node, Expected & expected)
{
    auto select_query = std::make_shared<ASTSelectQuery>();
    node = select_query;

    ParserKeyword s_select(Keyword::SELECT);
    ParserKeyword s_all(Keyword::ALL);
    ParserKeyword s_distinct(Keyword::DISTINCT);
    ParserKeyword s_distinct_on(Keyword::DISTINCT_ON);
    ParserKeyword s_from(Keyword::FROM);
    ParserKeyword s_prewhere(Keyword::PREWHERE);
    ParserKeyword s_where(Keyword::WHERE);
    ParserKeyword s_group_by(Keyword::GROUP_BY);
    ParserKeyword s_with(Keyword::WITH);
    ParserKeyword s_recursive(Keyword::RECURSIVE);
    ParserKeyword s_totals(Keyword::TOTALS);
    ParserKeyword s_having(Keyword::HAVING);
    ParserKeyword s_window(Keyword::WINDOW);
    ParserKeyword s_qualify(Keyword::QUALIFY);
    ParserKeyword s_order_by(Keyword::ORDER_BY);
    ParserKeyword s_limit(Keyword::LIMIT);
    ParserKeyword s_settings(Keyword::SETTINGS);
    ParserKeyword s_by(Keyword::BY);
    ParserKeyword s_rollup(Keyword::ROLLUP);
    ParserKeyword s_cube(Keyword::CUBE);
    ParserKeyword s_grouping_sets(Keyword::GROUPING_SETS);
    ParserKeyword s_top(Keyword::TOP);
    ParserKeyword s_with_ties(Keyword::WITH_TIES);
    ParserKeyword s_offset(Keyword::OFFSET);
    ParserKeyword s_fetch(Keyword::FETCH);
    ParserKeyword s_only(Keyword::ONLY);
    ParserKeyword s_row(Keyword::ROW);
    ParserKeyword s_rows(Keyword::ROWS);
    ParserKeyword s_first(Keyword::FIRST);
    ParserKeyword s_next(Keyword::NEXT);
    ParserKeyword s_interpolate(Keyword::INTERPOLATE);

    ParserNotEmptyExpressionList exp_list(false);
    ParserNotEmptyExpressionList exp_list_for_with_clause(false);
    ParserNotEmptyExpressionList exp_list_for_select_clause(/*allow_alias_without_as_keyword*/ true, /*allow_trailing_commas*/ true);
    ParserExpressionWithOptionalAlias exp_elem(false);
    ParserOrderByExpressionList order_list;
    ParserGroupingSetsExpressionList grouping_sets_list;
    ParserInterpolateExpressionList interpolate_list;

    ParserToken open_bracket(TokenType::OpeningRoundBracket);
    ParserToken close_bracket(TokenType::ClosingRoundBracket);

    ASTPtr with_expression_list;
    ASTPtr select_expression_list;
    ASTPtr tables;
    ASTPtr prewhere_expression;
    ASTPtr where_expression;
    ASTPtr group_expression_list;
    ASTPtr having_expression;
    ASTPtr window_list;
    ASTPtr qualify_expression;
    ASTPtr order_expression_list;
    ASTPtr interpolate_expression_list;
    ASTPtr limit_by_length;
    ASTPtr limit_by_offset;
    ASTPtr limit_by_expression_list;
    ASTPtr distinct_on_expression_list;
    ASTPtr limit_offset;
    ASTPtr limit_length;
    ASTPtr top_length;
    ASTPtr settings;

    /// WITH expr_list
    {
        if (s_with.ignore(pos, expected))
        {
<<<<<<< HEAD
            expected.addGreedyPos(pos);
=======
            select_query->recursive_with = s_recursive.ignore(pos, expected);
>>>>>>> 7d88fd76

            if (!ParserList(std::make_unique<ParserWithElement>(), std::make_unique<ParserToken>(TokenType::Comma))
                     .parse(pos, with_expression_list, expected))
                return false;
            if (with_expression_list->children.empty())
                return false;
        }
    }

    /// FROM database.table or FROM table or FROM (subquery) or FROM tableFunction(...)
    if (s_from.ignore(pos, expected))
    {
        expected.addGreedyPos(pos);

        if (!ParserTablesInSelectQuery(false).parse(pos, tables, expected))
            return false;
    }

    /// SELECT [ALL/DISTINCT [ON (expr_list)]] [TOP N [WITH TIES]] expr_list
    {
        bool has_all = false;
        if (!s_select.ignore(pos, expected))
            return false;

        expected.addGreedyPos(pos);

        if (s_all.ignore(pos, expected))
            has_all = true;

        if (s_distinct_on.ignore(pos, expected))
        {
            if (open_bracket.ignore(pos, expected))
            {
                if (!exp_list.parse(pos, distinct_on_expression_list, expected))
                    return false;
                if (!close_bracket.ignore(pos, expected))
                    return false;
            }
            else
                return false;
        }
        else if (s_distinct.ignore(pos, expected))
        {
            select_query->distinct = true;
        }

        if (!has_all && s_all.ignore(pos, expected))
            has_all = true;

        if (has_all && (select_query->distinct || distinct_on_expression_list))
            return false;

        if (s_top.ignore(pos, expected))
        {
            ParserNumber num;

            if (open_bracket.ignore(pos, expected))
            {
                if (!num.parse(pos, top_length, expected))
                    return false;
                if (!close_bracket.ignore(pos, expected))
                    return false;
            }
            else
            {
                if (!num.parse(pos, top_length, expected))
                    return false;
            }

            if (s_with_ties.ignore(pos, expected))
                select_query->limit_with_ties = true;
        }

        if (!exp_list_for_select_clause.parse(pos, select_expression_list, expected))
            return false;
    }

    /// FROM database.table or FROM table or FROM (subquery) or FROM tableFunction(...)
    if (!tables && s_from.ignore(pos, expected))
    {
        if (!ParserTablesInSelectQuery().parse(pos, tables, expected))
            return false;
    }

    /// PREWHERE expr
    if (s_prewhere.ignore(pos, expected))
    {
        if (!exp_elem.parse(pos, prewhere_expression, expected))
            return false;
    }

    /// WHERE expr
    if (s_where.ignore(pos, expected))
    {
        if (!exp_elem.parse(pos, where_expression, expected))
            return false;
    }

    /// GROUP BY expr list
    if (s_group_by.ignore(pos, expected))
    {
        if (s_rollup.ignore(pos, expected))
            select_query->group_by_with_rollup = true;
        else if (s_cube.ignore(pos, expected))
            select_query->group_by_with_cube = true;
        else if (s_grouping_sets.ignore(pos, expected))
            select_query->group_by_with_grouping_sets = true;
        else if (s_all.ignore(pos, expected))
            select_query->group_by_all = true;

        if ((select_query->group_by_with_rollup || select_query->group_by_with_cube || select_query->group_by_with_grouping_sets) &&
            !open_bracket.ignore(pos, expected))
            return false;

        if (select_query->group_by_with_grouping_sets)
        {
            if (!grouping_sets_list.parse(pos, group_expression_list, expected))
                return false;
        }
        else if (!select_query->group_by_all)
        {
            if (!exp_list.parse(pos, group_expression_list, expected))
                return false;
        }


        if ((select_query->group_by_with_rollup || select_query->group_by_with_cube || select_query->group_by_with_grouping_sets) &&
            !close_bracket.ignore(pos, expected))
            return false;
    }

    /// WITH ROLLUP, CUBE, GROUPING SETS or TOTALS
    if (s_with.ignore(pos, expected))
    {
        if (s_rollup.ignore(pos, expected))
            select_query->group_by_with_rollup = true;
        else if (s_cube.ignore(pos, expected))
            select_query->group_by_with_cube = true;
        else if (s_totals.ignore(pos, expected))
            select_query->group_by_with_totals = true;
        else
            return false;
    }

    /// WITH TOTALS
    if (s_with.ignore(pos, expected))
    {
        if (select_query->group_by_with_totals || !s_totals.ignore(pos, expected))
            return false;

        select_query->group_by_with_totals = true;
    }

    /// HAVING expr
    if (s_having.ignore(pos, expected))
    {
        if (!exp_elem.parse(pos, having_expression, expected))
            return false;
    }

    /// WINDOW clause
    if (s_window.ignore(pos, expected))
    {
        ParserWindowList window_list_parser;
        if (!window_list_parser.parse(pos, window_list, expected))
        {
            return false;
        }
    }

    /// QUALIFY expr
    if (s_qualify.ignore(pos, expected))
    {
        if (!exp_elem.parse(pos, qualify_expression, expected))
            return false;
    }

    /// ORDER BY expr ASC|DESC COLLATE 'locale' list
    if (s_order_by.ignore(pos, expected))
    {
        if (!order_list.parse(pos, order_expression_list, expected))
            return false;

        /// if any WITH FILL parse possible INTERPOLATE list
        if (std::any_of(order_expression_list->children.begin(), order_expression_list->children.end(),
                [](auto & child) { return child->template as<ASTOrderByElement>()->with_fill; }))
        {
            if (s_interpolate.ignore(pos, expected))
            {
                if (open_bracket.ignore(pos, expected))
                {
                    if (!interpolate_list.parse(pos, interpolate_expression_list, expected))
                        return false;
                    if (!close_bracket.ignore(pos, expected))
                        return false;
                } else
                    interpolate_expression_list = std::make_shared<ASTExpressionList>();
            }
        }
        else if (order_expression_list->children.size() == 1)
        {
            /// ORDER BY ALL
            auto * identifier = order_expression_list->children[0]->as<ASTOrderByElement>()->children[0]->as<ASTIdentifier>();
            if (identifier != nullptr && Poco::toUpper(identifier->name()) == "ALL")
                select_query->order_by_all = true;
        }
    }

    /// This is needed for TOP expression, because it can also use WITH TIES.
    bool limit_with_ties_occured = false;

    bool has_offset_clause = false;
    bool offset_clause_has_sql_standard_row_or_rows = false; /// OFFSET offset_row_count {ROW | ROWS}

    /// LIMIT length | LIMIT offset, length | LIMIT count BY expr-list | LIMIT offset, length BY expr-list
    if (s_limit.ignore(pos, expected))
    {
        ParserToken s_comma(TokenType::Comma);

        if (!exp_elem.parse(pos, limit_length, expected))
            return false;

        if (s_comma.ignore(pos, expected))
        {
            limit_offset = limit_length;
            if (!exp_elem.parse(pos, limit_length, expected))
                return false;

            if (s_with_ties.ignore(pos, expected))
            {
                limit_with_ties_occured = true;
                select_query->limit_with_ties = true;
            }
        }
        else if (s_offset.ignore(pos, expected))
        {
            if (!exp_elem.parse(pos, limit_offset, expected))
                return false;

            has_offset_clause = true;
        }
        else if (s_with_ties.ignore(pos, expected))
        {
            limit_with_ties_occured = true;
            select_query->limit_with_ties = true;
        }

        if (limit_with_ties_occured && distinct_on_expression_list)
            throw Exception(ErrorCodes::LIMIT_BY_WITH_TIES_IS_NOT_SUPPORTED, "Can not use WITH TIES alongside LIMIT BY/DISTINCT ON");

        if (s_by.ignore(pos, expected))
        {
            /// WITH TIES was used alongside LIMIT BY
            /// But there are other kind of queries like LIMIT n BY smth LIMIT m WITH TIES which are allowed.
            /// So we have to ignore WITH TIES exactly in LIMIT BY state.
            if (limit_with_ties_occured)
                throw Exception(ErrorCodes::LIMIT_BY_WITH_TIES_IS_NOT_SUPPORTED, "Can not use WITH TIES alongside LIMIT BY/DISTINCT ON");

            if (distinct_on_expression_list)
                throw Exception(ErrorCodes::SYNTAX_ERROR, "Can not use DISTINCT ON alongside LIMIT BY");

            limit_by_length = limit_length;
            limit_by_offset = limit_offset;
            limit_length = nullptr;
            limit_offset = nullptr;

            if (!exp_list.parse(pos, limit_by_expression_list, expected))
                return false;
        }

        if (top_length && limit_length)
            throw Exception(ErrorCodes::TOP_AND_LIMIT_TOGETHER, "Can not use TOP and LIMIT together");
    }
    else if (s_offset.ignore(pos, expected))
    {
        /// OFFSET without LIMIT

        has_offset_clause = true;

        if (!exp_elem.parse(pos, limit_offset, expected))
            return false;

        /// SQL standard OFFSET N ROW[S] ...

        if (s_row.ignore(pos, expected))
            offset_clause_has_sql_standard_row_or_rows = true;

        if (s_rows.ignore(pos, expected))
        {
            if (offset_clause_has_sql_standard_row_or_rows)
                throw Exception(ErrorCodes::ROW_AND_ROWS_TOGETHER, "Can not use ROW and ROWS together");

            offset_clause_has_sql_standard_row_or_rows = true;
        }
    }

    /// SQL standard FETCH (either following SQL standard OFFSET or following ORDER BY)
    if ((!has_offset_clause || offset_clause_has_sql_standard_row_or_rows)
        && s_fetch.ignore(pos, expected))
    {
        /// FETCH clause must exist with "ORDER BY"
        if (!order_expression_list)
            throw Exception(ErrorCodes::OFFSET_FETCH_WITHOUT_ORDER_BY, "Can not use OFFSET FETCH clause without ORDER BY");

        if (s_first.ignore(pos, expected))
        {
            if (s_next.ignore(pos, expected))
                throw Exception(ErrorCodes::FIRST_AND_NEXT_TOGETHER, "Can not use FIRST and NEXT together");
        }
        else if (!s_next.ignore(pos, expected))
            return false;

        if (!exp_elem.parse(pos, limit_length, expected))
            return false;

        if (s_row.ignore(pos, expected))
        {
            if (s_rows.ignore(pos, expected))
                throw Exception(ErrorCodes::ROW_AND_ROWS_TOGETHER, "Can not use ROW and ROWS together");
        }
        else if (!s_rows.ignore(pos, expected))
            return false;

        if (s_with_ties.ignore(pos, expected))
        {
            select_query->limit_with_ties = true;
        }
        else if (s_only.ignore(pos, expected))
        {
            select_query->limit_with_ties = false;
        }
        else
        {
            return false;
        }
    }

    if (distinct_on_expression_list)
    {
        /// DISTINCT ON and LIMIT BY are mutually exclusive, checked before
        assert (limit_by_expression_list == nullptr);

        /// Transform `DISTINCT ON expr` to `LIMIT 1 BY expr`
        limit_by_expression_list = distinct_on_expression_list;
        limit_by_length = std::make_shared<ASTLiteral>(Field{static_cast<UInt8>(1)});
        distinct_on_expression_list = nullptr;
    }

    /// Because TOP n in totally equals LIMIT n
    if (top_length)
        limit_length = top_length;

    /// LIMIT length [WITH TIES] | LIMIT offset, length [WITH TIES]
    if (s_limit.ignore(pos, expected))
    {
        if (!limit_by_length || limit_length)
            return false;

        ParserToken s_comma(TokenType::Comma);

        if (!exp_elem.parse(pos, limit_length, expected))
            return false;

        if (s_comma.ignore(pos, expected))
        {
            limit_offset = limit_length;
            if (!exp_elem.parse(pos, limit_length, expected))
                return false;
        }
        else if (s_offset.ignore(pos, expected))
        {
            if (!exp_elem.parse(pos, limit_offset, expected))
                return false;
        }

        if (s_with_ties.ignore(pos, expected))
            select_query->limit_with_ties = true;
    }

    /// WITH TIES was used without ORDER BY
    if (!order_expression_list && select_query->limit_with_ties)
        throw Exception(ErrorCodes::WITH_TIES_WITHOUT_ORDER_BY, "Can not use WITH TIES without ORDER BY");

    /// SETTINGS key1 = value1, key2 = value2, ...
    if (s_settings.ignore(pos, expected))
    {
        ParserSetQuery parser_settings(true);

        if (!parser_settings.parse(pos, settings, expected))
            return false;
    }

    select_query->setExpression(ASTSelectQuery::Expression::WITH, std::move(with_expression_list));
    select_query->setExpression(ASTSelectQuery::Expression::SELECT, std::move(select_expression_list));
    select_query->setExpression(ASTSelectQuery::Expression::TABLES, std::move(tables));
    select_query->setExpression(ASTSelectQuery::Expression::PREWHERE, std::move(prewhere_expression));
    select_query->setExpression(ASTSelectQuery::Expression::WHERE, std::move(where_expression));
    select_query->setExpression(ASTSelectQuery::Expression::GROUP_BY, std::move(group_expression_list));
    select_query->setExpression(ASTSelectQuery::Expression::HAVING, std::move(having_expression));
    select_query->setExpression(ASTSelectQuery::Expression::WINDOW, std::move(window_list));
    select_query->setExpression(ASTSelectQuery::Expression::QUALIFY, std::move(qualify_expression));
    select_query->setExpression(ASTSelectQuery::Expression::ORDER_BY, std::move(order_expression_list));
    select_query->setExpression(ASTSelectQuery::Expression::LIMIT_BY_OFFSET, std::move(limit_by_offset));
    select_query->setExpression(ASTSelectQuery::Expression::LIMIT_BY_LENGTH, std::move(limit_by_length));
    select_query->setExpression(ASTSelectQuery::Expression::LIMIT_BY, std::move(limit_by_expression_list));
    select_query->setExpression(ASTSelectQuery::Expression::LIMIT_OFFSET, std::move(limit_offset));
    select_query->setExpression(ASTSelectQuery::Expression::LIMIT_LENGTH, std::move(limit_length));
    select_query->setExpression(ASTSelectQuery::Expression::SETTINGS, std::move(settings));
    select_query->setExpression(ASTSelectQuery::Expression::INTERPOLATE, std::move(interpolate_expression_list));
    return true;
}

}<|MERGE_RESOLUTION|>--- conflicted
+++ resolved
@@ -102,11 +102,8 @@
     {
         if (s_with.ignore(pos, expected))
         {
-<<<<<<< HEAD
             expected.addGreedyPos(pos);
-=======
             select_query->recursive_with = s_recursive.ignore(pos, expected);
->>>>>>> 7d88fd76
 
             if (!ParserList(std::make_unique<ParserWithElement>(), std::make_unique<ParserToken>(TokenType::Comma))
                      .parse(pos, with_expression_list, expected))
