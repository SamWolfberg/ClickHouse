#include "config.h"

#include <Access/Common/AccessFlags.h>
#include <Analyzer/FunctionNode.h>
#include <Analyzer/TableFunctionNode.h>
#include <Interpreters/Context.h>

#include <TableFunctions/TableFunctionFactory.h>
#include <TableFunctions/registerTableFunctions.h>
#include <TableFunctions/TableFunctionObjectStorage.h>
#include <TableFunctions/TableFunctionObjectStorageCluster.h>

#include <Interpreters/parseColumnsListForTableFunction.h>

#include <Storages/NamedCollectionsHelpers.h>
#include <Storages/ObjectStorage/Azure/Configuration.h>
#include <Storages/ObjectStorage/HDFS/Configuration.h>
#include <Storages/ObjectStorage/Local/Configuration.h>
#include <Storages/ObjectStorage/S3/Configuration.h>
#include <Storages/ObjectStorage/StorageObjectStorage.h>
<<<<<<< HEAD
#include <Storages/ObjectStorage/Utils.h>
=======
>>>>>>> 0c17de13


namespace DB
{

namespace ErrorCodes
{
    extern const int NUMBER_OF_ARGUMENTS_DOESNT_MATCH;
}

template <typename Definition, typename Configuration>
ObjectStoragePtr TableFunctionObjectStorage<Definition, Configuration>::getObjectStorage(const ContextPtr & context, bool create_readonly) const
{
    if (!object_storage)
        object_storage = configuration->createObjectStorage(context, create_readonly);
    return object_storage;
}

template <typename Definition, typename Configuration>
StorageObjectStorage::ConfigurationPtr TableFunctionObjectStorage<Definition, Configuration>::getConfiguration() const
{
    if (!configuration)
        configuration = std::make_shared<Configuration>();
    return configuration;
}

template <typename Definition, typename Configuration>
std::vector<size_t> TableFunctionObjectStorage<Definition, Configuration>::skipAnalysisForArguments(
    const QueryTreeNodePtr & query_node_table_function, ContextPtr) const
{
    auto & table_function_node = query_node_table_function->as<TableFunctionNode &>();
    auto & table_function_arguments_nodes = table_function_node.getArguments().getNodes();
    size_t table_function_arguments_size = table_function_arguments_nodes.size();

    std::vector<size_t> result;
    for (size_t i = 0; i < table_function_arguments_size; ++i)
    {
        auto * function_node = table_function_arguments_nodes[i]->as<FunctionNode>();
        if (function_node && function_node->getFunctionName() == "headers")
            result.push_back(i);
    }
    return result;
}

template <typename Definition, typename Configuration>
void TableFunctionObjectStorage<Definition, Configuration>::parseArguments(const ASTPtr & ast_function, ContextPtr context)
{
    /// Clone ast function, because we can modify its arguments like removing headers.
    auto ast_copy = ast_function->clone();
    ASTs & args_func = ast_copy->children;
    if (args_func.size() != 1)
        throw Exception(ErrorCodes::NUMBER_OF_ARGUMENTS_DOESNT_MATCH, "Table function '{}' must have arguments.", getName());

    auto & args = args_func.at(0)->children;
    parseArgumentsImpl(args, context);
}

template <typename Definition, typename Configuration>
ColumnsDescription TableFunctionObjectStorage<
    Definition, Configuration>::getActualTableStructure(ContextPtr context, bool is_insert_query) const
{
    if (configuration->structure == "auto")
    {
        context->checkAccess(getSourceAccessType());
        ColumnsDescription columns;
        auto storage = getObjectStorage(context, !is_insert_query);
        std::string sample_path;
        resolveSchemaAndFormat(columns, configuration->format, storage, configuration, std::nullopt, sample_path, context);
        return columns;
    }
    else
        return parseColumnsListFromString(configuration->structure, context);
}

template <typename Definition, typename Configuration>
StoragePtr TableFunctionObjectStorage<Definition, Configuration>::executeImpl(
    const ASTPtr & /* ast_function */,
    ContextPtr context,
    const std::string & table_name,
    ColumnsDescription cached_columns,
    bool is_insert_query) const
{
    ColumnsDescription columns;
    chassert(configuration);
    if (configuration->structure != "auto")
        columns = parseColumnsListFromString(configuration->structure, context);
    else if (!structure_hint.empty())
        columns = structure_hint;
    else if (!cached_columns.empty())
        columns = cached_columns;

    StoragePtr storage = std::make_shared<StorageObjectStorage>(
        configuration,
        getObjectStorage(context, !is_insert_query),
        context,
        StorageID(getDatabaseName(), table_name),
        columns,
        ConstraintsDescription{},
        String{},
        /* format_settings */std::nullopt,
        /* distributed_processing */false,
        nullptr);

    storage->startup();
    return storage;
}

void registerTableFunctionObjectStorage(TableFunctionFactory & factory)
{
    UNUSED(factory);
#if USE_AWS_S3
    factory.registerFunction<TableFunctionObjectStorage<S3Definition, StorageS3Configuration>>(
    {
        .documentation =
        {
            .description=R"(The table function can be used to read the data stored on AWS S3.)",
            .examples{{"s3", "SELECT * FROM s3(url, access_key_id, secret_access_key)", ""}
        },
        .categories{"DataLake"}},
        .allow_readonly = false
    });

    factory.registerFunction<TableFunctionObjectStorage<GCSDefinition, StorageS3Configuration>>(
    {
        .documentation =
        {
            .description=R"(The table function can be used to read the data stored on GCS.)",
            .examples{{"gcs", "SELECT * FROM gcs(url, access_key_id, secret_access_key)", ""}
        },
        .categories{"DataLake"}},
        .allow_readonly = false
    });

    factory.registerFunction<TableFunctionObjectStorage<COSNDefinition, StorageS3Configuration>>(
    {
        .documentation =
        {
            .description=R"(The table function can be used to read the data stored on COSN.)",
            .examples{{"cosn", "SELECT * FROM cosn(url, access_key_id, secret_access_key)", ""}
        },
        .categories{"DataLake"}},
        .allow_readonly = false
    });
    factory.registerFunction<TableFunctionObjectStorage<OSSDefinition, StorageS3Configuration>>(
    {
        .documentation =
        {
            .description=R"(The table function can be used to read the data stored on OSS.)",
            .examples{{"oss", "SELECT * FROM oss(url, access_key_id, secret_access_key)", ""}
        },
        .categories{"DataLake"}},
        .allow_readonly = false
    });
#endif

#if USE_AZURE_BLOB_STORAGE
    factory.registerFunction<TableFunctionObjectStorage<AzureDefinition, StorageAzureConfiguration>>(
    {
        .documentation =
        {
            .description=R"(The table function can be used to read the data stored on Azure Blob Storage.)",
            .examples{
            {
                "azureBlobStorage",
                "SELECT * FROM  azureBlobStorage(connection_string|storage_account_url, container_name, blobpath, "
                "[account_name, account_key, format, compression, structure])", ""
            }}
        },
        .allow_readonly = false
    });
#endif
#if USE_HDFS
    factory.registerFunction<TableFunctionObjectStorage<HDFSDefinition, StorageHDFSConfiguration>>(
    {
        .documentation =
        {
            .description=R"(The table function can be used to read the data stored on HDFS virtual filesystem.)",
            .examples{
            {
                "hdfs",
                "SELECT * FROM  hdfs(url, format, compression, structure])", ""
            }}
        },
        .allow_readonly = false
    });
#endif
    factory.registerFunction<TableFunctionObjectStorage<LocalDefinition, StorageLocalConfiguration>>(
        {.documentation
         = {.description = R"(The table function can be used to read the data stored locally.)",
            .examples{{"local", "SELECT * FROM  local(file_path, [format, compression, structure])", ""}}},
         .allow_readonly = false});
}

#if USE_AZURE_BLOB_STORAGE
template class TableFunctionObjectStorage<AzureDefinition, StorageAzureConfiguration>;
template class TableFunctionObjectStorage<AzureClusterDefinition, StorageAzureConfiguration>;
#endif

#if USE_AWS_S3
template class TableFunctionObjectStorage<S3Definition, StorageS3Configuration>;
template class TableFunctionObjectStorage<S3ClusterDefinition, StorageS3Configuration>;
template class TableFunctionObjectStorage<GCSDefinition, StorageS3Configuration>;
template class TableFunctionObjectStorage<COSNDefinition, StorageS3Configuration>;
template class TableFunctionObjectStorage<OSSDefinition, StorageS3Configuration>;
#endif

#if USE_HDFS
template class TableFunctionObjectStorage<HDFSDefinition, StorageHDFSConfiguration>;
template class TableFunctionObjectStorage<HDFSClusterDefinition, StorageHDFSConfiguration>;
#endif
<<<<<<< HEAD

=======
>>>>>>> 0c17de13
template class TableFunctionObjectStorage<LocalDefinition, StorageLocalConfiguration>;
}<|MERGE_RESOLUTION|>--- conflicted
+++ resolved
@@ -12,16 +12,13 @@
 
 #include <Interpreters/parseColumnsListForTableFunction.h>
 
+#include <Storages/ObjectStorage/Utils.h>
 #include <Storages/NamedCollectionsHelpers.h>
 #include <Storages/ObjectStorage/Azure/Configuration.h>
 #include <Storages/ObjectStorage/HDFS/Configuration.h>
 #include <Storages/ObjectStorage/Local/Configuration.h>
 #include <Storages/ObjectStorage/S3/Configuration.h>
 #include <Storages/ObjectStorage/StorageObjectStorage.h>
-<<<<<<< HEAD
-#include <Storages/ObjectStorage/Utils.h>
-=======
->>>>>>> 0c17de13
 
 
 namespace DB
@@ -208,11 +205,6 @@
         .allow_readonly = false
     });
 #endif
-    factory.registerFunction<TableFunctionObjectStorage<LocalDefinition, StorageLocalConfiguration>>(
-        {.documentation
-         = {.description = R"(The table function can be used to read the data stored locally.)",
-            .examples{{"local", "SELECT * FROM  local(file_path, [format, compression, structure])", ""}}},
-         .allow_readonly = false});
 }
 
 #if USE_AZURE_BLOB_STORAGE
@@ -232,9 +224,5 @@
 template class TableFunctionObjectStorage<HDFSDefinition, StorageHDFSConfiguration>;
 template class TableFunctionObjectStorage<HDFSClusterDefinition, StorageHDFSConfiguration>;
 #endif
-<<<<<<< HEAD
-
-=======
->>>>>>> 0c17de13
 template class TableFunctionObjectStorage<LocalDefinition, StorageLocalConfiguration>;
 }