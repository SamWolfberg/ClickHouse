--- conflicted
+++ resolved
@@ -306,21 +306,11 @@
         configuration.table = named_collection.get<String>("table");
     configuration.replace_query = named_collection.getOrDefault<UInt64>("replace_query", false);
     configuration.on_duplicate_clause = named_collection.getOrDefault<String>("on_duplicate_clause", "");
-
-<<<<<<< HEAD
     configuration.ssl_ca = named_collection.getOrDefault<String>("ssl_ca", "");
     configuration.ssl_cert = named_collection.getOrDefault<String>("ssl_cert", "");
     configuration.ssl_key = named_collection.getOrDefault<String>("ssl_key", "");
 
-    for (const auto & setting : mysql_settings)
-    {
-        const auto & setting_name = setting.getName();
-        if (named_collection.has(setting_name))
-            storage_settings.set(setting_name, named_collection.get<String>(setting_name));
-    }
-=======
     storage_settings.loadFromNamedCollection(named_collection);
->>>>>>> 97f2f8f8
 
     return configuration;
 }
