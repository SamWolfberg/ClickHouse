--- conflicted
+++ resolved
@@ -130,14 +130,15 @@
         return std::make_unique<QueryPlan>();
 
     const auto & settings = context->getSettingsRef();
-<<<<<<< HEAD
-    auto parts = data.getVisibleDataPartsVector(context);
-=======
+
+    auto parts_in_txn_snapshot = data.getVisibleDataPartsVector(context);
+
     const auto & metadata_for_reading = storage_snapshot->getMetadataForQuery();
 
     const auto & snapshot_data = assert_cast<const MergeTreeData::SnapshotData &>(*storage_snapshot->data);
-    const auto & parts = snapshot_data.parts;
->>>>>>> 344d6c6d
+
+    /// FIXME: use one snapshot
+    const auto & parts = context->getCurrentTransaction() ? parts_in_txn_snapshot : snapshot_data.parts;
 
     if (!query_info.projection)
     {
