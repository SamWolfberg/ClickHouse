#include <boost/rational.hpp>   /// For calculations related to sampling coefficients.
#include <optional>
#include <unordered_set>

#include <Storages/MergeTree/MergeTreeDataSelectExecutor.h>
#include <Storages/MergeTree/MergeTreeReadPool.h>
#include <Storages/MergeTree/MergeTreeIndices.h>
#include <Storages/MergeTree/MergeTreeIndexReader.h>
#include <Storages/MergeTree/MergeTreeSettings.h>
#include <Storages/MergeTree/KeyCondition.h>
#include <Storages/MergeTree/MergeTreeDataPartUUID.h>
#include <Storages/MergeTree/StorageFromMergeTreeDataPart.h>
#include <Storages/MergeTree/MergeTreeIndexFullText.h>
#include <Storages/MergeTree/VectorSimilarityCondition.h>
#include <Storages/ReadInOrderOptimizer.h>
#include <Storages/VirtualColumnUtils.h>
#include <Parsers/ASTIdentifier.h>
#include <Parsers/ASTLiteral.h>
#include <Parsers/ASTFunction.h>
#include <Parsers/ASTSampleRatio.h>
#include <Parsers/ExpressionListParsers.h>
#include <Parsers/parseIdentifierOrStringLiteral.h>
#include <Interpreters/ExpressionAnalyzer.h>
#include <Interpreters/InterpreterSelectQuery.h>
#include <Interpreters/Context.h>
#include <Interpreters/ProcessList.h>
#include <Processors/ConcatProcessor.h>
#include <Processors/QueryPlan/QueryPlan.h>
#include <Processors/QueryPlan/CreatingSetsStep.h>
#include <Processors/QueryPlan/FilterStep.h>
#include <Processors/QueryPlan/ExpressionStep.h>
#include <Processors/QueryPlan/ReadFromPreparedSource.h>
#include <Processors/QueryPlan/ReadFromMergeTree.h>
#include <Processors/QueryPlan/UnionStep.h>
#include <Processors/QueryPlan/QueryIdHolder.h>
#include <Processors/QueryPlan/AggregatingStep.h>
#include <Processors/QueryPlan/SortingStep.h>
#include <Processors/Sources/SourceFromSingleChunk.h>
#include <Processors/Transforms/AggregatingTransform.h>

#include <Core/UUID.h>
#include <Core/Settings.h>
#include <Common/CurrentMetrics.h>
#include <Common/FailPoint.h>
#include <base/sleep.h>
#include <DataTypes/DataTypeDate.h>
#include <DataTypes/DataTypeEnum.h>
#include <DataTypes/DataTypeUUID.h>
#include <DataTypes/DataTypeTuple.h>
#include <DataTypes/DataTypesNumber.h>
#include <DataTypes/DataTypeArray.h>
#include <Functions/IFunction.h>

#include <IO/WriteBufferFromOStream.h>

namespace CurrentMetrics
{
    extern const Metric MergeTreeDataSelectExecutorThreads;
    extern const Metric MergeTreeDataSelectExecutorThreadsActive;
    extern const Metric MergeTreeDataSelectExecutorThreadsScheduled;
    extern const Metric FilteringMarksWithPrimaryKey;
    extern const Metric FilteringMarksWithSecondaryKeys;
}

namespace DB
{
namespace Setting
{
    extern const SettingsBool allow_experimental_query_deduplication;
    extern const SettingsUInt64 allow_experimental_parallel_reading_from_replicas;
    extern const SettingsString force_data_skipping_indices;
    extern const SettingsBool force_index_by_date;
    extern const SettingsSeconds lock_acquire_timeout;
    extern const SettingsInt64 max_partitions_to_read;
    extern const SettingsUInt64 max_threads_for_indexes;
    extern const SettingsNonZeroUInt64 max_parallel_replicas;
    extern const SettingsUInt64 merge_tree_coarse_index_granularity;
    extern const SettingsUInt64 merge_tree_min_bytes_for_seek;
    extern const SettingsUInt64 merge_tree_min_rows_for_seek;
    extern const SettingsUInt64 parallel_replica_offset;
    extern const SettingsUInt64 parallel_replicas_count;
    extern const SettingsParallelReplicasMode parallel_replicas_mode;
}

namespace MergeTreeSetting
{
    extern const MergeTreeSettingsUInt64 max_concurrent_queries;
    extern const MergeTreeSettingsInt64 max_partitions_to_read;
    extern const MergeTreeSettingsUInt64 min_marks_to_honor_max_concurrent_queries;
}

namespace ErrorCodes
{
    extern const int LOGICAL_ERROR;
    extern const int INDEX_NOT_USED;
    extern const int ILLEGAL_TYPE_OF_COLUMN_FOR_FILTER;
    extern const int ILLEGAL_COLUMN;
    extern const int ARGUMENT_OUT_OF_BOUND;
    extern const int CANNOT_PARSE_TEXT;
    extern const int TOO_MANY_PARTITIONS;
    extern const int DUPLICATED_PART_UUIDS;
}

namespace FailPoints
{
    extern const char slowdown_index_analysis[];
}


MergeTreeDataSelectExecutor::MergeTreeDataSelectExecutor(const MergeTreeData & data_)
    : data(data_), log(getLogger(data.getLogName() + " (SelectExecutor)"))
{
}

size_t MergeTreeDataSelectExecutor::getApproximateTotalRowsToRead(
    const MergeTreeData::DataPartsVector & parts,
    const StorageMetadataPtr & metadata_snapshot,
    const KeyCondition & key_condition,
    const Settings & settings,
    LoggerPtr log)
{
    size_t rows_count = 0;

    /// We will find out how many rows we would have read without sampling.
    LOG_DEBUG(log, "Preliminary index scan with condition: {}", key_condition.toString());

    MarkRanges exact_ranges;
    for (const auto & part : parts)
    {
        MarkRanges part_ranges = markRangesFromPKRange(part, 0, part->index_granularity.getMarksCount(), metadata_snapshot, key_condition, {}, &exact_ranges, settings, log);
        for (const auto & range : part_ranges)
            rows_count += part->index_granularity.getRowsCountInRange(range);
    }
    UNUSED(exact_ranges);

    return rows_count;
}


using RelativeSize = boost::rational<ASTSampleRatio::BigNum>;

static std::string toString(const RelativeSize & x)
{
    return ASTSampleRatio::toString(x.numerator()) + "/" + ASTSampleRatio::toString(x.denominator());
}

/// Converts sample size to an approximate number of rows (ex. `SAMPLE 1000000`) to relative value (ex. `SAMPLE 0.1`).
static RelativeSize convertAbsoluteSampleSizeToRelative(const ASTSampleRatio::Rational & ratio, size_t approx_total_rows)
{
    if (approx_total_rows == 0)
        return 1;

    auto absolute_sample_size = ratio.numerator / ratio.denominator;
    return std::min(RelativeSize(1), RelativeSize(absolute_sample_size) / RelativeSize(approx_total_rows));
}

QueryPlanPtr MergeTreeDataSelectExecutor::read(
    const Names & column_names_to_return,
    const StorageSnapshotPtr & storage_snapshot,
    const SelectQueryInfo & query_info,
    ContextPtr context,
    const UInt64 max_block_size,
    const size_t num_streams,
    std::shared_ptr<PartitionIdToMaxBlock> max_block_numbers_to_read,
    bool enable_parallel_reading) const
{
    const auto & snapshot_data = assert_cast<const MergeTreeData::SnapshotData &>(*storage_snapshot->data);

    auto step = readFromParts(
        snapshot_data.parts,
        snapshot_data.mutations_snapshot,
        column_names_to_return,
        storage_snapshot,
        query_info,
        context,
        max_block_size,
        num_streams,
        max_block_numbers_to_read,
        /*merge_tree_select_result_ptr=*/ nullptr,
        enable_parallel_reading);

    auto plan = std::make_unique<QueryPlan>();
    if (step)
        plan->addStep(std::move(step));
    return plan;
}

MergeTreeDataSelectSamplingData MergeTreeDataSelectExecutor::getSampling(
    const SelectQueryInfo & select_query_info,
    NamesAndTypesList available_real_columns,
    const MergeTreeData::DataPartsVector & parts,
    KeyCondition & key_condition,
    const MergeTreeData & data,
    const StorageMetadataPtr & metadata_snapshot,
    ContextPtr context,
    LoggerPtr log)
{
    const Settings & settings = context->getSettingsRef();
    /// Sampling.
    MergeTreeDataSelectSamplingData sampling;

    RelativeSize relative_sample_size = 0;
    RelativeSize relative_sample_offset = 0;

    bool final = false;
    std::optional<ASTSampleRatio::Rational> sample_size_ratio;
    std::optional<ASTSampleRatio::Rational> sample_offset_ratio;

    if (select_query_info.table_expression_modifiers)
    {
        const auto & table_expression_modifiers = *select_query_info.table_expression_modifiers;
        final = table_expression_modifiers.hasFinal();
        sample_size_ratio = table_expression_modifiers.getSampleSizeRatio();
        sample_offset_ratio = table_expression_modifiers.getSampleOffsetRatio();
    }
    else
    {
        auto & select = select_query_info.query->as<ASTSelectQuery &>();

        final = select.final();
        auto select_sample_size = select.sampleSize();
        auto select_sample_offset = select.sampleOffset();

        if (select_sample_size)
            sample_size_ratio = select_sample_size->as<ASTSampleRatio &>().ratio;

        if (select_sample_offset)
            sample_offset_ratio = select_sample_offset->as<ASTSampleRatio &>().ratio;
    }

    if (sample_size_ratio)
    {
        relative_sample_size.assign(sample_size_ratio->numerator, sample_size_ratio->denominator);

        if (relative_sample_size < 0)
            throw Exception(ErrorCodes::ARGUMENT_OUT_OF_BOUND, "Negative sample size");

        relative_sample_offset = 0;
        if (sample_offset_ratio)
            relative_sample_offset.assign(sample_offset_ratio->numerator, sample_offset_ratio->denominator);

        if (relative_sample_offset < 0)
            throw Exception(ErrorCodes::ARGUMENT_OUT_OF_BOUND, "Negative sample offset");

        /// Convert absolute value of the sampling (in form `SAMPLE 1000000` - how many rows to
        /// read) into the relative `SAMPLE 0.1` (how much data to read).
        size_t approx_total_rows = 0;
        if (relative_sample_size > 1 || relative_sample_offset > 1)
            approx_total_rows = getApproximateTotalRowsToRead(parts, metadata_snapshot, key_condition, settings, log);

        if (relative_sample_size > 1)
        {
            relative_sample_size = convertAbsoluteSampleSizeToRelative(*sample_size_ratio, approx_total_rows);
            LOG_DEBUG(log, "Selected relative sample size: {}", toString(relative_sample_size));
        }

        /// SAMPLE 1 is the same as the absence of SAMPLE.
        if (relative_sample_size == RelativeSize(1))
            relative_sample_size = 0;

        if (relative_sample_offset > 0 && RelativeSize(0) == relative_sample_size)
            throw Exception(ErrorCodes::ARGUMENT_OUT_OF_BOUND, "Sampling offset is incorrect because no sampling");

        if (relative_sample_offset > 1)
        {
            relative_sample_offset = convertAbsoluteSampleSizeToRelative(*sample_offset_ratio, approx_total_rows);
            LOG_DEBUG(log, "Selected relative sample offset: {}", toString(relative_sample_offset));
        }
    }

    /** Which range of sampling key values do I need to read?
        * First, in the whole range ("universe") we select the interval
        *  of relative `relative_sample_size` size, offset from the beginning by `relative_sample_offset`.
        *
        * Example: SAMPLE 0.4 OFFSET 0.3
        *
        * [------********------]
        *        ^ - offset
        *        <------> - size
        *
        * If the interval passes through the end of the universe, then cut its right side.
        *
        * Example: SAMPLE 0.4 OFFSET 0.8
        *
        * [----------------****]
        *                  ^ - offset
        *                  <------> - size
        *
        * Next, if the `parallel_replicas_count`, `parallel_replica_offset` settings are set,
        *  then it is necessary to break the received interval into pieces of the number `parallel_replicas_count`,
        *  and select a piece with the number `parallel_replica_offset` (from zero).
        *
        * Example: SAMPLE 0.4 OFFSET 0.3, parallel_replicas_count = 2, parallel_replica_offset = 1
        *
        * [----------****------]
        *        ^ - offset
        *        <------> - size
        *        <--><--> - pieces for different `parallel_replica_offset`, select the second one.
        *
        * It is very important that the intervals for different `parallel_replica_offset` cover the entire range without gaps and overlaps.
        * It is also important that the entire universe can be covered using SAMPLE 0.1 OFFSET 0, ... OFFSET 0.9 and similar decimals.
        */

    const bool can_use_sampling_key_parallel_replicas =
        settings[Setting::allow_experimental_parallel_reading_from_replicas] > 0
        && settings[Setting::max_parallel_replicas] > 1
        && settings[Setting::parallel_replicas_mode] == ParallelReplicasMode::SAMPLING_KEY;

    /// Parallel replicas has been requested but there is no way to sample data.
    /// Select all data from first replica and no data from other replicas.
    if (can_use_sampling_key_parallel_replicas && settings[Setting::parallel_replicas_count] > 1
        && !data.supportsSampling() && settings[Setting::parallel_replica_offset] > 0)
    {
        LOG_DEBUG(
            log,
            "Will use no data on this replica because parallel replicas processing has been requested"
            " (the setting 'max_parallel_replicas') but the table does not support sampling and this replica is not the first.");
        sampling.read_nothing = true;
        return sampling;
    }

    sampling.use_sampling = relative_sample_size > 0 || (can_use_sampling_key_parallel_replicas && settings[Setting::parallel_replicas_count] > 1 && data.supportsSampling());
    bool no_data = false; /// There is nothing left after sampling.

    if (sampling.use_sampling)
    {
        if (relative_sample_size != RelativeSize(0))
            sampling.used_sample_factor = 1.0 / boost::rational_cast<Float64>(relative_sample_size);

        RelativeSize size_of_universum = 0;
        const auto & sampling_key = metadata_snapshot->getSamplingKey();
        DataTypePtr sampling_column_type = sampling_key.data_types.at(0);

        if (sampling_key.data_types.size() == 1)
        {
            if (typeid_cast<const DataTypeUInt64 *>(sampling_column_type.get()))
                size_of_universum = RelativeSize(std::numeric_limits<UInt64>::max()) + RelativeSize(1);
            else if (typeid_cast<const DataTypeUInt32 *>(sampling_column_type.get()))
                size_of_universum = RelativeSize(std::numeric_limits<UInt32>::max()) + RelativeSize(1);
            else if (typeid_cast<const DataTypeUInt16 *>(sampling_column_type.get()))
                size_of_universum = RelativeSize(std::numeric_limits<UInt16>::max()) + RelativeSize(1);
            else if (typeid_cast<const DataTypeUInt8 *>(sampling_column_type.get()))
                size_of_universum = RelativeSize(std::numeric_limits<UInt8>::max()) + RelativeSize(1);
        }

        if (size_of_universum == RelativeSize(0))
            throw Exception(ErrorCodes::ILLEGAL_TYPE_OF_COLUMN_FOR_FILTER,
                "Invalid sampling column type in storage parameters: {}. Must be one unsigned integer type",
                sampling_column_type->getName());

        if (settings[Setting::parallel_replicas_count] > 1)
        {
            if (relative_sample_size == RelativeSize(0))
                relative_sample_size = 1;

            relative_sample_size /= settings[Setting::parallel_replicas_count].value;
            relative_sample_offset += relative_sample_size * RelativeSize(settings[Setting::parallel_replica_offset].value);
        }

        if (relative_sample_offset >= RelativeSize(1))
            no_data = true;

        /// Calculate the half-interval of `[lower, upper)` column values.
        bool has_lower_limit = false;
        bool has_upper_limit = false;

        RelativeSize lower_limit_rational = relative_sample_offset * size_of_universum;
        RelativeSize upper_limit_rational = (relative_sample_offset + relative_sample_size) * size_of_universum;

        UInt64 lower = boost::rational_cast<ASTSampleRatio::BigNum>(lower_limit_rational);
        UInt64 upper = boost::rational_cast<ASTSampleRatio::BigNum>(upper_limit_rational);

        if (lower > 0)
            has_lower_limit = true;

        if (upper_limit_rational < size_of_universum)
            has_upper_limit = true;

        /*std::cerr << std::fixed << std::setprecision(100)
            << "relative_sample_size: " << relative_sample_size << "\n"
            << "relative_sample_offset: " << relative_sample_offset << "\n"
            << "lower_limit_float: " << lower_limit_rational << "\n"
            << "upper_limit_float: " << upper_limit_rational << "\n"
            << "lower: " << lower << "\n"
            << "upper: " << upper << "\n";*/

        if ((has_upper_limit && upper == 0)
            || (has_lower_limit && has_upper_limit && lower == upper))
            no_data = true;

        if (no_data || (!has_lower_limit && !has_upper_limit))
        {
            sampling.use_sampling = false;
        }
        else
        {
            /// Let's add the conditions to cut off something else when the index is scanned again and when the request is processed.

            std::shared_ptr<ASTFunction> lower_function;
            std::shared_ptr<ASTFunction> upper_function;

            /// If sample and final are used together no need to calculate sampling expression twice.
            /// The first time it was calculated for final, because sample key is a part of the PK.
            /// So, assume that we already have calculated column.
            ASTPtr sampling_key_ast;

            if (final)
            {
                sampling_key_ast = std::make_shared<ASTIdentifier>(sampling_key.column_names[0]);
                /// We do spoil available_real_columns here, but it is not used later.
                available_real_columns.emplace_back(sampling_key.column_names[0], std::move(sampling_column_type));
            }
            else
            {
                sampling_key_ast = metadata_snapshot->getSamplingKeyAST()->clone();
            }

            chassert(sampling_key_ast != nullptr);

            if (has_lower_limit)
            {
                if (!key_condition.addCondition(
                        sampling_key.column_names[0],
                        Range::createLeftBounded(lower, true, isNullableOrLowCardinalityNullable(sampling_key.data_types[0]))))
                    throw Exception(ErrorCodes::ILLEGAL_COLUMN, "Sampling column not in primary key");

                ASTPtr args = std::make_shared<ASTExpressionList>();
                args->children.push_back(sampling_key_ast);
                args->children.push_back(std::make_shared<ASTLiteral>(lower));

                lower_function = std::make_shared<ASTFunction>();
                lower_function->name = "greaterOrEquals";
                lower_function->arguments = args;
                lower_function->children.push_back(lower_function->arguments);

                sampling.filter_function = lower_function;
            }

            if (has_upper_limit)
            {
                if (!key_condition.addCondition(
                        sampling_key.column_names[0],
                        Range::createRightBounded(upper, false, isNullableOrLowCardinalityNullable(sampling_key.data_types[0]))))
                    throw Exception(ErrorCodes::ILLEGAL_COLUMN, "Sampling column not in primary key");

                ASTPtr args = std::make_shared<ASTExpressionList>();
                args->children.push_back(sampling_key_ast);
                args->children.push_back(std::make_shared<ASTLiteral>(upper));

                upper_function = std::make_shared<ASTFunction>();
                upper_function->name = "less";
                upper_function->arguments = args;
                upper_function->children.push_back(upper_function->arguments);

                sampling.filter_function = upper_function;
            }

            if (has_lower_limit && has_upper_limit)
            {
                ASTPtr args = std::make_shared<ASTExpressionList>();
                args->children.push_back(lower_function);
                args->children.push_back(upper_function);

                sampling.filter_function = std::make_shared<ASTFunction>();
                sampling.filter_function->name = "and";
                sampling.filter_function->arguments = args;
                sampling.filter_function->children.push_back(sampling.filter_function->arguments);
            }

            ASTPtr query = sampling.filter_function;
            auto syntax_result = TreeRewriter(context).analyze(query, available_real_columns);
            sampling.filter_expression = std::make_shared<const ActionsDAG>(ExpressionAnalyzer(sampling.filter_function, syntax_result, context).getActionsDAG(false));
        }
    }

    if (no_data)
    {
        LOG_DEBUG(log, "Sampling yields no data.");
        sampling.read_nothing = true;
    }

    return sampling;
}

void MergeTreeDataSelectExecutor::buildKeyConditionFromPartOffset(
    std::optional<KeyCondition> & part_offset_condition, const ActionsDAG * filter_dag, ContextPtr context)
{
    if (!filter_dag)
        return;

    auto part_offset_type = std::make_shared<DataTypeUInt64>();
    auto part_type = std::make_shared<DataTypeLowCardinality>(std::make_shared<DataTypeString>());
    Block sample
        = {ColumnWithTypeAndName(part_offset_type->createColumn(), part_offset_type, "_part_offset"),
           ColumnWithTypeAndName(part_type->createColumn(), part_type, "_part")};

    auto dag = VirtualColumnUtils::splitFilterDagForAllowedInputs(filter_dag->getOutputs().at(0), &sample);
    if (!dag)
        return;

    /// The _part filter should only be effective in conjunction with the _part_offset filter.
    auto required_columns = dag->getRequiredColumnsNames();
    if (std::find(required_columns.begin(), required_columns.end(), "_part_offset") == required_columns.end())
        return;

    part_offset_condition.emplace(KeyCondition{
        &*dag,
        context,
        sample.getNames(),
        std::make_shared<ExpressionActions>(ActionsDAG(sample.getColumnsWithTypeAndName()), ExpressionActionsSettings{}),
        {}});
}

std::optional<std::unordered_set<String>> MergeTreeDataSelectExecutor::filterPartsByVirtualColumns(
    const StorageMetadataPtr & metadata_snapshot,
    const MergeTreeData & data,
    const MergeTreeData::DataPartsVector & parts,
    const ActionsDAG * filter_dag,
    ContextPtr context)
{
    if (!filter_dag)
        return {};

    auto sample = data.getHeaderWithVirtualsForFilter(metadata_snapshot);
    auto dag = VirtualColumnUtils::splitFilterDagForAllowedInputs(filter_dag->getOutputs().at(0), &sample);
    if (!dag)
        return {};

    auto virtual_columns_block = data.getBlockWithVirtualsForFilter(metadata_snapshot, parts);
    VirtualColumnUtils::filterBlockWithExpression(VirtualColumnUtils::buildFilterExpression(std::move(*dag), context), virtual_columns_block);
    return VirtualColumnUtils::extractSingleValueFromBlock<String>(virtual_columns_block, "_part");
}

void MergeTreeDataSelectExecutor::filterPartsByPartition(
    MergeTreeData::DataPartsVector & parts,
    const std::optional<PartitionPruner> & partition_pruner,
    const std::optional<KeyCondition> & minmax_idx_condition,
    const std::optional<std::unordered_set<String>> & part_values,
    const StorageMetadataPtr & metadata_snapshot,
    const MergeTreeData & data,
    const ContextPtr & context,
    const PartitionIdToMaxBlock * max_block_numbers_to_read,
    LoggerPtr log,
    ReadFromMergeTree::IndexStats & index_stats)
{
    const Settings & settings = context->getSettingsRef();
    DataTypes minmax_columns_types;

    if (metadata_snapshot->hasPartitionKey())
    {
        chassert(minmax_idx_condition && partition_pruner);
        const auto & partition_key = metadata_snapshot->getPartitionKey();
        minmax_columns_types = MergeTreeData::getMinMaxColumnsTypes(partition_key);

        if (settings[Setting::force_index_by_date] && (minmax_idx_condition->alwaysUnknownOrTrue() && partition_pruner->isUseless()))
        {
            auto minmax_columns_names = MergeTreeData::getMinMaxColumnsNames(partition_key);
            throw Exception(ErrorCodes::INDEX_NOT_USED,
                "Neither MinMax index by columns ({}) nor partition expr is used and setting 'force_index_by_date' is set",
                fmt::join(minmax_columns_names, ", "));
        }
    }

    auto query_context = context->hasQueryContext() ? context->getQueryContext() : context;
    QueryStatusPtr query_status = context->getProcessListElement();

    PartFilterCounters part_filter_counters;
    if (query_context->getSettingsRef()[Setting::allow_experimental_query_deduplication])
        selectPartsToReadWithUUIDFilter(
            parts,
            part_values,
            data.getPinnedPartUUIDs(),
            minmax_idx_condition,
            minmax_columns_types,
            partition_pruner,
            max_block_numbers_to_read,
            query_context,
            part_filter_counters,
            log);
    else
        selectPartsToRead(
            parts,
            part_values,
            minmax_idx_condition,
            minmax_columns_types,
            partition_pruner,
            max_block_numbers_to_read,
            part_filter_counters,
            query_status);

    index_stats.emplace_back(ReadFromMergeTree::IndexStat{
        .type = ReadFromMergeTree::IndexType::None,
        .num_parts_after = part_filter_counters.num_initial_selected_parts,
        .num_granules_after = part_filter_counters.num_initial_selected_granules});

    if (minmax_idx_condition)
    {
        auto description = minmax_idx_condition->getDescription();
        index_stats.emplace_back(ReadFromMergeTree::IndexStat{
            .type = ReadFromMergeTree::IndexType::MinMax,
            .condition = std::move(description.condition),
            .used_keys = std::move(description.used_keys),
            .num_parts_after = part_filter_counters.num_parts_after_minmax,
            .num_granules_after = part_filter_counters.num_granules_after_minmax});
        LOG_DEBUG(log, "MinMax index condition: {}", minmax_idx_condition->toString());
    }

    if (partition_pruner)
    {
        auto description = partition_pruner->getKeyCondition().getDescription();
        index_stats.emplace_back(ReadFromMergeTree::IndexStat{
            .type = ReadFromMergeTree::IndexType::Partition,
            .condition = std::move(description.condition),
            .used_keys = std::move(description.used_keys),
            .num_parts_after = part_filter_counters.num_parts_after_partition_pruner,
            .num_granules_after = part_filter_counters.num_granules_after_partition_pruner});
    }
}

RangesInDataParts MergeTreeDataSelectExecutor::filterPartsByPrimaryKeyAndSkipIndexes(
    MergeTreeData::DataPartsVector && parts,
    StorageMetadataPtr metadata_snapshot,
    const ContextPtr & context,
    const KeyCondition & key_condition,
    const std::optional<KeyCondition> & part_offset_condition,
    const UsefulSkipIndexes & skip_indexes,
    const MergeTreeReaderSettings & reader_settings,
    LoggerPtr log,
    size_t num_streams,
    ReadFromMergeTree::IndexStats & index_stats,
    bool use_skip_indexes,
    bool find_exact_ranges)
{
    RangesInDataParts parts_with_ranges;
    parts_with_ranges.resize(parts.size());
    const Settings & settings = context->getSettingsRef();

    if (use_skip_indexes && settings[Setting::force_data_skipping_indices].changed)
    {
        const auto & indices_str = settings[Setting::force_data_skipping_indices].toString();
        auto forced_indices = parseIdentifiersOrStringLiterals(indices_str, settings);

        if (forced_indices.empty())
            throw Exception(ErrorCodes::CANNOT_PARSE_TEXT, "No indices parsed from force_data_skipping_indices ('{}')", indices_str);

        std::unordered_set<std::string> useful_indices_names;
        for (const auto & useful_index : skip_indexes.useful_indices)
            useful_indices_names.insert(useful_index.index->index.name);

        for (const auto & index_name : forced_indices)
        {
            if (!useful_indices_names.contains(index_name))
            {
                throw Exception(
                    ErrorCodes::INDEX_NOT_USED,
                    "Index {} is not used and setting 'force_data_skipping_indices' contains it",
                    backQuote(index_name));
            }
        }
    }

    struct IndexStat
    {
        std::atomic<size_t> total_granules{0};
        std::atomic<size_t> granules_dropped{0};
        std::atomic<size_t> total_parts{0};
        std::atomic<size_t> parts_dropped{0};
    };

    std::vector<IndexStat> useful_indices_stat(skip_indexes.useful_indices.size());
    std::vector<IndexStat> merged_indices_stat(skip_indexes.merged_indices.size());

    std::atomic<size_t> sum_marks_pk = 0;
    std::atomic<size_t> sum_parts_pk = 0;

    /// Let's find what range to read from each part.
    {
        auto mark_cache = context->getIndexMarkCache();
        auto uncompressed_cache = context->getIndexUncompressedCache();

        auto query_status = context->getProcessListElement();

        auto process_part = [&](size_t part_index)
        {
            if (query_status)
                query_status->checkTimeLimit();

            auto & part = parts[part_index];

            RangesInDataPart ranges(part, part_index);
            size_t total_marks_count = part->index_granularity.getMarksCountWithoutFinal();

            if (metadata_snapshot->hasPrimaryKey() || part_offset_condition)
            {
                CurrentMetrics::Increment metric(CurrentMetrics::FilteringMarksWithPrimaryKey);
                ranges.ranges = markRangesFromPKRange(
                    part,
                    0, part->index_granularity.getMarksCount(),
                    metadata_snapshot,
                    key_condition,
                    part_offset_condition,
                    find_exact_ranges ? &ranges.exact_ranges : nullptr,
                    settings,
                    log);
            }
            else if (total_marks_count)
            {
                ranges.ranges = MarkRanges{{MarkRange{0, total_marks_count}}};
            }

            sum_marks_pk.fetch_add(ranges.getMarksCount(), std::memory_order_relaxed);

            if (!ranges.ranges.empty())
                sum_parts_pk.fetch_add(1, std::memory_order_relaxed);

            CurrentMetrics::Increment metric(CurrentMetrics::FilteringMarksWithSecondaryKeys);

            for (size_t idx = 0; idx < skip_indexes.useful_indices.size(); ++idx)
            {
                if (ranges.ranges.empty())
                    break;

                const auto & index_and_condition = skip_indexes.useful_indices[idx];
                auto & stat = useful_indices_stat[idx];
                stat.total_parts.fetch_add(1, std::memory_order_relaxed);
                size_t total_granules = ranges.ranges.getNumberOfMarks();
                stat.total_granules.fetch_add(total_granules, std::memory_order_relaxed);

                ranges.ranges = filterMarksUsingIndex(
                    index_and_condition.index,
                    index_and_condition.condition,
                    part,
                    ranges.ranges,
                    settings,
                    reader_settings,
                    mark_cache.get(),
                    uncompressed_cache.get(),
                    log);

                stat.granules_dropped.fetch_add(total_granules - ranges.ranges.getNumberOfMarks(), std::memory_order_relaxed);
                if (ranges.ranges.empty())
                    stat.parts_dropped.fetch_add(1, std::memory_order_relaxed);
            }

            for (size_t idx = 0; idx < skip_indexes.merged_indices.size(); ++idx)
            {
                if (ranges.ranges.empty())
                    break;

                const auto & indices_and_condition = skip_indexes.merged_indices[idx];
                auto & stat = merged_indices_stat[idx];
                stat.total_parts.fetch_add(1, std::memory_order_relaxed);

                size_t total_granules = ranges.ranges.getNumberOfMarks();
                ranges.ranges = filterMarksUsingMergedIndex(
                    indices_and_condition.indices, indices_and_condition.condition,
                    part, ranges.ranges,
                    settings, reader_settings,
                    mark_cache.get(), uncompressed_cache.get(), log);

                stat.total_granules.fetch_add(total_granules, std::memory_order_relaxed);
                stat.granules_dropped.fetch_add(total_granules - ranges.ranges.getNumberOfMarks(), std::memory_order_relaxed);

                if (ranges.ranges.empty())
                    stat.parts_dropped.fetch_add(1, std::memory_order_relaxed);
            }

            if (!ranges.ranges.empty())
                parts_with_ranges[part_index] = std::move(ranges);
        };

        size_t num_threads = std::min<size_t>(num_streams, parts.size());
        if (settings[Setting::max_threads_for_indexes])
        {
            num_threads = std::min<size_t>(num_streams, settings[Setting::max_threads_for_indexes]);
        }

        LOG_TRACE(log, "Filtering marks by primary and secondary keys");

        if (num_threads <= 1)
        {
            for (size_t part_index = 0; part_index < parts.size(); ++part_index)
                process_part(part_index);
        }
        else
        {
            /// Parallel loading and filtering of data parts.
            ThreadPool pool(
                CurrentMetrics::MergeTreeDataSelectExecutorThreads,
                CurrentMetrics::MergeTreeDataSelectExecutorThreadsActive,
                CurrentMetrics::MergeTreeDataSelectExecutorThreadsScheduled,
                num_threads);


            /// Instances of ThreadPool "borrow" threads from the global thread pool.
            /// We intentionally use scheduleOrThrow here to avoid a deadlock.
            /// For example, queries can already be running with threads from the
            /// global pool, and if we saturate max_thread_pool_size whilst requesting
            /// more in this loop, queries will block infinitely.
            /// So we wait until lock_acquire_timeout, and then raise an exception.
            for (size_t part_index = 0; part_index < parts.size(); ++part_index)
            {
                pool.scheduleOrThrow(
                    [&, part_index, thread_group = CurrentThread::getGroup()]
                    {
                        setThreadName("MergeTreeIndex");

                        SCOPE_EXIT_SAFE(if (thread_group) CurrentThread::detachFromGroupIfNotDetached(););
                        if (thread_group)
                            CurrentThread::attachToGroupIfDetached(thread_group);

                        process_part(part_index);
                    },
                    Priority{},
                    context->getSettingsRef()[Setting::lock_acquire_timeout].totalMicroseconds());
            }

            pool.wait();
        }

        /// Skip empty ranges.
        size_t next_part = 0;
        for (size_t part_index = 0; part_index < parts.size(); ++part_index)
        {
            auto & part = parts_with_ranges[part_index];
            if (!part.data_part)
                continue;

            if (next_part != part_index)
                std::swap(parts_with_ranges[next_part], part);

            ++next_part;
        }

        parts_with_ranges.resize(next_part);
    }

    if (metadata_snapshot->hasPrimaryKey())
    {
        auto description = key_condition.getDescription();

        index_stats.emplace_back(ReadFromMergeTree::IndexStat{
            .type = ReadFromMergeTree::IndexType::PrimaryKey,
            .condition = std::move(description.condition),
            .used_keys = std::move(description.used_keys),
            .num_parts_after = sum_parts_pk.load(std::memory_order_relaxed),
            .num_granules_after = sum_marks_pk.load(std::memory_order_relaxed)});
    }

    for (size_t idx = 0; idx < skip_indexes.useful_indices.size(); ++idx)
    {
        const auto & index_and_condition = skip_indexes.useful_indices[idx];
        const auto & stat = useful_indices_stat[idx];
        const auto & index_name = index_and_condition.index->index.name;
        LOG_DEBUG(
            log,
            "Index {} has dropped {}/{} granules.",
            backQuote(index_name),
            stat.granules_dropped,
            stat.total_granules);

        std::string description
            = index_and_condition.index->index.type + " GRANULARITY " + std::to_string(index_and_condition.index->index.granularity);

        index_stats.emplace_back(ReadFromMergeTree::IndexStat{
            .type = ReadFromMergeTree::IndexType::Skip,
            .name = index_name,
            .description = std::move(description),
            .num_parts_after = stat.total_parts - stat.parts_dropped,
            .num_granules_after = stat.total_granules - stat.granules_dropped});
    }

    for (size_t idx = 0; idx < skip_indexes.merged_indices.size(); ++idx)
    {
        const auto & index_and_condition = skip_indexes.merged_indices[idx];
        const auto & stat = merged_indices_stat[idx];
        const auto & index_name = "Merged";
        LOG_DEBUG(log, "Index {} has dropped {}/{} granules.",
                    backQuote(index_name),
                    stat.granules_dropped, stat.total_granules);

        std::string description = "MERGED GRANULARITY " + std::to_string(index_and_condition.indices.at(0)->index.granularity);

        index_stats.emplace_back(ReadFromMergeTree::IndexStat{
            .type = ReadFromMergeTree::IndexType::Skip,
            .name = index_name,
            .description = std::move(description),
            .num_parts_after = stat.total_parts - stat.parts_dropped,
            .num_granules_after = stat.total_granules - stat.granules_dropped});
    }

    return parts_with_ranges;
}

std::shared_ptr<QueryIdHolder> MergeTreeDataSelectExecutor::checkLimits(
    const MergeTreeData & data,
    const ReadFromMergeTree::AnalysisResult & result,
    const ContextPtr & context)
{
    const auto & settings = context->getSettingsRef();
    const auto data_settings = data.getSettings();
    auto max_partitions_to_read
        = settings[Setting::max_partitions_to_read].changed ? settings[Setting::max_partitions_to_read] : (*data_settings)[MergeTreeSetting::max_partitions_to_read];
    if (max_partitions_to_read > 0)
    {
        std::set<String> partitions;
        for (const auto & part_with_ranges : result.parts_with_ranges)
            partitions.insert(part_with_ranges.data_part->info.partition_id);
        if (partitions.size() > static_cast<size_t>(max_partitions_to_read))
            throw Exception(
                ErrorCodes::TOO_MANY_PARTITIONS,
                "Too many partitions to read. Current {}, max {}",
                partitions.size(),
                max_partitions_to_read);
    }

    if ((*data_settings)[MergeTreeSetting::max_concurrent_queries] > 0 && (*data_settings)[MergeTreeSetting::min_marks_to_honor_max_concurrent_queries] > 0
        && result.selected_marks >= (*data_settings)[MergeTreeSetting::min_marks_to_honor_max_concurrent_queries])
    {
        auto query_id = context->getCurrentQueryId();
        if (!query_id.empty())
            return data.getQueryIdHolder(query_id, (*data_settings)[MergeTreeSetting::max_concurrent_queries]);
    }
    return nullptr;
}

ReadFromMergeTree::AnalysisResultPtr MergeTreeDataSelectExecutor::estimateNumMarksToRead(
    MergeTreeData::DataPartsVector parts,
    MergeTreeData::MutationsSnapshotPtr mutations_snapshot,
    const Names & column_names_to_return,
    const StorageMetadataPtr & metadata_snapshot,
    const SelectQueryInfo & query_info,
    ContextPtr context,
    size_t num_streams,
    std::shared_ptr<PartitionIdToMaxBlock> max_block_numbers_to_read) const
{
    size_t total_parts = parts.size();
    if (total_parts == 0)
        return std::make_shared<ReadFromMergeTree::AnalysisResult>();

    std::optional<ReadFromMergeTree::Indexes> indexes;
    return ReadFromMergeTree::selectRangesToRead(
        std::move(parts),
        mutations_snapshot,
        metadata_snapshot,
        query_info,
        context,
        num_streams,
        max_block_numbers_to_read,
        data,
        column_names_to_return,
        log,
        indexes,
        /*find_exact_ranges*/false);
}

QueryPlanStepPtr MergeTreeDataSelectExecutor::readFromParts(
    MergeTreeData::DataPartsVector parts,
    MergeTreeData::MutationsSnapshotPtr mutations_snapshot,
    const Names & column_names_to_return,
    const StorageSnapshotPtr & storage_snapshot,
    const SelectQueryInfo & query_info,
    ContextPtr context,
    const UInt64 max_block_size,
    const size_t num_streams,
    std::shared_ptr<PartitionIdToMaxBlock> max_block_numbers_to_read,
    ReadFromMergeTree::AnalysisResultPtr merge_tree_select_result_ptr,
    bool enable_parallel_reading) const
{
    /// If merge_tree_select_result_ptr != nullptr, we use analyzed result so parts will always be empty.
    if (merge_tree_select_result_ptr)
    {
        if (merge_tree_select_result_ptr->selected_marks == 0)
            return {};
    }
    else if (parts.empty())
        return {};

    return std::make_unique<ReadFromMergeTree>(
        std::move(parts),
        std::move(mutations_snapshot),
        column_names_to_return,
        data,
        query_info,
        storage_snapshot,
        context,
        max_block_size,
        num_streams,
        max_block_numbers_to_read,
        log,
        merge_tree_select_result_ptr,
        enable_parallel_reading
    );
}


/// Marks are placed whenever threshold on rows or bytes is met.
/// So we have to return the number of marks on whatever estimate is higher - by rows or by bytes.
size_t MergeTreeDataSelectExecutor::roundRowsOrBytesToMarks(
    size_t rows_setting,
    size_t bytes_setting,
    size_t rows_granularity,
    size_t bytes_granularity)
{
    size_t res = (rows_setting + rows_granularity - 1) / rows_granularity;

    if (bytes_granularity == 0)
        return res;
    return std::max(res, (bytes_setting + bytes_granularity - 1) / bytes_granularity);
}

/// Same as roundRowsOrBytesToMarks() but do not return more then max_marks
size_t MergeTreeDataSelectExecutor::minMarksForConcurrentRead(
    size_t rows_setting, size_t bytes_setting, size_t rows_granularity, size_t bytes_granularity, size_t min_marks, size_t max_marks)
{
    size_t marks = 1;

    if (rows_setting + rows_granularity <= rows_setting) /// overflow
        marks = max_marks;
    else if (rows_setting)
        marks = (rows_setting + rows_granularity - 1) / rows_granularity;

    if (bytes_granularity)
    {
        /// Overflow
        if (bytes_setting + bytes_granularity <= bytes_setting) /// overflow
            marks = max_marks;
        else if (bytes_setting)
            marks = std::max(marks, (bytes_setting + bytes_granularity - 1) / bytes_granularity);
    }
    return std::max(marks, min_marks);
}

/// Calculates a set of mark ranges, that could possibly contain keys, required by condition.
/// In other words, it removes subranges from whole range, that definitely could not contain required keys.
/// If @exact_ranges is not null, fill it with ranges containing marks of fully matched records.
MarkRanges MergeTreeDataSelectExecutor::markRangesFromPKRange(
    const MergeTreeData::DataPartPtr & part,
    size_t start_mark,
    size_t end_mark,
    const StorageMetadataPtr & metadata_snapshot,
    const KeyCondition & key_condition,
    const std::optional<KeyCondition> & part_offset_condition,
    MarkRanges * exact_ranges,
    const Settings & settings,
    LoggerPtr log)
{
    MarkRanges res;

    size_t marks_count = part->index_granularity.getMarksCount();
<<<<<<< HEAD
    bool has_final_mark = part->index_granularity.hasFinalMark();

=======
>>>>>>> 92c4dcfa
    if (marks_count == 0)
        return res;

    if (has_final_mark && end_mark == marks_count)
        --end_mark;

    if (start_mark >= end_mark)
        return res;

    const auto & index = part->getIndex();

    bool key_condition_useful = !key_condition.alwaysUnknownOrTrue();
    bool part_offset_condition_useful = part_offset_condition && !part_offset_condition->alwaysUnknownOrTrue();

    /// If index is not used.
    if (!key_condition_useful && !part_offset_condition_useful)
    {
        res.push_back(MarkRange(start_mark, end_mark));
        return res;
    }

    /// If conditions are relaxed, don't fill exact ranges.
    if (key_condition.isRelaxed() || (part_offset_condition && part_offset_condition->isRelaxed()))
        exact_ranges = nullptr;

    const auto & primary_key = metadata_snapshot->getPrimaryKey();
    auto index_columns = std::make_shared<ColumnsWithTypeAndName>();
    const auto & key_indices = key_condition.getKeyIndices();
    DataTypes key_types;
    if (!key_indices.empty())
    {
        const auto & index = part->getIndex();

        for (size_t i : key_indices)
        {
            if (i < index->size())
                index_columns->emplace_back(index->at(i), primary_key.data_types[i], primary_key.column_names[i]);
            else
                index_columns->emplace_back(); /// The column of the primary key was not loaded in memory - we'll skip it.

            key_types.emplace_back(primary_key.data_types[i]);
        }
    }

    /// If there are no monotonic functions, there is no need to save block reference.
    /// Passing explicit field to FieldRef allows to optimize ranges and shows better performance.
    std::function<void(size_t, size_t, FieldRef &)> create_field_ref;
    if (key_condition.hasMonotonicFunctionsChain())
    {
        create_field_ref = [index_columns](size_t row, size_t column, FieldRef & field)
        {
            field = {index_columns.get(), row, column};
            // NULL_LAST
            if (field.isNull())
                field = POSITIVE_INFINITY;
        };
    }
    else
    {
        create_field_ref = [index_columns](size_t row, size_t column, FieldRef & field)
        {
            (*index_columns)[column].column->get(row, field);
            // NULL_LAST
            if (field.isNull())
                field = POSITIVE_INFINITY;
        };
    }

    /// NOTE Creating temporary Field objects to pass to KeyCondition.
    size_t used_key_size = key_indices.size();
    std::vector<FieldRef> index_left(used_key_size);
    std::vector<FieldRef> index_right(used_key_size);

    /// For _part_offset and _part virtual columns
    DataTypes part_offset_types
        = {std::make_shared<DataTypeUInt64>(), std::make_shared<DataTypeLowCardinality>(std::make_shared<DataTypeString>())};
    std::vector<FieldRef> part_offset_left(2);
    std::vector<FieldRef> part_offset_right(2);

    auto check_in_range = [&](const MarkRange & range, BoolMask initial_mask = {})
    {
        auto check_key_condition = [&]()
        {
            if (range.end == marks_count)
            {
                for (size_t i = 0; i < used_key_size; ++i)
                {
                    if ((*index_columns)[i].column)
                        create_field_ref(range.begin, i, index_left[i]);
                    else
                        index_left[i] = NEGATIVE_INFINITY;

                    index_right[i] = POSITIVE_INFINITY;
                }
            }
            else
            {
                for (size_t i = 0; i < used_key_size; ++i)
                {
                    if ((*index_columns)[i].column)
                    {
                        create_field_ref(range.begin, i, index_left[i]);
                        create_field_ref(range.end, i, index_right[i]);
                    }
                    else
                    {
                        /// If the PK column was not loaded in memory - exclude it from the analysis.
                        index_left[i] = NEGATIVE_INFINITY;
                        index_right[i] = POSITIVE_INFINITY;
                    }
                }
            }
            return key_condition.checkInRange(used_key_size, index_left.data(), index_right.data(), key_types, initial_mask);
        };

        auto check_part_offset_condition = [&]()
        {
            auto begin = part->index_granularity.getMarkStartingRow(range.begin);
            auto end = part->index_granularity.getMarkStartingRow(range.end) - 1;
            if (begin > end)
            {
                /// Empty mark (final mark)
                return BoolMask(false, true);
            }

            part_offset_left[0] = part->index_granularity.getMarkStartingRow(range.begin);
            part_offset_right[0] = part->index_granularity.getMarkStartingRow(range.end) - 1;
            part_offset_left[1] = part->name;
            part_offset_right[1] = part->name;

            return part_offset_condition->checkInRange(
                2, part_offset_left.data(), part_offset_right.data(), part_offset_types, initial_mask);
        };

        if (key_condition_useful && part_offset_condition_useful)
            return check_key_condition() & check_part_offset_condition();
        if (key_condition_useful)
            return check_key_condition();
        if (part_offset_condition_useful)
            return check_part_offset_condition();
        throw Exception(ErrorCodes::LOGICAL_ERROR, "Condition is useless but check_in_range still gets called. It is a bug");
    };

    bool key_condition_exact_range = !key_condition_useful || key_condition.matchesExactContinuousRange();
    bool part_offset_condition_exact_range = !part_offset_condition_useful || part_offset_condition->matchesExactContinuousRange();
    const String & part_name = part->isProjectionPart() ? fmt::format("{}.{}", part->name, part->getParentPart()->name) : part->name;

    if (!key_condition_exact_range || !part_offset_condition_exact_range)
    {
        // Do exclusion search, where we drop ranges that do not match

        if (settings[Setting::merge_tree_coarse_index_granularity] <= 1)
            throw Exception(ErrorCodes::ARGUMENT_OUT_OF_BOUND, "Setting merge_tree_coarse_index_granularity should be greater than 1");

        size_t min_marks_for_seek = roundRowsOrBytesToMarks(
            settings[Setting::merge_tree_min_rows_for_seek],
            settings[Setting::merge_tree_min_bytes_for_seek],
            part->index_granularity_info.fixed_index_granularity,
            part->index_granularity_info.index_granularity_bytes);

        /// There will always be disjoint suspicious segments on the stack, the leftmost one at the top (back).
        /// At each step, take the left segment and check if it fits.
        /// If fits, split it into smaller ones and put them on the stack. If not, discard it.
        /// If the segment is already of one mark length, add it to response and discard it.
        std::vector<MarkRange> ranges_stack = { {start_mark, end_mark} };

        size_t steps = 0;

        while (!ranges_stack.empty())
        {
            MarkRange range = ranges_stack.back();
            ranges_stack.pop_back();

            ++steps;

            auto result
                = check_in_range(range, exact_ranges && range.end == range.begin + 1 ? BoolMask() : BoolMask::consider_only_can_be_true);
            if (!result.can_be_true)
                continue;

            if (range.end == range.begin + 1)
            {
                /// We saw a useful gap between neighboring marks. Either add it to the last range, or start a new range.
                if (res.empty() || range.begin - res.back().end > min_marks_for_seek)
                    res.push_back(range);
                else
                    res.back().end = range.end;

                if (exact_ranges && !result.can_be_false)
                {
                    if (exact_ranges->empty() || range.begin - exact_ranges->back().end > min_marks_for_seek)
                        exact_ranges->push_back(range);
                    else
                        exact_ranges->back().end = range.end;
                }
            }
            else
            {
                /// Break the segment and put the result on the stack from right to left.
                size_t step = (range.end - range.begin - 1) / settings[Setting::merge_tree_coarse_index_granularity] + 1;
                size_t end;

                for (end = range.end; end > range.begin + step; end -= step)
                    ranges_stack.emplace_back(end - step, end);

                ranges_stack.emplace_back(range.begin, end);
            }
        }

        LOG_TRACE(
            log,
            "Used generic exclusion search {}over index for part {} with {} steps",
            exact_ranges ? "with exact ranges " : "",
            part_name,
            steps);
    }
    else
    {
        /// In case when SELECT's predicate defines a single continuous interval of keys,
        /// we can use binary search algorithm to find the left and right endpoint key marks of such interval.
        /// The returned value is the minimum range of marks, containing all keys for which KeyCondition holds

        LOG_TRACE(log, "Running binary search on index range for part {} ({} marks)", part_name, marks_count);

        size_t steps = 0;

        MarkRange result_range;

        size_t last_mark = end_mark;
        size_t searched_left = start_mark;
        size_t searched_right = last_mark;

        bool check_left = false;
        bool check_right = false;
        while (searched_left + 1 < searched_right)
        {
            const size_t middle = (searched_left + searched_right) / 2;
            MarkRange range(0, middle);
            if (check_in_range(range, BoolMask::consider_only_can_be_true).can_be_true)
                searched_right = middle;
            else
                searched_left = middle;
            ++steps;
            check_left = true;
        }
        result_range.begin = searched_left;
        LOG_TRACE(log, "Found (LEFT) boundary mark: {}", searched_left);

        searched_right = last_mark;
        while (searched_left + 1 < searched_right)
        {
            const size_t middle = (searched_left + searched_right) / 2;
            MarkRange range(middle, last_mark);
            if (check_in_range(range, BoolMask::consider_only_can_be_true).can_be_true)
                searched_left = middle;
            else
                searched_right = middle;
            ++steps;
            check_right = true;
        }
        result_range.end = searched_right;
        LOG_TRACE(log, "Found (RIGHT) boundary mark: {}", searched_right);

        if (result_range.begin < result_range.end)
        {
            if (exact_ranges)
            {
                if (result_range.begin + 1 == result_range.end)
                {
                    auto check_result = check_in_range(result_range);
                    if (check_result.can_be_true)
                    {
                        if (!check_result.can_be_false)
                            exact_ranges->emplace_back(result_range);
                        res.emplace_back(std::move(result_range));
                    }
                }
                else
                {
                    /// Candidate range with size > 1 is already can_be_true
                    auto result_exact_range = result_range;
                    if (check_in_range({result_range.begin, result_range.begin + 1}, BoolMask::consider_only_can_be_false).can_be_false)
                        ++result_exact_range.begin;

                    if (check_in_range({result_range.end - 1, result_range.end}, BoolMask::consider_only_can_be_false).can_be_false)
                        --result_exact_range.end;

                    if (result_exact_range.begin < result_exact_range.end)
                    {
                        chassert(check_in_range(result_exact_range, BoolMask::consider_only_can_be_false) == BoolMask(true, false));
                        exact_ranges->emplace_back(std::move(result_exact_range));
                    }

                    res.emplace_back(std::move(result_range));
                }
            }
            else
            {
                /// Candidate range with both ends checked is already can_be_true
                if ((check_left && check_right) || check_in_range(result_range, BoolMask::consider_only_can_be_true).can_be_true)
                    res.emplace_back(std::move(result_range));
            }
        }

        LOG_TRACE(
            log, "Found {} range {}in {} steps", res.empty() ? "empty" : "continuous", exact_ranges ? "with exact range " : "", steps);
    }

    return res;
}


MarkRanges MergeTreeDataSelectExecutor::filterMarksUsingIndex(
    MergeTreeIndexPtr index_helper,
    MergeTreeIndexConditionPtr condition,
    MergeTreeData::DataPartPtr part,
    const MarkRanges & ranges,
    const Settings & settings,
    const MergeTreeReaderSettings & reader_settings,
    MarkCache * mark_cache,
    UncompressedCache * uncompressed_cache,
    LoggerPtr log)
{
    if (!index_helper->getDeserializedFormat(part->getDataPartStorage(), index_helper->getFileName()))
    {
        LOG_DEBUG(log, "File for index {} does not exist ({}.*). Skipping it.", backQuote(index_helper->index.name),
            (fs::path(part->getDataPartStorage().getFullPath()) / index_helper->getFileName()).string());
        return ranges;
    }

    auto index_granularity = index_helper->index.granularity;

    const size_t min_marks_for_seek = roundRowsOrBytesToMarks(
        settings[Setting::merge_tree_min_rows_for_seek],
        settings[Setting::merge_tree_min_bytes_for_seek],
        part->index_granularity_info.fixed_index_granularity,
        part->index_granularity_info.index_granularity_bytes);

    size_t marks_count = part->getMarksCount();
    size_t final_mark = part->index_granularity.hasFinalMark();
    size_t index_marks_count = (marks_count - final_mark + index_granularity - 1) / index_granularity;

    MarkRanges index_ranges;
    for (const auto & range : ranges)
    {
        MarkRange index_range(
                range.begin / index_granularity,
                (range.end + index_granularity - 1) / index_granularity);
        index_ranges.push_back(index_range);
    }

    MergeTreeIndexReader reader(
        index_helper, part,
        index_marks_count,
        index_ranges,
        mark_cache,
        uncompressed_cache,
        reader_settings);

    MarkRanges res;

    /// Some granules can cover two or more ranges,
    /// this variable is stored to avoid reading the same granule twice.
    MergeTreeIndexGranulePtr granule = nullptr;
    size_t last_index_mark = 0;

    PostingsCacheForStore cache_in_store;
    if (dynamic_cast<const MergeTreeIndexFullText *>(index_helper.get()))
        cache_in_store.store = GinIndexStoreFactory::instance().get(index_helper->getFileName(), part->getDataPartStoragePtr());

    for (size_t i = 0; i < ranges.size(); ++i)
    {
        const MarkRange & index_range = index_ranges[i];

        if (last_index_mark != index_range.begin || !granule)
            reader.seek(index_range.begin);

        for (size_t index_mark = index_range.begin; index_mark < index_range.end; ++index_mark)
        {
            if (index_mark != index_range.begin || !granule || last_index_mark != index_range.begin)
                reader.read(granule);

            if (index_helper->isVectorSimilarityIndex())
            {
                auto rows = condition->calculateApproximateNearestNeighbors(granule);

                for (auto row : rows)
                {
                    const MergeTreeIndexGranularity & merge_tree_index_granularity = part->index_granularity;
                    size_t num_marks = merge_tree_index_granularity.countMarksForRows(index_mark * index_granularity, row);

                    MarkRange data_range(
                        std::max(ranges[i].begin, (index_mark * index_granularity) + num_marks),
                        std::min(ranges[i].end, (index_mark * index_granularity) + num_marks + 1));

                    if (!res.empty() && data_range.end == res.back().end)
                        /// Vector search may return >1 hit within the same granule/mark. Don't add to the result twice.
                        continue;

                    if (res.empty() || data_range.begin - res.back().end > min_marks_for_seek)
                        res.push_back(data_range);
                    else
                        res.back().end = data_range.end;
                }
            }
            else
            {
                 bool result = false;
                 const auto * gin_filter_condition = dynamic_cast<const MergeTreeConditionFullText *>(&*condition);
                 if (!gin_filter_condition)
                     result = condition->mayBeTrueOnGranule(granule);
                 else
                     result = cache_in_store.store ? gin_filter_condition->mayBeTrueOnGranuleInPart(granule, cache_in_store) : true;

                if (!result)
                    continue;

                MarkRange data_range(
                    std::max(ranges[i].begin, index_mark * index_granularity),
                    std::min(ranges[i].end, (index_mark + 1) * index_granularity));

                if (res.empty() || data_range.begin - res.back().end > min_marks_for_seek)
                    res.push_back(data_range);
                else
                    res.back().end = data_range.end;
            }
        }

        last_index_mark = index_range.end - 1;
    }

    return res;
}

MarkRanges MergeTreeDataSelectExecutor::filterMarksUsingMergedIndex(
    MergeTreeIndices indices,
    MergeTreeIndexMergedConditionPtr condition,
    MergeTreeData::DataPartPtr part,
    const MarkRanges & ranges,
    const Settings & settings,
    const MergeTreeReaderSettings & reader_settings,
    MarkCache * mark_cache,
    UncompressedCache * uncompressed_cache,
    LoggerPtr log)
{
    for (const auto & index_helper : indices)
    {
        if (!part->getDataPartStorage().existsFile(index_helper->getFileName() + ".idx"))
        {
            LOG_DEBUG(log, "File for index {} does not exist. Skipping it.", backQuote(index_helper->index.name));
            return ranges;
        }
    }

    auto index_granularity = indices.front()->index.granularity;

    const size_t min_marks_for_seek = roundRowsOrBytesToMarks(
        settings[Setting::merge_tree_min_rows_for_seek],
        settings[Setting::merge_tree_min_bytes_for_seek],
        part->index_granularity_info.fixed_index_granularity,
        part->index_granularity_info.index_granularity_bytes);

    size_t marks_count = part->getMarksCount();
    size_t final_mark = part->index_granularity.hasFinalMark();
    size_t index_marks_count = (marks_count - final_mark + index_granularity - 1) / index_granularity;

    std::vector<std::unique_ptr<MergeTreeIndexReader>> readers;
    for (const auto & index_helper : indices)
    {
        readers.emplace_back(
            std::make_unique<MergeTreeIndexReader>(
                index_helper,
                part,
                index_marks_count,
                ranges,
                mark_cache,
                uncompressed_cache,
                reader_settings));
    }

    MarkRanges res;

    /// Some granules can cover two or more ranges,
    /// this variable is stored to avoid reading the same granule twice.
    MergeTreeIndexGranules granules(indices.size(), nullptr);
    bool granules_filled = false;
    size_t last_index_mark = 0;
    for (const auto & range : ranges)
    {
        MarkRange index_range(
            range.begin / index_granularity,
            (range.end + index_granularity - 1) / index_granularity);

        if (last_index_mark != index_range.begin || !granules_filled)
            for (auto & reader : readers)
                reader->seek(index_range.begin);

        for (size_t index_mark = index_range.begin; index_mark < index_range.end; ++index_mark)
        {
            if (index_mark != index_range.begin || !granules_filled || last_index_mark != index_range.begin)
            {
                for (size_t i = 0; i < readers.size(); ++i)
                {
                    readers[i]->read(granules[i]);
                    granules_filled = true;
                }
            }

            if (!condition->mayBeTrueOnGranule(granules))
                continue;

            MarkRange data_range(
                std::max(range.begin, index_mark * index_granularity),
                std::min(range.end, (index_mark + 1) * index_granularity));

            if (res.empty() || data_range.begin - res.back().end > min_marks_for_seek)
                res.push_back(data_range);
            else
                res.back().end = data_range.end;
        }

        last_index_mark = index_range.end - 1;
    }

    return res;
}

void MergeTreeDataSelectExecutor::selectPartsToRead(
    MergeTreeData::DataPartsVector & parts,
    const std::optional<std::unordered_set<String>> & part_values,
    const std::optional<KeyCondition> & minmax_idx_condition,
    const DataTypes & minmax_columns_types,
    const std::optional<PartitionPruner> & partition_pruner,
    const PartitionIdToMaxBlock * max_block_numbers_to_read,
    PartFilterCounters & counters,
    QueryStatusPtr query_status)
{
    MergeTreeData::DataPartsVector prev_parts;
    std::swap(prev_parts, parts);

    for (const auto & part_or_projection : prev_parts)
    {
        if (query_status)
            query_status->checkTimeLimit();

        fiu_do_on(FailPoints::slowdown_index_analysis,
        {
            sleepForMilliseconds(1000);
        });

        const auto * part = part_or_projection->isProjectionPart() ? part_or_projection->getParentPart() : part_or_projection.get();
        if (part_values && part_values->find(part->name) == part_values->end())
            continue;

        if (part->isEmpty())
            continue;

        if (max_block_numbers_to_read)
        {
            auto blocks_iterator = max_block_numbers_to_read->find(part->info.partition_id);
            if (blocks_iterator == max_block_numbers_to_read->end() || part->info.max_block > blocks_iterator->second)
                continue;
        }

        size_t num_granules = part->getMarksCount();
        if (num_granules && part->index_granularity.hasFinalMark())
            --num_granules;

        counters.num_initial_selected_parts += 1;
        counters.num_initial_selected_granules += num_granules;

        if (minmax_idx_condition && !minmax_idx_condition->checkInHyperrectangle(
                part->minmax_idx->hyperrectangle, minmax_columns_types).can_be_true)
            continue;

        counters.num_parts_after_minmax += 1;
        counters.num_granules_after_minmax += num_granules;

        if (partition_pruner)
        {
            if (partition_pruner->canBePruned(*part))
                continue;
        }

        counters.num_parts_after_partition_pruner += 1;
        counters.num_granules_after_partition_pruner += num_granules;

        parts.push_back(part_or_projection);
    }
}

void MergeTreeDataSelectExecutor::selectPartsToReadWithUUIDFilter(
    MergeTreeData::DataPartsVector & parts,
    const std::optional<std::unordered_set<String>> & part_values,
    MergeTreeData::PinnedPartUUIDsPtr pinned_part_uuids,
    const std::optional<KeyCondition> & minmax_idx_condition,
    const DataTypes & minmax_columns_types,
    const std::optional<PartitionPruner> & partition_pruner,
    const PartitionIdToMaxBlock * max_block_numbers_to_read,
    ContextPtr query_context,
    PartFilterCounters & counters,
    LoggerPtr log)
{
    /// process_parts prepare parts that have to be read for the query,
    /// returns false if duplicated parts' UUID have been met
    auto select_parts = [&](MergeTreeData::DataPartsVector & selected_parts) -> bool
    {
        auto ignored_part_uuids = query_context->getIgnoredPartUUIDs();
        std::unordered_set<UUID> temp_part_uuids;

        MergeTreeData::DataPartsVector prev_parts;
        std::swap(prev_parts, selected_parts);

        for (const auto & part_or_projection : prev_parts)
        {
            const auto * part = part_or_projection->isProjectionPart() ? part_or_projection->getParentPart() : part_or_projection.get();
            if (part_values && part_values->find(part->name) == part_values->end())
                continue;

            if (part->isEmpty())
                continue;

            if (max_block_numbers_to_read)
            {
                auto blocks_iterator = max_block_numbers_to_read->find(part->info.partition_id);
                if (blocks_iterator == max_block_numbers_to_read->end() || part->info.max_block > blocks_iterator->second)
                    continue;
            }

            /// Skip the part if its uuid is meant to be excluded
            if (part->uuid != UUIDHelpers::Nil && ignored_part_uuids->has(part->uuid))
                continue;

            size_t num_granules = part->getMarksCount();
            if (num_granules && part->index_granularity.hasFinalMark())
                --num_granules;

            counters.num_initial_selected_parts += 1;
            counters.num_initial_selected_granules += num_granules;

            if (minmax_idx_condition
                && !minmax_idx_condition->checkInHyperrectangle(part->minmax_idx->hyperrectangle, minmax_columns_types)
                        .can_be_true)
                continue;

            counters.num_parts_after_minmax += 1;
            counters.num_granules_after_minmax += num_granules;

            if (partition_pruner)
            {
                if (partition_pruner->canBePruned(*part))
                    continue;
            }

            counters.num_parts_after_partition_pruner += 1;
            counters.num_granules_after_partition_pruner += num_granules;

            /// populate UUIDs and exclude ignored parts if enabled
            if (part->uuid != UUIDHelpers::Nil && pinned_part_uuids->contains(part->uuid))
            {
                auto result = temp_part_uuids.insert(part->uuid);
                if (!result.second)
                    throw Exception(ErrorCodes::LOGICAL_ERROR, "Found a part with the same UUID on the same replica.");
            }

            selected_parts.push_back(part_or_projection);
        }

        if (!temp_part_uuids.empty())
        {
            auto duplicates = query_context->getPartUUIDs()->add(std::vector<UUID>{temp_part_uuids.begin(), temp_part_uuids.end()});
            if (!duplicates.empty())
            {
                /// on a local replica with prefer_localhost_replica=1 if any duplicates appeared during the first pass,
                /// adding them to the exclusion, so they will be skipped on second pass
                query_context->getIgnoredPartUUIDs()->add(duplicates);
                return false;
            }
        }

        return true;
    };

    /// Process parts that have to be read for a query.
    auto needs_retry = !select_parts(parts);

    /// If any duplicated part UUIDs met during the first step, try to ignore them in second pass.
    /// This may happen when `prefer_localhost_replica` is set and "distributed" stage runs in the same process with "remote" stage.
    if (needs_retry)
    {
        LOG_DEBUG(log, "Found duplicate uuids locally, will retry part selection without them");

        counters = PartFilterCounters();

        /// Second attempt didn't help, throw an exception
        if (!select_parts(parts))
            throw Exception(ErrorCodes::DUPLICATED_PART_UUIDS, "Found duplicate UUIDs while processing query.");
    }
}

}<|MERGE_RESOLUTION|>--- conflicted
+++ resolved
@@ -1048,11 +1048,8 @@
     MarkRanges res;
 
     size_t marks_count = part->index_granularity.getMarksCount();
-<<<<<<< HEAD
     bool has_final_mark = part->index_granularity.hasFinalMark();
 
-=======
->>>>>>> 92c4dcfa
     if (marks_count == 0)
         return res;
 
@@ -1061,8 +1058,6 @@
 
     if (start_mark >= end_mark)
         return res;
-
-    const auto & index = part->getIndex();
 
     bool key_condition_useful = !key_condition.alwaysUnknownOrTrue();
     bool part_offset_condition_useful = part_offset_condition && !part_offset_condition->alwaysUnknownOrTrue();
