--- conflicted
+++ resolved
@@ -2,12 +2,7 @@
 #include <Storages/MergeTree/MergeTreeData.h>
 #include <Common/MemoryTrackerBlockerInThread.h>
 #include <IO/ReadBufferFromFile.h>
-<<<<<<< HEAD
 #include <Compression/CompressedReadBufferFromFile.h>
-
-#include <utility>
-
-=======
 #include <Common/setThreadName.h>
 #include <Common/scope_guard_safe.h>
 #include <Common/CurrentMetrics.h>
@@ -20,7 +15,6 @@
     extern const Event WaitMarksLoadMicroseconds;
     extern const Event BackgroundLoadingMarksTasks;
 }
->>>>>>> 4d146b05
 
 namespace DB
 {
@@ -150,12 +144,7 @@
     return res;
 }
 
-<<<<<<< HEAD
-
-void MergeTreeMarksLoader::loadMarks()
-=======
 MarkCache::MappedPtr MergeTreeMarksLoader::loadMarks()
->>>>>>> 4d146b05
 {
     MarkCache::MappedPtr loaded_marks;
 
