--- conflicted
+++ resolved
@@ -99,42 +99,25 @@
     quorum_info.status_path = storage.zookeeper_path + "/quorum/status";
 
     Strings replicas = zookeeper->getChildren(fs::path(storage.zookeeper_path) / "replicas");
-<<<<<<< HEAD
-    std::vector<zkutil::ZooKeeper::FutureExists> replicas_status_futures;
-    replicas_status_futures.reserve(replicas.size());
-=======
 
     Strings exists_paths;
->>>>>>> f33ae3cb
+    exists_paths.reserve(replicas.size());
     for (const auto & replica : replicas)
         if (replica != storage.replica_name)
             exists_paths.emplace_back(fs::path(storage.zookeeper_path) / "replicas" / replica / "is_active");
 
-<<<<<<< HEAD
-    zkutil::ZooKeeper::FutureGet is_active_future = zookeeper->asyncTryGet(storage.replica_path + "/is_active");
-    zkutil::ZooKeeper::FutureGet host_future = zookeeper->asyncTryGet(storage.replica_path + "/host");
-=======
     auto exists_result = zookeeper->exists(exists_paths);
     auto get_results = zookeeper->get(Strings{storage.replica_path + "/is_active", storage.replica_path + "/host"});
->>>>>>> f33ae3cb
 
     Coordination::Error keeper_error = Coordination::Error::ZOK;
     size_t active_replicas = 1;     /// Assume current replica is active (will check below)
-<<<<<<< HEAD
-    for (auto & status : replicas_status_futures)
-    {
-        auto error = status.get().error;
+    for (size_t i = 0; i < exists_paths.size(); ++i)
+    {
+        auto error = exists_result[i].error;
         if (error == Coordination::Error::ZOK)
             ++active_replicas;
         else if (Coordination::isHardwareError(error))
             keeper_error = error;
-=======
-    for (size_t i = 0; i < exists_paths.size(); ++i)
-    {
-        auto status = exists_result[i];
-        if (status.error == Coordination::Error::ZOK)
-            ++active_replicas;
->>>>>>> f33ae3cb
     }
 
     size_t replicas_number = replicas.size();
