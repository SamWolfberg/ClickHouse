--- conflicted
+++ resolved
@@ -23,22 +23,8 @@
 
     if (extension.starts_with('c'))
     {
-<<<<<<< HEAD
-        for (auto it = data_part_storage->iterate(); it->isValid(); it->next())
-        {
-            const auto & ext = fs::path(it->name()).extension();
-            if (ext == getNonAdaptiveMrkExtension(false)
-                || ext == getNonAdaptiveMrkExtension(true)
-                || ext == getAdaptiveMrkExtension(MergeTreeDataPartType::Wide, false)
-                || ext == getAdaptiveMrkExtension(MergeTreeDataPartType::Wide, true)
-                || ext == getAdaptiveMrkExtension(MergeTreeDataPartType::Compact, false)
-                || ext == getAdaptiveMrkExtension(MergeTreeDataPartType::Compact, true))
-                return ext;
-        }
-=======
         compressed = true;
         extension = extension.substr(1);
->>>>>>> ad9ae84e
     }
 
     if (!extension.starts_with("mrk"))
@@ -81,13 +67,7 @@
 
 std::string MarkType::getFileExtension() const
 {
-<<<<<<< HEAD
-    const auto storage_settings = storage.getSettings();
-    fixed_index_granularity = storage_settings->index_granularity;
-    compress_marks = storage_settings->compress_marks;
-=======
     std::string res = compressed ? ".cmrk" : ".mrk";
->>>>>>> ad9ae84e
 
     if (!adaptive)
     {
@@ -112,46 +92,28 @@
 
 std::optional<std::string> MergeTreeIndexGranularityInfo::getMarksExtensionFromFilesystem(const DataPartStoragePtr & data_part_storage)
 {
-<<<<<<< HEAD
-    auto mrk_ext = getMarksExtensionFromFilesystem(data_part_storage);
-    if (mrk_ext && *mrk_ext == getNonAdaptiveMrkExtension(compress_marks))
-        setNonAdaptive();
-=======
     if (data_part_storage->exists())
         for (auto it = data_part_storage->iterate(); it->isValid(); it->next())
             if (it->isFile())
                 if (std::string ext = fs::path(it->name()).extension(); MarkType::isMarkFileExtension(ext))
                     return ext;
     return {};
->>>>>>> ad9ae84e
 }
 
 MergeTreeIndexGranularityInfo::MergeTreeIndexGranularityInfo(const MergeTreeData & storage, MergeTreeDataPartType type_)
     : mark_type(storage.canUseAdaptiveGranularity(), storage.getSettings()->compress_marks, type_.getValue())
 {
-<<<<<<< HEAD
-    is_adaptive = true;
-    marks_file_extension = getAdaptiveMrkExtension(type, compress_marks);
-    index_granularity_bytes = index_granularity_bytes_;
-=======
     fixed_index_granularity = storage.getSettings()->index_granularity;
->>>>>>> ad9ae84e
 }
 
 void MergeTreeIndexGranularityInfo::changeGranularityIfRequired(const DataPartStoragePtr & data_part_storage)
 {
-<<<<<<< HEAD
-    is_adaptive = false;
-    marks_file_extension = getNonAdaptiveMrkExtension(compress_marks);
-    index_granularity_bytes = 0;
-=======
     auto mrk_ext = getMarksExtensionFromFilesystem(data_part_storage);
     if (mrk_ext && !MarkType(*mrk_ext).adaptive)
     {
         mark_type.adaptive = false;
         index_granularity_bytes = 0;
     }
->>>>>>> ad9ae84e
 }
 
 size_t MergeTreeIndexGranularityInfo::getMarkSizeInBytes(size_t columns_num) const
@@ -172,19 +134,4 @@
     return sizeof(UInt64) * (columns_num * 2 + 1);
 }
 
-<<<<<<< HEAD
-std::string getAdaptiveMrkExtension(MergeTreeDataPartType part_type, bool compress_marks)
-{
-    if (part_type == MergeTreeDataPartType::Wide)
-        return compress_marks ? ".cmrk2" : ".mrk2";
-    else if (part_type == MergeTreeDataPartType::Compact)
-        return compress_marks ? ".cmrk3" : ".mrk3";
-    else if (part_type == MergeTreeDataPartType::InMemory)
-        return "";
-    else
-        throw Exception("Unknown part type", ErrorCodes::UNKNOWN_PART_TYPE);
-}
-
-=======
->>>>>>> ad9ae84e
 }