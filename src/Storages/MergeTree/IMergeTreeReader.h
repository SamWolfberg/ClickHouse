--- conflicted
+++ resolved
@@ -74,12 +74,8 @@
     bool isSubcolumnOffsetsOfNested(const String & name_in_storage, const String & subcolumn_name) const;
 
     void checkNumberOfColumns(size_t num_columns_to_read) const;
-<<<<<<< HEAD
 
     String getMessageForDiagnosticOfBrokenPart(size_t from_mark, size_t max_rows_to_read, size_t offset) const;
-=======
-    String getMessageForDiagnosticOfBrokenPart(size_t from_mark, size_t max_rows_to_read) const;
->>>>>>> 72b0fed4
 
     /// avg_value_size_hints are used to reduce the number of reallocations when creating columns of variable size.
     ValueSizeMap avg_value_size_hints;
