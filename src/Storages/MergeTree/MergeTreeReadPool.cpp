#include <Storages/MergeTree/MergeTreeReadPool.h>
#include <Storages/MergeTree/MergeTreeBaseSelectProcessor.h>
#include <Common/formatReadable.h>
#include <base/range.h>


namespace ProfileEvents
{
    extern const Event SlowRead;
    extern const Event ReadBackoff;
}

namespace ErrorCodes
{
    extern const int LOGICAL_ERROR;
}

namespace DB
{
MergeTreeReadPool::MergeTreeReadPool(
    const size_t threads_,
    const size_t sum_marks_,
    const size_t min_marks_for_concurrent_read_,
    RangesInDataParts && parts_,
    const MergeTreeData & data_,
    const StorageSnapshotPtr & storage_snapshot_,
    const PrewhereInfoPtr & prewhere_info_,
    const Names & column_names_,
    const BackoffSettings & backoff_settings_,
    size_t preferred_block_size_bytes_,
    const bool do_not_steal_tasks_)
    : backoff_settings{backoff_settings_}
    , backoff_state{threads_}
    , data{data_}
    , storage_snapshot{storage_snapshot_}
    , column_names{column_names_}
    , do_not_steal_tasks{do_not_steal_tasks_}
    , predict_block_size_bytes{preferred_block_size_bytes_ > 0}
    , prewhere_info{prewhere_info_}
    , parts_ranges{std::move(parts_)}
{
    /// parts don't contain duplicate MergeTreeDataPart's.
    const auto per_part_sum_marks = fillPerPartInfo(parts_ranges);
    fillPerThreadInfo(threads_, sum_marks_, per_part_sum_marks, parts_ranges, min_marks_for_concurrent_read_);
}


MergeTreeReadTaskPtr MergeTreeReadPool::getTask(const size_t min_marks_to_read, const size_t thread, const Names & ordered_names)
{
    const std::lock_guard lock{mutex};

    /// If number of threads was lowered due to backoff, then will assign work only for maximum 'backoff_state.current_threads' threads.
    if (thread >= backoff_state.current_threads)
        return nullptr;

    if (remaining_thread_tasks.empty())
        return nullptr;

    const auto tasks_remaining_for_this_thread = !threads_tasks[thread].sum_marks_in_parts.empty();
    if (!tasks_remaining_for_this_thread && do_not_steal_tasks)
        return nullptr;

    /// Steal task if nothing to do and it's not prohibited
    auto thread_idx = thread;
    if (!tasks_remaining_for_this_thread)
    {
        auto it = remaining_thread_tasks.lower_bound(backoff_state.current_threads);
        // Grab the entire tasks of a thread which is killed by backoff
        if (it != remaining_thread_tasks.end())
        {
            threads_tasks[thread] = std::move(threads_tasks[*it]);
            remaining_thread_tasks.erase(it);
            remaining_thread_tasks.insert(thread);
        }
        else // Try steal tasks from the next thread
        {
            it = remaining_thread_tasks.upper_bound(thread);
            if (it == remaining_thread_tasks.end())
                it = remaining_thread_tasks.begin();
            thread_idx = *it;
        }
    }
    auto & thread_tasks = threads_tasks[thread_idx];

    auto & thread_task = thread_tasks.parts_and_ranges.back();
    const auto part_idx = thread_task.part_idx;

    auto & part = parts_with_idx[part_idx];
    auto & marks_in_part = thread_tasks.sum_marks_in_parts.back();

    size_t need_marks;
    if (is_part_on_remote_disk[part_idx]) /// For better performance with remote disks
        need_marks = marks_in_part;
    else /// Get whole part to read if it is small enough.
        need_marks = std::min(marks_in_part, min_marks_to_read);

    /// Do not leave too little rows in part for next time.
    if (marks_in_part > need_marks &&
        marks_in_part - need_marks < min_marks_to_read)
        need_marks = marks_in_part;

    MarkRanges ranges_to_get_from_part;

    /// Get whole part to read if it is small enough.
    if (marks_in_part <= need_marks)
    {
        const auto marks_to_get_from_range = marks_in_part;
        ranges_to_get_from_part = thread_task.ranges;

        marks_in_part -= marks_to_get_from_range;

        thread_tasks.parts_and_ranges.pop_back();
        thread_tasks.sum_marks_in_parts.pop_back();

        if (thread_tasks.sum_marks_in_parts.empty())
            remaining_thread_tasks.erase(thread_idx);
    }
    else
    {
        /// Loop through part ranges.
        while (need_marks > 0 && !thread_task.ranges.empty())
        {
            auto & range = thread_task.ranges.front();

            const size_t marks_in_range = range.end - range.begin;
            const size_t marks_to_get_from_range = std::min(marks_in_range, need_marks);

            ranges_to_get_from_part.emplace_back(range.begin, range.begin + marks_to_get_from_range);
            range.begin += marks_to_get_from_range;
            if (range.begin == range.end)
                thread_task.ranges.pop_front();

            marks_in_part -= marks_to_get_from_range;
            need_marks -= marks_to_get_from_range;
        }
    }

    auto curr_task_size_predictor = !per_part_size_predictor[part_idx] ? nullptr
        : std::make_unique<MergeTreeBlockSizePredictor>(*per_part_size_predictor[part_idx]); /// make a copy

    return std::make_unique<MergeTreeReadTask>(
        part.data_part, ranges_to_get_from_part, part.part_index_in_query, ordered_names,
        per_part_column_name_set[part_idx], per_part_columns[part_idx], per_part_pre_columns[part_idx],
        prewhere_info && prewhere_info->remove_prewhere_column, per_part_should_reorder[part_idx], std::move(curr_task_size_predictor));
}

Block MergeTreeReadPool::getHeader() const
{
    return storage_snapshot->getSampleBlockForColumns(column_names);
}

void MergeTreeReadPool::profileFeedback(const ReadBufferFromFileBase::ProfileInfo info)
{
    if (backoff_settings.min_read_latency_ms == 0 || do_not_steal_tasks)
        return;

    if (info.nanoseconds < backoff_settings.min_read_latency_ms * 1000000)
        return;

    std::lock_guard lock(mutex);

    if (backoff_state.current_threads <= backoff_settings.min_concurrency)
        return;

    size_t throughput = info.bytes_read * 1000000000 / info.nanoseconds;

    if (throughput >= backoff_settings.max_throughput)
        return;

    if (backoff_state.time_since_prev_event.elapsed() < backoff_settings.min_interval_between_events_ms * 1000000)
        return;

    backoff_state.time_since_prev_event.restart();
    ++backoff_state.num_events;

    ProfileEvents::increment(ProfileEvents::SlowRead);
    LOG_DEBUG(log, "Slow read, event №{}: read {} bytes in {} sec., {}/s.",
        backoff_state.num_events, info.bytes_read, info.nanoseconds / 1e9,
        ReadableSize(throughput));

    if (backoff_state.num_events < backoff_settings.min_events)
        return;

    backoff_state.num_events = 0;
    --backoff_state.current_threads;

    ProfileEvents::increment(ProfileEvents::ReadBackoff);
    LOG_DEBUG(log, "Will lower number of threads to {}", backoff_state.current_threads);
}


std::vector<size_t> MergeTreeReadPool::fillPerPartInfo(const RangesInDataParts & parts)
{
    std::vector<size_t> per_part_sum_marks;
<<<<<<< HEAD
    Block sample_block = storage_snapshot->metadata->getSampleBlock();
=======
    Block sample_block = metadata_snapshot->getSampleBlock();
    is_part_on_remote_disk.resize(parts.size());
>>>>>>> 13b35a68

    for (const auto i : collections::range(0, parts.size()))
    {
        const auto & part = parts[i];
        is_part_on_remote_disk[i] = part.data_part->isStoredOnRemoteDisk();

        /// Read marks for every data part.
        size_t sum_marks = 0;
        for (const auto & range : part.ranges)
            sum_marks += range.end - range.begin;

        per_part_sum_marks.push_back(sum_marks);

<<<<<<< HEAD
        auto task_columns = getReadTaskColumns(data, storage_snapshot, part.data_part, column_names, prewhere_info, check_columns);
=======
        auto task_columns = getReadTaskColumns(data, metadata_snapshot, part.data_part, column_names, prewhere_info);
>>>>>>> 13b35a68

        auto size_predictor = !predict_block_size_bytes ? nullptr
            : MergeTreeBaseSelectProcessor::getSizePredictor(part.data_part, task_columns, sample_block);

        per_part_size_predictor.emplace_back(std::move(size_predictor));

        /// will be used to distinguish between PREWHERE and WHERE columns when applying filter
        const auto & required_column_names = task_columns.columns.getNames();
        per_part_column_name_set.emplace_back(required_column_names.begin(), required_column_names.end());

        per_part_pre_columns.push_back(std::move(task_columns.pre_columns));
        per_part_columns.push_back(std::move(task_columns.columns));
        per_part_should_reorder.push_back(task_columns.should_reorder);

        parts_with_idx.push_back({ part.data_part, part.part_index_in_query });
    }

    return per_part_sum_marks;
}


void MergeTreeReadPool::fillPerThreadInfo(
    const size_t threads, const size_t sum_marks, std::vector<size_t> per_part_sum_marks,
    const RangesInDataParts & parts, const size_t min_marks_for_concurrent_read)
{
    threads_tasks.resize(threads);
    if (parts.empty())
        return;

    struct PartInfo
    {
        RangesInDataPart part;
        size_t sum_marks;
        size_t part_idx;
    };

    using PartsInfo = std::vector<PartInfo>;
    std::queue<PartsInfo> parts_queue;

    {
        /// Group parts by disk name.
        /// We try minimize the number of threads concurrently read from the same disk.
        /// It improves the performance for JBOD architecture.
        std::map<String, std::vector<PartInfo>> parts_per_disk;

        for (size_t i = 0; i < parts.size(); ++i)
        {
            PartInfo part_info{parts[i], per_part_sum_marks[i], i};
            if (parts[i].data_part->isStoredOnDisk())
                parts_per_disk[parts[i].data_part->volume->getDisk()->getName()].push_back(std::move(part_info));
            else
                parts_per_disk[""].push_back(std::move(part_info));
        }

        for (auto & info : parts_per_disk)
            parts_queue.push(std::move(info.second));
    }

    const size_t min_marks_per_thread = (sum_marks - 1) / threads + 1;

    for (size_t i = 0; i < threads && !parts_queue.empty(); ++i)
    {
        auto need_marks = min_marks_per_thread;

        while (need_marks > 0 && !parts_queue.empty())
        {
            auto & current_parts = parts_queue.front();
            RangesInDataPart & part = current_parts.back().part;
            size_t & marks_in_part = current_parts.back().sum_marks;
            const auto part_idx = current_parts.back().part_idx;

            /// Do not get too few rows from part.
            if (marks_in_part >= min_marks_for_concurrent_read &&
                need_marks < min_marks_for_concurrent_read)
                need_marks = min_marks_for_concurrent_read;

            /// Do not leave too few rows in part for next time.
            if (marks_in_part > need_marks &&
                marks_in_part - need_marks < min_marks_for_concurrent_read)
                need_marks = marks_in_part;

            MarkRanges ranges_to_get_from_part;
            size_t marks_in_ranges = need_marks;

            /// Get whole part to read if it is small enough.
            if (marks_in_part <= need_marks)
            {
                ranges_to_get_from_part = part.ranges;
                marks_in_ranges = marks_in_part;

                need_marks -= marks_in_part;
                current_parts.pop_back();
                if (current_parts.empty())
                    parts_queue.pop();
            }
            else
            {
                /// Loop through part ranges.
                while (need_marks > 0)
                {
                    if (part.ranges.empty())
                        throw Exception("Unexpected end of ranges while spreading marks among threads", ErrorCodes::LOGICAL_ERROR);

                    MarkRange & range = part.ranges.front();

                    const size_t marks_in_range = range.end - range.begin;
                    const size_t marks_to_get_from_range = std::min(marks_in_range, need_marks);

                    ranges_to_get_from_part.emplace_back(range.begin, range.begin + marks_to_get_from_range);
                    range.begin += marks_to_get_from_range;
                    marks_in_part -= marks_to_get_from_range;
                    need_marks -= marks_to_get_from_range;
                    if (range.begin == range.end)
                        part.ranges.pop_front();
                }
            }

            threads_tasks[i].parts_and_ranges.push_back({ part_idx, ranges_to_get_from_part });
            threads_tasks[i].sum_marks_in_parts.push_back(marks_in_ranges);
            if (marks_in_ranges != 0)
                remaining_thread_tasks.insert(i);
        }

        /// Before processing next thread, change disk if possible.
        /// Different threads will likely start reading from different disk,
        /// which may improve read parallelism for JBOD.
        /// It also may be helpful in case we have backoff threads.
        /// Backoff threads will likely to reduce load for different disks, not the same one.
        if (parts_queue.size() > 1)
        {
            parts_queue.push(std::move(parts_queue.front()));
            parts_queue.pop();
        }
    }
}


}<|MERGE_RESOLUTION|>--- conflicted
+++ resolved
@@ -192,12 +192,8 @@
 std::vector<size_t> MergeTreeReadPool::fillPerPartInfo(const RangesInDataParts & parts)
 {
     std::vector<size_t> per_part_sum_marks;
-<<<<<<< HEAD
     Block sample_block = storage_snapshot->metadata->getSampleBlock();
-=======
-    Block sample_block = metadata_snapshot->getSampleBlock();
     is_part_on_remote_disk.resize(parts.size());
->>>>>>> 13b35a68
 
     for (const auto i : collections::range(0, parts.size()))
     {
@@ -211,11 +207,7 @@
 
         per_part_sum_marks.push_back(sum_marks);
 
-<<<<<<< HEAD
-        auto task_columns = getReadTaskColumns(data, storage_snapshot, part.data_part, column_names, prewhere_info, check_columns);
-=======
-        auto task_columns = getReadTaskColumns(data, metadata_snapshot, part.data_part, column_names, prewhere_info);
->>>>>>> 13b35a68
+        auto task_columns = getReadTaskColumns(data, storage_snapshot, part.data_part, column_names, prewhere_info);
 
         auto size_predictor = !predict_block_size_bytes ? nullptr
             : MergeTreeBaseSelectProcessor::getSizePredictor(part.data_part, task_columns, sample_block);
