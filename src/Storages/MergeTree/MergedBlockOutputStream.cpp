#include <Storages/MergeTree/MergedBlockOutputStream.h>
#include <Interpreters/Context.h>
#include <Interpreters/MergeTreeTransaction.h>
#include <Parsers/queryToString.h>


namespace DB
{

namespace ErrorCodes
{
    extern const int LOGICAL_ERROR;
}


MergedBlockOutputStream::MergedBlockOutputStream(
    const MergeTreeDataPartPtr & data_part,
    DataPartStorageBuilderPtr data_part_storage_builder_,
    const StorageMetadataPtr & metadata_snapshot_,
    const NamesAndTypesList & columns_list_,
    const MergeTreeIndices & skip_indices,
    CompressionCodecPtr default_codec_,
    const MergeTreeTransactionPtr & txn,
    bool reset_columns_,
    bool blocks_are_granules_size,
<<<<<<< HEAD
    const WriteSettings & write_settings_)
    : IMergedBlockOutputStream(data_part, metadata_snapshot_, columns_list_, reset_columns_)
=======
    const WriteSettings & write_settings)
    : IMergedBlockOutputStream(std::move(data_part_storage_builder_), data_part, metadata_snapshot_, columns_list_, reset_columns_)
>>>>>>> 31c4f834
    , columns_list(columns_list_)
    , default_codec(default_codec_)
    , write_settings(write_settings_)
{
    MergeTreeWriterSettings writer_settings(
        storage.getContext()->getSettings(),
        write_settings,
        storage.getSettings(),
        data_part->index_granularity_info.is_adaptive,
        /* rewrite_primary_key = */ true,
        blocks_are_granules_size);

    if (data_part->isStoredOnDisk())
        data_part_storage_builder->createDirectories();

    /// We should write version metadata on part creation to distinguish it from parts that were created without transaction.
    TransactionID tid = txn ? txn->tid : Tx::PrehistoricTID;
    /// NOTE do not pass context for writing to system.transactions_info_log,
    /// because part may have temporary name (with temporary block numbers). Will write it later.
    data_part->version.setCreationTID(tid, nullptr);
    data_part->storeVersionMetadata();

    writer = data_part->getWriter(data_part_storage_builder, columns_list, metadata_snapshot, skip_indices, default_codec, writer_settings, {});
}

/// If data is pre-sorted.
void MergedBlockOutputStream::write(const Block & block)
{
    writeImpl(block, nullptr);
}

/** If the data is not sorted, but we pre-calculated the permutation, after which they will be sorted.
    * This method is used to save RAM, since you do not need to keep two blocks at once - the source and the sorted.
    */
void MergedBlockOutputStream::writeWithPermutation(const Block & block, const IColumn::Permutation * permutation)
{
    writeImpl(block, permutation);
}

struct MergedBlockOutputStream::Finalizer::Impl
{
    IMergeTreeDataPartWriter & writer;
    MergeTreeData::MutableDataPartPtr part;
    DataPartStorageBuilderPtr data_part_storage_builder;
    NameSet files_to_remove_after_finish;
    std::vector<std::unique_ptr<WriteBufferFromFileBase>> written_files;
    bool sync;

    Impl(IMergeTreeDataPartWriter & writer_, MergeTreeData::MutableDataPartPtr part_, DataPartStorageBuilderPtr data_part_storage_builder_, const NameSet & files_to_remove_after_finish_, bool sync_)
        : writer(writer_)
        , part(std::move(part_))
        , data_part_storage_builder(std::move(data_part_storage_builder_))
        , files_to_remove_after_finish(files_to_remove_after_finish_)
        , sync(sync_) {}

    void finish();
};

void MergedBlockOutputStream::Finalizer::finish()
{
    std::unique_ptr<Impl> to_finish = std::move(impl);
    if (to_finish)
        to_finish->finish();
}

void MergedBlockOutputStream::Finalizer::Impl::finish()
{
    writer.finish(sync);

    for (const auto & file_name: files_to_remove_after_finish)
        data_part_storage_builder->removeFile(file_name);

    for (auto & file : written_files)
    {
        file->finalize();
        if (sync)
            file->sync();
    }
}

MergedBlockOutputStream::Finalizer::~Finalizer()
{
    try
    {
        finish();
    }
    catch (...)
    {
        tryLogCurrentException("MergedBlockOutputStream");
    }
}

MergedBlockOutputStream::Finalizer::Finalizer(Finalizer &&) noexcept = default;
MergedBlockOutputStream::Finalizer & MergedBlockOutputStream::Finalizer::operator=(Finalizer &&) noexcept = default;
MergedBlockOutputStream::Finalizer::Finalizer(std::unique_ptr<Impl> impl_) : impl(std::move(impl_)) {}

void MergedBlockOutputStream::finalizePart(
        MergeTreeData::MutableDataPartPtr & new_part,
        bool sync,
        const NamesAndTypesList * total_columns_list,
        MergeTreeData::DataPart::Checksums * additional_column_checksums)
{
    finalizePartAsync(new_part, sync, total_columns_list, additional_column_checksums).finish();
}

MergedBlockOutputStream::Finalizer MergedBlockOutputStream::finalizePartAsync(
        MergeTreeData::MutableDataPartPtr & new_part,
        bool sync,
        const NamesAndTypesList * total_columns_list,
        MergeTreeData::DataPart::Checksums * additional_column_checksums)
{
    /// Finish write and get checksums.
    MergeTreeData::DataPart::Checksums checksums;

    if (additional_column_checksums)
        checksums = std::move(*additional_column_checksums);

    /// Finish columns serialization.
    writer->fillChecksums(checksums);

    LOG_TRACE(&Poco::Logger::get("MergedBlockOutputStream"), "filled checksums {}", new_part->getNameWithState());

    for (const auto & [projection_name, projection_part] : new_part->getProjectionParts())
        checksums.addFile(
            projection_name + ".proj",
            projection_part->checksums.getTotalSizeOnDisk(),
            projection_part->checksums.getTotalChecksumUInt128());

    NameSet files_to_remove_after_sync;
    if (reset_columns)
    {
        auto part_columns = total_columns_list ? *total_columns_list : columns_list;
        auto serialization_infos = new_part->getSerializationInfos();

        serialization_infos.replaceData(new_serialization_infos);
        files_to_remove_after_sync = removeEmptyColumnsFromPart(new_part, part_columns, serialization_infos, checksums);

        new_part->setColumns(part_columns);
        new_part->setSerializationInfos(serialization_infos);
    }

    auto finalizer = std::make_unique<Finalizer::Impl>(*writer, new_part, data_part_storage_builder, files_to_remove_after_sync, sync);
    if (new_part->isStoredOnDisk())
       finalizer->written_files = finalizePartOnDisk(new_part, checksums);

    new_part->rows_count = rows_count;
    new_part->modification_time = time(nullptr);
    new_part->index = writer->releaseIndexColumns();
    new_part->checksums = checksums;
    new_part->setBytesOnDisk(checksums.getTotalSizeOnDisk());
    new_part->index_granularity = writer->getIndexGranularity();
    new_part->calculateColumnsAndSecondaryIndicesSizesOnDisk();

    if (default_codec != nullptr)
        new_part->default_codec = default_codec;

    return Finalizer(std::move(finalizer));
}

MergedBlockOutputStream::WrittenFiles MergedBlockOutputStream::finalizePartOnDisk(
    const MergeTreeData::DataPartPtr & new_part,
    MergeTreeData::DataPart::Checksums & checksums)
{
    WrittenFiles written_files;
    if (new_part->isProjectionPart())
    {
        if (storage.format_version >= MERGE_TREE_DATA_MIN_FORMAT_VERSION_WITH_CUSTOM_PARTITIONING || isCompactPart(new_part))
        {
<<<<<<< HEAD
            auto count_out = volume->getDisk()->writeFile(part_path + "count.txt", 4096, WriteMode::Rewrite, write_settings);
=======
            auto count_out = data_part_storage_builder->writeFile("count.txt", 4096, settings);
>>>>>>> 31c4f834
            HashingWriteBuffer count_out_hashing(*count_out);
            writeIntText(rows_count, count_out_hashing);
            count_out_hashing.next();
            checksums.files["count.txt"].file_size = count_out_hashing.count();
            checksums.files["count.txt"].file_hash = count_out_hashing.getHash();
            count_out->preFinalize();
            written_files.emplace_back(std::move(count_out));
        }
    }
    else
    {
        if (new_part->uuid != UUIDHelpers::Nil)
        {
<<<<<<< HEAD
            auto out = volume->getDisk()->writeFile(fs::path(part_path) / IMergeTreeDataPart::UUID_FILE_NAME, 4096, WriteMode::Rewrite, write_settings);
=======
            auto out = data_part_storage_builder->writeFile(IMergeTreeDataPart::UUID_FILE_NAME, 4096, settings);
>>>>>>> 31c4f834
            HashingWriteBuffer out_hashing(*out);
            writeUUIDText(new_part->uuid, out_hashing);
            checksums.files[IMergeTreeDataPart::UUID_FILE_NAME].file_size = out_hashing.count();
            checksums.files[IMergeTreeDataPart::UUID_FILE_NAME].file_hash = out_hashing.getHash();
            out->preFinalize();
            written_files.emplace_back(std::move(out));
        }

        if (storage.format_version >= MERGE_TREE_DATA_MIN_FORMAT_VERSION_WITH_CUSTOM_PARTITIONING)
        {
            if (auto file = new_part->partition.store(storage, data_part_storage_builder, checksums))
                written_files.emplace_back(std::move(file));

            if (new_part->minmax_idx->initialized)
            {
                auto files = new_part->minmax_idx->store(storage, data_part_storage_builder, checksums);
                for (auto & file : files)
                    written_files.emplace_back(std::move(file));
            }
            else if (rows_count)
                throw Exception("MinMax index was not initialized for new non-empty part " + new_part->name
                    + ". It is a bug.", ErrorCodes::LOGICAL_ERROR);
        }

        {
<<<<<<< HEAD
            auto count_out = volume->getDisk()->writeFile(fs::path(part_path) / "count.txt", 4096, WriteMode::Rewrite, write_settings);
=======
            auto count_out = data_part_storage_builder->writeFile("count.txt", 4096, settings);
>>>>>>> 31c4f834
            HashingWriteBuffer count_out_hashing(*count_out);
            writeIntText(rows_count, count_out_hashing);
            count_out_hashing.next();
            checksums.files["count.txt"].file_size = count_out_hashing.count();
            checksums.files["count.txt"].file_hash = count_out_hashing.getHash();
            count_out->preFinalize();
            written_files.emplace_back(std::move(count_out));
        }
    }

    if (!new_part->ttl_infos.empty())
    {
        /// Write a file with ttl infos in json format.
<<<<<<< HEAD
        auto out = volume->getDisk()->writeFile(fs::path(part_path) / "ttl.txt", 4096, WriteMode::Rewrite, write_settings);
=======
        auto out = data_part_storage_builder->writeFile("ttl.txt", 4096, settings);
>>>>>>> 31c4f834
        HashingWriteBuffer out_hashing(*out);
        new_part->ttl_infos.write(out_hashing);
        checksums.files["ttl.txt"].file_size = out_hashing.count();
        checksums.files["ttl.txt"].file_hash = out_hashing.getHash();
        out->preFinalize();
        written_files.emplace_back(std::move(out));
    }

    if (!new_part->getSerializationInfos().empty())
    {
<<<<<<< HEAD
        auto out = volume->getDisk()->writeFile(part_path + IMergeTreeDataPart::SERIALIZATION_FILE_NAME, 4096, WriteMode::Rewrite, write_settings);
=======
        auto out = data_part_storage_builder->writeFile(IMergeTreeDataPart::SERIALIZATION_FILE_NAME, 4096, settings);
>>>>>>> 31c4f834
        HashingWriteBuffer out_hashing(*out);
        new_part->getSerializationInfos().writeJSON(out_hashing);
        checksums.files[IMergeTreeDataPart::SERIALIZATION_FILE_NAME].file_size = out_hashing.count();
        checksums.files[IMergeTreeDataPart::SERIALIZATION_FILE_NAME].file_hash = out_hashing.getHash();
        out->preFinalize();
        written_files.emplace_back(std::move(out));
    }

    {
        /// Write a file with a description of columns.
<<<<<<< HEAD
        auto out = volume->getDisk()->writeFile(fs::path(part_path) / "columns.txt", 4096, WriteMode::Rewrite, write_settings);
=======
        auto out = data_part_storage_builder->writeFile("columns.txt", 4096, settings);
>>>>>>> 31c4f834
        new_part->getColumns().writeText(*out);
        out->preFinalize();
        written_files.emplace_back(std::move(out));
    }

    if (default_codec != nullptr)
    {
<<<<<<< HEAD
        auto out = volume->getDisk()->writeFile(part_path + IMergeTreeDataPart::DEFAULT_COMPRESSION_CODEC_FILE_NAME, 4096, WriteMode::Rewrite, write_settings);
=======
        auto out = data_part_storage_builder->writeFile(IMergeTreeDataPart::DEFAULT_COMPRESSION_CODEC_FILE_NAME, 4096, settings);
>>>>>>> 31c4f834
        DB::writeText(queryToString(default_codec->getFullCodecDesc()), *out);
        out->preFinalize();
        written_files.emplace_back(std::move(out));
    }
    else
    {
        throw Exception("Compression codec have to be specified for part on disk, empty for" + new_part->name
                + ". It is a bug.", ErrorCodes::LOGICAL_ERROR);
    }

    {
        /// Write file with checksums.
<<<<<<< HEAD
        auto out = volume->getDisk()->writeFile(fs::path(part_path) / "checksums.txt", 4096, WriteMode::Rewrite, write_settings);
=======
        auto out = data_part_storage_builder->writeFile("checksums.txt", 4096, settings);
>>>>>>> 31c4f834
        checksums.write(*out);
        out->preFinalize();
        written_files.emplace_back(std::move(out));
    }

    return written_files;
}

void MergedBlockOutputStream::writeImpl(const Block & block, const IColumn::Permutation * permutation)
{
    block.checkNumberOfRows();
    size_t rows = block.rows();
    if (!rows)
        return;

    writer->write(block, permutation);
    if (reset_columns)
        new_serialization_infos.add(block);

    rows_count += rows;
}

}<|MERGE_RESOLUTION|>--- conflicted
+++ resolved
@@ -23,13 +23,8 @@
     const MergeTreeTransactionPtr & txn,
     bool reset_columns_,
     bool blocks_are_granules_size,
-<<<<<<< HEAD
     const WriteSettings & write_settings_)
-    : IMergedBlockOutputStream(data_part, metadata_snapshot_, columns_list_, reset_columns_)
-=======
-    const WriteSettings & write_settings)
     : IMergedBlockOutputStream(std::move(data_part_storage_builder_), data_part, metadata_snapshot_, columns_list_, reset_columns_)
->>>>>>> 31c4f834
     , columns_list(columns_list_)
     , default_codec(default_codec_)
     , write_settings(write_settings_)
@@ -198,11 +193,7 @@
     {
         if (storage.format_version >= MERGE_TREE_DATA_MIN_FORMAT_VERSION_WITH_CUSTOM_PARTITIONING || isCompactPart(new_part))
         {
-<<<<<<< HEAD
-            auto count_out = volume->getDisk()->writeFile(part_path + "count.txt", 4096, WriteMode::Rewrite, write_settings);
-=======
-            auto count_out = data_part_storage_builder->writeFile("count.txt", 4096, settings);
->>>>>>> 31c4f834
+            auto count_out = data_part_storage_builder->writeFile("count.txt", 4096, write_settings);
             HashingWriteBuffer count_out_hashing(*count_out);
             writeIntText(rows_count, count_out_hashing);
             count_out_hashing.next();
@@ -216,11 +207,7 @@
     {
         if (new_part->uuid != UUIDHelpers::Nil)
         {
-<<<<<<< HEAD
-            auto out = volume->getDisk()->writeFile(fs::path(part_path) / IMergeTreeDataPart::UUID_FILE_NAME, 4096, WriteMode::Rewrite, write_settings);
-=======
-            auto out = data_part_storage_builder->writeFile(IMergeTreeDataPart::UUID_FILE_NAME, 4096, settings);
->>>>>>> 31c4f834
+            auto out = data_part_storage_builder->writeFile(IMergeTreeDataPart::UUID_FILE_NAME, 4096, write_settings);
             HashingWriteBuffer out_hashing(*out);
             writeUUIDText(new_part->uuid, out_hashing);
             checksums.files[IMergeTreeDataPart::UUID_FILE_NAME].file_size = out_hashing.count();
@@ -246,11 +233,7 @@
         }
 
         {
-<<<<<<< HEAD
-            auto count_out = volume->getDisk()->writeFile(fs::path(part_path) / "count.txt", 4096, WriteMode::Rewrite, write_settings);
-=======
-            auto count_out = data_part_storage_builder->writeFile("count.txt", 4096, settings);
->>>>>>> 31c4f834
+            auto count_out = data_part_storage_builder->writeFile("count.txt", 4096, write_settings);
             HashingWriteBuffer count_out_hashing(*count_out);
             writeIntText(rows_count, count_out_hashing);
             count_out_hashing.next();
@@ -264,11 +247,7 @@
     if (!new_part->ttl_infos.empty())
     {
         /// Write a file with ttl infos in json format.
-<<<<<<< HEAD
-        auto out = volume->getDisk()->writeFile(fs::path(part_path) / "ttl.txt", 4096, WriteMode::Rewrite, write_settings);
-=======
-        auto out = data_part_storage_builder->writeFile("ttl.txt", 4096, settings);
->>>>>>> 31c4f834
+        auto out = data_part_storage_builder->writeFile("ttl.txt", 4096, write_settings);
         HashingWriteBuffer out_hashing(*out);
         new_part->ttl_infos.write(out_hashing);
         checksums.files["ttl.txt"].file_size = out_hashing.count();
@@ -279,11 +258,7 @@
 
     if (!new_part->getSerializationInfos().empty())
     {
-<<<<<<< HEAD
-        auto out = volume->getDisk()->writeFile(part_path + IMergeTreeDataPart::SERIALIZATION_FILE_NAME, 4096, WriteMode::Rewrite, write_settings);
-=======
-        auto out = data_part_storage_builder->writeFile(IMergeTreeDataPart::SERIALIZATION_FILE_NAME, 4096, settings);
->>>>>>> 31c4f834
+        auto out = data_part_storage_builder->writeFile(IMergeTreeDataPart::SERIALIZATION_FILE_NAME, 4096, write_settings);
         HashingWriteBuffer out_hashing(*out);
         new_part->getSerializationInfos().writeJSON(out_hashing);
         checksums.files[IMergeTreeDataPart::SERIALIZATION_FILE_NAME].file_size = out_hashing.count();
@@ -294,11 +269,7 @@
 
     {
         /// Write a file with a description of columns.
-<<<<<<< HEAD
-        auto out = volume->getDisk()->writeFile(fs::path(part_path) / "columns.txt", 4096, WriteMode::Rewrite, write_settings);
-=======
-        auto out = data_part_storage_builder->writeFile("columns.txt", 4096, settings);
->>>>>>> 31c4f834
+        auto out = data_part_storage_builder->writeFile("columns.txt", 4096, write_settings);
         new_part->getColumns().writeText(*out);
         out->preFinalize();
         written_files.emplace_back(std::move(out));
@@ -306,11 +277,7 @@
 
     if (default_codec != nullptr)
     {
-<<<<<<< HEAD
-        auto out = volume->getDisk()->writeFile(part_path + IMergeTreeDataPart::DEFAULT_COMPRESSION_CODEC_FILE_NAME, 4096, WriteMode::Rewrite, write_settings);
-=======
-        auto out = data_part_storage_builder->writeFile(IMergeTreeDataPart::DEFAULT_COMPRESSION_CODEC_FILE_NAME, 4096, settings);
->>>>>>> 31c4f834
+        auto out = data_part_storage_builder->writeFile(IMergeTreeDataPart::DEFAULT_COMPRESSION_CODEC_FILE_NAME, 4096, write_settings);
         DB::writeText(queryToString(default_codec->getFullCodecDesc()), *out);
         out->preFinalize();
         written_files.emplace_back(std::move(out));
@@ -323,11 +290,7 @@
 
     {
         /// Write file with checksums.
-<<<<<<< HEAD
-        auto out = volume->getDisk()->writeFile(fs::path(part_path) / "checksums.txt", 4096, WriteMode::Rewrite, write_settings);
-=======
-        auto out = data_part_storage_builder->writeFile("checksums.txt", 4096, settings);
->>>>>>> 31c4f834
+        auto out = data_part_storage_builder->writeFile("checksums.txt", 4096, write_settings);
         checksums.write(*out);
         out->preFinalize();
         written_files.emplace_back(std::move(out));
