--- conflicted
+++ resolved
@@ -419,8 +419,6 @@
     remote_table_function_ptr = std::move(remote_table_function_ptr_);
 }
 
-<<<<<<< HEAD
-
 StoragePtr StorageDistributed::createWithOwnCluster(
     const StorageID & table_id_,
     const ColumnsDescription & columns_,
@@ -447,10 +445,7 @@
     return res;
 }
 
-QueryProcessingStage::Enum StorageDistributed::getQueryProcessingStage(const Context & context, QueryProcessingStage::Enum to_stage, SelectQueryInfo & query_info) const
-=======
-QueryProcessingStage::Enum StorageDistributed::getQueryProcessingStage(const Context &context, QueryProcessingStage::Enum to_stage, const ASTPtr & query_ptr) const
->>>>>>> bfb33045
+QueryProcessingStage::Enum StorageDistributed::getQueryProcessingStage(const Context &context, QueryProcessingStage::Enum to_stage, SelectQueryInfo & query_info) const
 {
     const auto & settings = context.getSettingsRef();
     auto metadata_snapshot = getInMemoryMetadataPtr();
