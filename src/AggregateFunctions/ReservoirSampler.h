#pragma once

#include <limits>
#include <algorithm>
#include <climits>
#include <base/types.h>
#include <base/sort.h>
#include <IO/ReadBuffer.h>
#include <IO/ReadHelpers.h>
#include <IO/WriteHelpers.h>
#include <IO/ReadBufferFromString.h>
#include <IO/WriteBufferFromString.h>
#include <IO/Operators.h>
#include <Common/PODArray.h>
#include <Common/NaNUtils.h>
#include <Poco/Exception.h>
#include <pcg_random.hpp>


namespace DB
{
struct Settings;

namespace ErrorCodes
{
    extern const int LOGICAL_ERROR;
    extern const int TOO_LARGE_ARRAY_SIZE;
}
}

/// Implementing the Reservoir Sampling algorithm. Incrementally selects from the added objects a random subset of the sample_count size.
/// Can approximately get quantiles.
/// Call `quantile` takes O(sample_count log sample_count), if after the previous call `quantile` there was at least one call `insert`. Otherwise O(1).
/// That is, it makes sense to first add, then get quantiles without adding.

const size_t DEFAULT_SAMPLE_COUNT = 8192;

/// What if there is not a single value - throw an exception, or return 0 or NaN in the case of double?
namespace ReservoirSamplerOnEmpty
{
    enum Enum
    {
        THROW,
        RETURN_NAN_OR_ZERO,
    };
}

template <typename ResultType, bool is_float>
struct NanLikeValueConstructor
{
    static ResultType getValue()
    {
        return std::numeric_limits<ResultType>::quiet_NaN();
    }
};
template <typename ResultType>
struct NanLikeValueConstructor<ResultType, false>
{
    static ResultType getValue()
    {
        return ResultType();
    }
};

template <typename T, ReservoirSamplerOnEmpty::Enum OnEmpty = ReservoirSamplerOnEmpty::THROW, typename Comparer = std::less<T>>
class ReservoirSampler
{
public:
    explicit ReservoirSampler(size_t sample_count_ = DEFAULT_SAMPLE_COUNT)
        : sample_count(sample_count_)
    {
        rng.seed(123456);
    }

    void clear()
    {
        samples.clear();
        sorted = false;
        total_values = 0;
        rng.seed(123456);
    }

    void insert(const T & v)
    {
        if (isNaN(v))
            return;

        sorted = false;
        ++total_values;
        if (samples.size() < sample_count)
        {
            samples.push_back(v);
        }
        else
        {
            UInt64 rnd = genRandom(total_values);
            if (rnd < sample_count)
                samples[rnd] = v;
        }
    }

    size_t size() const
    {
        return total_values;
    }

    bool empty() const
    {
        return samples.empty();
    }

    T quantileNearest(double level)
    {
        if (samples.empty())
            return onEmpty<T>();

        sortIfNeeded();

        double index = level * (samples.size() - 1);
        size_t int_index = static_cast<size_t>(index + 0.5); /// NOLINT
        int_index = std::max(0LU, std::min(samples.size() - 1, int_index));
        return samples[int_index];
    }

    /** If T is not a numeric type, using this method causes a compilation error,
      *  but use of error class does not. SFINAE.
      */
    double quantileInterpolated(double level)
    {
        if (samples.empty())
        {
            if (DB::is_decimal<T>)
                return 0;
            return onEmpty<double>();
        }
        sortIfNeeded();

        double index = std::max(0., std::min(samples.size() - 1., level * (samples.size() - 1)));

        /// To get the value of a fractional index, we linearly interpolate between neighboring values.
        size_t left_index = static_cast<size_t>(index);
        size_t right_index = left_index + 1;
        if (right_index == samples.size())
        {
            if constexpr (DB::is_decimal<T>)
                return static_cast<double>(samples[left_index].value);
            else
                return static_cast<double>(samples[left_index]);
        }

        double left_coef = right_index - index;
        double right_coef = index - left_index;

        if constexpr (DB::is_decimal<T>)
            return static_cast<double>(samples[left_index].value) * left_coef + static_cast<double>(samples[right_index].value) * right_coef;
        else
            return static_cast<double>(samples[left_index]) * left_coef + static_cast<double>(samples[right_index]) * right_coef;
    }

    void merge(const ReservoirSampler<T, OnEmpty> & b)
    {
        if (sample_count != b.sample_count)
            throw Poco::Exception("Cannot merge ReservoirSampler's with different sample_count");
        sorted = false;

        if (b.total_values <= sample_count)
        {
            for (size_t i = 0; i < b.samples.size(); ++i)
                insert(b.samples[i]);
        }
        else if (total_values <= sample_count)
        {
            Array from = std::move(samples);
            samples.assign(b.samples.begin(), b.samples.end());
            total_values = b.total_values;
            for (size_t i = 0; i < from.size(); ++i)
                insert(from[i]);
        }
        else
        {
            /// Replace every element in our reservoir to the b's reservoir
            /// with the probability of b.total_values / (a.total_values + b.total_values)
            /// Do it more roughly than true random sampling to save performance.

            total_values += b.total_values;

            /// Will replace every frequency'th element in a to element from b.
            double frequency = static_cast<double>(total_values) / b.total_values;

            /// When frequency is too low, replace just one random element with the corresponding probability.
            if (frequency * 2 >= sample_count)
            {
                UInt64 rnd = genRandom(static_cast<UInt64>(frequency));
                if (rnd < sample_count)
                    samples[rnd] = b.samples[rnd];
            }
            else
            {
                for (double i = 0; i < sample_count; i += frequency) /// NOLINT
                {
                    size_t idx = static_cast<size_t>(i);
                    samples[idx] = b.samples[idx];
                }
            }
        }
    }

    void read(DB::ReadBuffer & buf)
    {
        DB::readBinaryLittleEndian(sample_count, buf);
        DB::readBinaryLittleEndian(total_values, buf);

        size_t size = std::min(total_values, sample_count);
        static constexpr size_t MAX_RESERVOIR_SIZE = 1_GiB;
        if (unlikely(size > MAX_RESERVOIR_SIZE))
            throw DB::Exception(DB::ErrorCodes::TOO_LARGE_ARRAY_SIZE,
                                "Too large array size (maximum: {})", MAX_RESERVOIR_SIZE);

        samples.resize(size);

        std::string rng_string;
        DB::readStringBinary(rng_string, buf);
        DB::ReadBufferFromString rng_buf(rng_string);
        rng_buf >> rng;

        for (size_t i = 0; i < samples.size(); ++i)
            DB::readBinaryLittleEndian(samples[i], buf);

        sorted = false;
    }

    void write(DB::WriteBuffer & buf) const
    {
        DB::writeBinaryLittleEndian(sample_count, buf);
        DB::writeBinaryLittleEndian(total_values, buf);

        DB::WriteBufferFromOwnString rng_buf;
        rng_buf << rng;
        DB::writeStringBinary(rng_buf.str(), buf);

        for (size_t i = 0; i < std::min(sample_count, total_values); ++i)
            DB::writeBinaryLittleEndian(samples[i], buf);
    }

private:
    /// We allocate a little memory on the stack - to avoid allocations when there are many objects with a small number of elements.
    using Array = DB::PODArrayWithStackMemory<T, 64>;

    size_t sample_count;
    size_t total_values = 0;
    Array samples;
    pcg32_fast rng;
    bool sorted = false;


    UInt64 genRandom(UInt64 limit)
    {
        chassert(limit > 0);

        /// With a large number of values, we will generate random numbers several times slower.
        if (limit <= static_cast<UInt64>(pcg32_fast::max()))
            return rng() % limit;
        return (static_cast<UInt64>(rng()) * (static_cast<UInt64>(pcg32_fast::max()) + 1ULL) + static_cast<UInt64>(rng())) % limit;
    }

    void sortIfNeeded()
    {
        if (sorted)
            return;
        sorted = true;
        ::sort(samples.begin(), samples.end(), Comparer());
    }

    template <typename ResultType>
    ResultType onEmpty() const
    {
        if (OnEmpty == ReservoirSamplerOnEmpty::THROW)
            throw DB::Exception(DB::ErrorCodes::LOGICAL_ERROR, "Quantile of empty ReservoirSampler");
<<<<<<< HEAD
        else
            return NanLikeValueConstructor<ResultType, is_floating_point<ResultType>>::getValue();
=======
        return NanLikeValueConstructor<ResultType, std::is_floating_point_v<ResultType>>::getValue();
>>>>>>> 5217f766
    }
};<|MERGE_RESOLUTION|>--- conflicted
+++ resolved
@@ -276,11 +276,6 @@
     {
         if (OnEmpty == ReservoirSamplerOnEmpty::THROW)
             throw DB::Exception(DB::ErrorCodes::LOGICAL_ERROR, "Quantile of empty ReservoirSampler");
-<<<<<<< HEAD
-        else
-            return NanLikeValueConstructor<ResultType, is_floating_point<ResultType>>::getValue();
-=======
         return NanLikeValueConstructor<ResultType, std::is_floating_point_v<ResultType>>::getValue();
->>>>>>> 5217f766
     }
 };