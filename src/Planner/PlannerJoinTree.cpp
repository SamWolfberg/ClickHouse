--- conflicted
+++ resolved
@@ -1467,25 +1467,32 @@
 
         auto join_pipeline_type = join_algorithm->pipelineType();
 
-        ColumnIdentifierSet outer_scope_columns_nonempty;
-        if (outer_scope_columns.empty())
+        ColumnIdentifierSet required_columns_after_join = outer_scope_columns;
+
+        if (join_clauses_and_actions.residual_join_expressions_actions)
+        {
+            for (const auto * input : join_clauses_and_actions.residual_join_expressions_actions->getInputs())
+                required_columns_after_join.insert(input->result_name);
+        }
+
+        if (required_columns_after_join.empty())
         {
             if (left_header.columns() > 1)
-                outer_scope_columns_nonempty.insert(left_header.getByPosition(0).name);
+                required_columns_after_join.insert(left_header.getByPosition(0).name);
             else if (right_header.columns() > 1)
-                outer_scope_columns_nonempty.insert(right_header.getByPosition(0).name);
+                required_columns_after_join.insert(right_header.getByPosition(0).name);
         }
 
         auto join_step = std::make_unique<JoinStep>(
             left_plan.getCurrentHeader(),
             right_plan.getCurrentHeader(),
-            join_algorithm,
+            std::move(join_algorithm),
             settings[Setting::max_block_size],
             settings[Setting::min_joined_block_size_bytes],
             settings[Setting::max_threads],
-            outer_scope_columns.empty() ? outer_scope_columns_nonempty : outer_scope_columns,
+            required_columns_after_join,
             false /*optimize_read_in_order*/,
-            true /*use_new_analyzer*/);
+            true /*optimize_skip_unused_shards*/);
 
         join_step->swap_join_tables = settings[Setting::query_plan_join_swap_table].get();
 
@@ -1496,6 +1503,30 @@
         plans.emplace_back(std::make_unique<QueryPlan>(std::move(right_plan)));
 
         result_plan.unitePlans(std::move(join_step), {std::move(plans)});
+    }
+
+    /// If residuals were not moved to JOIN algorithm,
+    /// we need to process add then as WHERE condition after JOIN
+    if (join_clauses_and_actions.residual_join_expressions_actions)
+    {
+        auto outputs = join_clauses_and_actions.residual_join_expressions_actions->getOutputs();
+        if (outputs.size() != 1)
+            throw Exception(ErrorCodes::LOGICAL_ERROR, "Expected 1 output column in JOIN actions, got {}",
+                join_clauses_and_actions.residual_join_expressions_actions->dumpDAG());
+
+        join_clauses_and_actions.residual_join_expressions_actions->appendInputsForUnusedColumns(result_plan.getCurrentHeader());
+        for (const auto * input_node : join_clauses_and_actions.residual_join_expressions_actions->getInputs())
+            join_clauses_and_actions.residual_join_expressions_actions->addOrReplaceInOutputs(*input_node);
+
+        appendSetsFromActionsDAG(*join_clauses_and_actions.residual_join_expressions_actions, left_join_tree_query_plan.useful_sets);
+        auto filter_step = std::make_unique<FilterStep>(result_plan.getCurrentHeader(),
+            std::move(*join_clauses_and_actions.residual_join_expressions_actions),
+            outputs[0]->result_name,
+            /* remove_column = */ false); /// Unused columns will be removed by next step
+        filter_step->setStepDescription("Residual JOIN filter");
+        result_plan.addStep(std::move(filter_step));
+
+        join_clauses_and_actions.residual_join_expressions_actions.reset();
     }
 
     const auto & header_after_join = result_plan.getCurrentHeader();
@@ -1899,7 +1930,6 @@
         }
     }
 
-<<<<<<< HEAD
     auto [result_plan, join_algorithm] = buildJoinQueryPlan(
         std::move(left_plan),
         std::move(right_plan),
@@ -1908,209 +1938,6 @@
         outer_scope_columns,
         planner_context,
         select_query_info);
-=======
-    const Block & left_header = left_plan.getCurrentHeader();
-    const Block & right_header = right_plan.getCurrentHeader();
-
-    auto columns_from_left_table = left_header.getNamesAndTypesList();
-    auto columns_from_right_table = right_header.getNamesAndTypesList();
-
-    table_join->setInputColumns(columns_from_left_table, columns_from_right_table);
-
-    for (auto & column_from_joined_table : columns_from_left_table)
-    {
-        /// Add columns to output only if they are presented in outer scope, otherwise they can be dropped
-        if (planner_context->getGlobalPlannerContext()->hasColumnIdentifier(column_from_joined_table.name) &&
-            outer_scope_columns.contains(column_from_joined_table.name))
-            table_join->setUsedColumn(column_from_joined_table, JoinTableSide::Left);
-    }
-
-    for (auto & column_from_joined_table : columns_from_right_table)
-    {
-        /// Add columns to output only if they are presented in outer scope, otherwise they can be dropped
-        if (planner_context->getGlobalPlannerContext()->hasColumnIdentifier(column_from_joined_table.name) &&
-            outer_scope_columns.contains(column_from_joined_table.name))
-            table_join->setUsedColumn(column_from_joined_table, JoinTableSide::Right);
-    }
-
-    if (table_join->getOutputColumns(JoinTableSide::Left).empty() && table_join->getOutputColumns(JoinTableSide::Right).empty())
-    {
-        /// We should add all duplicated columns, because join algorithm add either all column with specified name or none
-        auto set_used_column_with_duplicates = [&](const NamesAndTypesList & columns, JoinTableSide join_table_side)
-        {
-            const auto & column_name = columns.front().name;
-            for (const auto & column : columns)
-                if (column.name == column_name)
-                    table_join->setUsedColumn(column, join_table_side);
-        };
-
-        if (!columns_from_left_table.empty())
-            set_used_column_with_duplicates(columns_from_left_table, JoinTableSide::Left);
-        else if (!columns_from_right_table.empty())
-            set_used_column_with_duplicates(columns_from_right_table, JoinTableSide::Right);
-    }
-
-    auto join_algorithm = chooseJoinAlgorithm(table_join, join_node.getRightTableExpression(), left_header, right_header, planner_context, select_query_info);
-    auto result_plan = QueryPlan();
-
-    bool is_filled_join = join_algorithm->isFilled();
-    if (is_filled_join)
-    {
-        auto filled_join_step
-            = std::make_unique<FilledJoinStep>(left_plan.getCurrentHeader(), join_algorithm, settings[Setting::max_block_size]);
-
-        filled_join_step->setStepDescription("Filled JOIN");
-        left_plan.addStep(std::move(filled_join_step));
-
-        result_plan = std::move(left_plan);
-    }
-    else
-    {
-        auto add_sorting = [&] (QueryPlan & plan, const Names & key_names, JoinTableSide join_table_side)
-        {
-            SortDescription sort_description;
-            sort_description.reserve(key_names.size());
-            for (const auto & key_name : key_names)
-                sort_description.emplace_back(key_name);
-
-            SortingStep::Settings sort_settings(*query_context);
-
-            auto sorting_step = std::make_unique<SortingStep>(
-                plan.getCurrentHeader(), std::move(sort_description), 0 /*limit*/, sort_settings, true /*is_sorting_for_merge_join*/);
-            sorting_step->setStepDescription(fmt::format("Sort {} before JOIN", join_table_side));
-            plan.addStep(std::move(sorting_step));
-        };
-
-        auto crosswise_connection = CreateSetAndFilterOnTheFlyStep::createCrossConnection();
-        auto add_create_set = [&settings, crosswise_connection](QueryPlan & plan, const Names & key_names, JoinTableSide join_table_side)
-        {
-            auto creating_set_step = std::make_unique<CreateSetAndFilterOnTheFlyStep>(
-                plan.getCurrentHeader(), key_names, settings[Setting::max_rows_in_set_to_optimize_join], crosswise_connection, join_table_side);
-            creating_set_step->setStepDescription(fmt::format("Create set and filter {} joined stream", join_table_side));
-
-            auto * step_raw_ptr = creating_set_step.get();
-            plan.addStep(std::move(creating_set_step));
-            return step_raw_ptr;
-        };
-
-        if (join_algorithm->pipelineType() == JoinPipelineType::YShaped && join_kind != JoinKind::Paste)
-        {
-            const auto & join_clause = table_join->getOnlyClause();
-
-            bool join_type_allows_filtering = (join_strictness == JoinStrictness::All || join_strictness == JoinStrictness::Any)
-                                            && (isInner(join_kind) || isLeft(join_kind) || isRight(join_kind));
-
-
-            auto has_non_const = [](const Block & block, const auto & keys)
-            {
-                for (const auto & key : keys)
-                {
-                    const auto & column = block.getByName(key).column;
-                    if (column && !isColumnConst(*column))
-                        return true;
-                }
-                return false;
-            };
-
-            /// This optimization relies on the sorting that should buffer data from both streams before emitting any rows.
-            /// Sorting on a stream with const keys can start returning rows immediately and pipeline may stuck.
-            /// Note: it's also doesn't work with the read-in-order optimization.
-            /// No checks here because read in order is not applied if we have `CreateSetAndFilterOnTheFlyStep` in the pipeline between the reading and sorting steps.
-            bool has_non_const_keys = has_non_const(left_plan.getCurrentHeader(), join_clause.key_names_left)
-                && has_non_const(right_plan.getCurrentHeader(), join_clause.key_names_right);
-
-            if (settings[Setting::max_rows_in_set_to_optimize_join] > 0 && join_type_allows_filtering && has_non_const_keys)
-            {
-                auto * left_set = add_create_set(left_plan, join_clause.key_names_left, JoinTableSide::Left);
-                auto * right_set = add_create_set(right_plan, join_clause.key_names_right, JoinTableSide::Right);
-
-                if (isInnerOrLeft(join_kind))
-                    right_set->setFiltering(left_set->getSet());
-
-                if (isInnerOrRight(join_kind))
-                    left_set->setFiltering(right_set->getSet());
-            }
-
-            add_sorting(left_plan, join_clause.key_names_left, JoinTableSide::Left);
-            add_sorting(right_plan, join_clause.key_names_right, JoinTableSide::Right);
-        }
-
-        auto join_pipeline_type = join_algorithm->pipelineType();
-
-        ColumnIdentifierSet required_columns_after_join = outer_scope_columns;
-
-        if (join_clauses_and_actions.residual_join_expressions_actions)
-        {
-            for (const auto * input : join_clauses_and_actions.residual_join_expressions_actions->getInputs())
-                required_columns_after_join.insert(input->result_name);
-        }
-
-        if (required_columns_after_join.empty())
-        {
-            if (left_header.columns() > 1)
-                required_columns_after_join.insert(left_header.getByPosition(0).name);
-            else if (right_header.columns() > 1)
-                required_columns_after_join.insert(right_header.getByPosition(0).name);
-        }
-
-        auto join_step = std::make_unique<JoinStep>(
-            left_plan.getCurrentHeader(),
-            right_plan.getCurrentHeader(),
-            std::move(join_algorithm),
-            settings[Setting::max_block_size],
-            settings[Setting::min_joined_block_size_bytes],
-            settings[Setting::max_threads],
-            required_columns_after_join,
-            false /*optimize_read_in_order*/,
-            true /*optimize_skip_unused_shards*/);
-
-        join_step->swap_join_tables = settings[Setting::query_plan_join_swap_table].get();
-
-        join_step->setStepDescription(fmt::format("JOIN {}", join_pipeline_type));
-
-        std::vector<QueryPlanPtr> plans;
-        plans.emplace_back(std::make_unique<QueryPlan>(std::move(left_plan)));
-        plans.emplace_back(std::make_unique<QueryPlan>(std::move(right_plan)));
-
-        result_plan.unitePlans(std::move(join_step), {std::move(plans)});
-    }
-
-    /// If residuals were not moved to JOIN algorithm,
-    /// we need to process add then as WHERE condition after JOIN
-    if (join_clauses_and_actions.residual_join_expressions_actions)
-    {
-        auto outputs = join_clauses_and_actions.residual_join_expressions_actions->getOutputs();
-        if (outputs.size() != 1)
-            throw Exception(ErrorCodes::LOGICAL_ERROR, "Expected 1 output column in JOIN actions, got {}",
-                join_clauses_and_actions.residual_join_expressions_actions->dumpDAG());
-
-        join_clauses_and_actions.residual_join_expressions_actions->appendInputsForUnusedColumns(result_plan.getCurrentHeader());
-        for (const auto * input_node : join_clauses_and_actions.residual_join_expressions_actions->getInputs())
-            join_clauses_and_actions.residual_join_expressions_actions->addOrReplaceInOutputs(*input_node);
-
-        appendSetsFromActionsDAG(*join_clauses_and_actions.residual_join_expressions_actions, left_join_tree_query_plan.useful_sets);
-        auto filter_step = std::make_unique<FilterStep>(result_plan.getCurrentHeader(),
-            std::move(*join_clauses_and_actions.residual_join_expressions_actions),
-            outputs[0]->result_name,
-            /* remove_column = */ false); /// Unused columns will be removed by next step
-        filter_step->setStepDescription("Residual JOIN filter");
-        result_plan.addStep(std::move(filter_step));
-
-        join_clauses_and_actions.residual_join_expressions_actions.reset();
-    }
-
-    const auto & header_after_join = result_plan.getCurrentHeader();
-    if (header_after_join.columns() > outer_scope_columns.size())
-    {
-        auto drop_unused_columns_after_join_actions_dag = createStepToDropColumns(header_after_join, outer_scope_columns, planner_context);
-        if (drop_unused_columns_after_join_actions_dag)
-        {
-            auto drop_unused_columns_after_join_transform_step = std::make_unique<ExpressionStep>(result_plan.getCurrentHeader(), std::move(*drop_unused_columns_after_join_actions_dag));
-            drop_unused_columns_after_join_transform_step->setStepDescription("Drop unused columns after JOIN");
-            result_plan.addStep(std::move(drop_unused_columns_after_join_transform_step));
-        }
-    }
->>>>>>> f752c0b8
 
     for (const auto & right_join_tree_query_plan_row_policy : right_join_tree_query_plan.used_row_policies)
         left_join_tree_query_plan.used_row_policies.insert(right_join_tree_query_plan_row_policy);
