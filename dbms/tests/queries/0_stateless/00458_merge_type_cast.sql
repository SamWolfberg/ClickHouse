SELECT ' UInt32 | UInt64 ';

DROP TABLE IF EXISTS u32;
DROP TABLE IF EXISTS u64;
DROP TABLE IF EXISTS merge_32_64;

CREATE TABLE u32 (x UInt32, y UInt32 DEFAULT x) ENGINE = Memory;
CREATE TABLE u64 (x UInt64, y UInt64 DEFAULT x) ENGINE = Memory;
CREATE TABLE merge_32_64 (x UInt64) ENGINE = Merge(currentDatabase(), '^u32|u64$');

INSERT INTO u32 (x) VALUES (1);
INSERT INTO u64 (x) VALUES (1);

INSERT INTO u32 (x) VALUES (4294967290);
INSERT INTO u64 (x) VALUES (4294967290);
--now inserts 3. maybe need out of range check?
--INSERT INTO u32 VALUES (4294967299);
INSERT INTO u64 (x) VALUES (4294967299);

select ' = 1:';
SELECT x FROM merge_32_64 WHERE x = 1;
select ' 1:';
SELECT x FROM merge_32_64 WHERE x IN (1);
select ' 4294967290:';
SELECT x FROM merge_32_64 WHERE x IN (4294967290);
select ' 4294967299:';
SELECT x FROM merge_32_64 WHERE x IN (4294967299);
--select ' -1: ';
--SELECT x FROM merge_32_64 WHERE x IN (-1);

DROP TABLE u32;
DROP TABLE u64;
DROP TABLE merge_32_64;


SELECT ' Int64 | UInt64 ';

DROP TABLE IF EXISTS s64;
DROP TABLE IF EXISTS u64;
DROP TABLE IF EXISTS merge_s64_u64;

CREATE TABLE s64 (x Int64) ENGINE = Memory;
CREATE TABLE u64 (x UInt64) ENGINE = Memory;
CREATE TABLE merge_s64_u64 (x UInt64) ENGINE = Merge(currentDatabase(), '^s64|u64$');

INSERT INTO s64 VALUES (1);
INSERT INTO s64 VALUES (-1);
INSERT INTO u64 VALUES (1);

select ' 1:';
SELECT x FROM merge_s64_u64 WHERE x IN (1);
select ' -1: ';
SELECT x FROM merge_s64_u64 WHERE x IN (-1);

DROP TABLE s64;
DROP TABLE u64;
DROP TABLE merge_s64_u64;


SELECT ' Int32 | UInt64 ';

<<<<<<< HEAD
DROP TABLE IF EXISTS one;
DROP TABLE IF EXISTS two;
DROP TABLE IF EXISTS merge_one_two;

CREATE TABLE one (x Int32) ENGINE = Memory;
CREATE TABLE two (x UInt64) ENGINE = Memory;
CREATE TABLE merge_one_two (x UInt64) ENGINE = Merge(currentDatabase(), '^one$|^two$');

INSERT INTO one VALUES (1);
INSERT INTO two VALUES (1);

INSERT INTO one VALUES (2147483650);
INSERT INTO two VALUES (2147483650);
=======
DROP TABLE IF EXISTS one_00458;
DROP TABLE IF EXISTS two_00458;
DROP TABLE IF EXISTS merge_one_two;

CREATE TABLE one_00458 (x Int32) ENGINE = Memory;
CREATE TABLE two_00458 (x UInt64) ENGINE = Memory;
CREATE TABLE merge_one_two (x UInt64) ENGINE = Merge(currentDatabase(), '^one_00458$|^two_00458$');

INSERT INTO one_00458 VALUES (1);
INSERT INTO two_00458 VALUES (1);

INSERT INTO one_00458 VALUES (2147483650);
INSERT INTO two_00458 VALUES (2147483650);
>>>>>>> 00a1ac64

SELECT * FROM merge_one_two WHERE x IN (1);
SELECT x FROM merge_one_two WHERE x IN (2147483650);
SELECT x FROM merge_one_two WHERE x IN (-1);


SELECT ' String | FixedString(16) ';

<<<<<<< HEAD
DROP TABLE IF EXISTS one;
DROP TABLE IF EXISTS two;
DROP TABLE IF EXISTS merge_one_two;

CREATE TABLE one (x String) ENGINE = Memory;
CREATE TABLE two (x FixedString(16)) ENGINE = Memory;
CREATE TABLE merge_one_two (x String) ENGINE = Merge(currentDatabase(), '^one$|^two$');

INSERT INTO one VALUES ('1');
INSERT INTO two VALUES ('1');
=======
DROP TABLE IF EXISTS one_00458;
DROP TABLE IF EXISTS two_00458;
DROP TABLE IF EXISTS merge_one_two;

CREATE TABLE one_00458 (x String) ENGINE = Memory;
CREATE TABLE two_00458 (x FixedString(16)) ENGINE = Memory;
CREATE TABLE merge_one_two (x String) ENGINE = Merge(currentDatabase(), '^one_00458$|^two_00458$');

INSERT INTO one_00458 VALUES ('1');
INSERT INTO two_00458 VALUES ('1');
>>>>>>> 00a1ac64

SELECT * FROM merge_one_two WHERE x IN ('1');


SELECT ' DateTime | UInt64 ';

<<<<<<< HEAD
DROP TABLE IF EXISTS one;
DROP TABLE IF EXISTS two;
DROP TABLE IF EXISTS merge_one_two;

CREATE TABLE one (x DateTime) ENGINE = Memory;
CREATE TABLE two (x UInt64) ENGINE = Memory;
CREATE TABLE merge_one_two (x UInt64) ENGINE = Merge(currentDatabase(), '^one$|^two$');

INSERT INTO one VALUES (1);
INSERT INTO two VALUES (1);
=======
DROP TABLE IF EXISTS one_00458;
DROP TABLE IF EXISTS two_00458;
DROP TABLE IF EXISTS merge_one_two;

CREATE TABLE one_00458 (x DateTime) ENGINE = Memory;
CREATE TABLE two_00458 (x UInt64) ENGINE = Memory;
CREATE TABLE merge_one_two (x UInt64) ENGINE = Merge(currentDatabase(), '^one_00458$|^two_00458$');

INSERT INTO one_00458 VALUES (1);
INSERT INTO two_00458 VALUES (1);
>>>>>>> 00a1ac64

SELECT * FROM merge_one_two WHERE x IN (1);


SELECT '  Array(UInt32) | Array(UInt64) ';

<<<<<<< HEAD
DROP TABLE IF EXISTS one;
DROP TABLE IF EXISTS two;
DROP TABLE IF EXISTS merge_one_two;

CREATE TABLE one (x Array(UInt32), z String DEFAULT '', y Array(UInt32)) ENGINE = Memory;
CREATE TABLE two (x Array(UInt64), z String DEFAULT '', y Array(UInt64)) ENGINE = Memory;
CREATE TABLE merge_one_two (x Array(UInt64), z String, y Array(UInt64)) ENGINE = Merge(currentDatabase(), '^one$|^two$');

INSERT INTO one (x, y) VALUES ([1], [0]);
INSERT INTO two (x, y) VALUES ([1], [0]);
INSERT INTO one (x, y) VALUES ([4294967290], [4294967290]);
INSERT INTO two (x, y) VALUES ([4294967290], [4294967290]);
INSERT INTO one (x, y) VALUES ([4294967299], [4294967299]);
INSERT INTO two (x, y) VALUES ([4294967299], [4294967299]);
=======
DROP TABLE IF EXISTS one_00458;
DROP TABLE IF EXISTS two_00458;
DROP TABLE IF EXISTS merge_one_two;

CREATE TABLE one_00458 (x Array(UInt32), z String DEFAULT '', y Array(UInt32)) ENGINE = Memory;
CREATE TABLE two_00458 (x Array(UInt64), z String DEFAULT '', y Array(UInt64)) ENGINE = Memory;
CREATE TABLE merge_one_two (x Array(UInt64), z String, y Array(UInt64)) ENGINE = Merge(currentDatabase(), '^one_00458$|^two_00458$');

INSERT INTO one_00458 (x, y) VALUES ([1], [0]);
INSERT INTO two_00458 (x, y) VALUES ([1], [0]);
INSERT INTO one_00458 (x, y) VALUES ([4294967290], [4294967290]);
INSERT INTO two_00458 (x, y) VALUES ([4294967290], [4294967290]);
INSERT INTO one_00458 (x, y) VALUES ([4294967299], [4294967299]);
INSERT INTO two_00458 (x, y) VALUES ([4294967299], [4294967299]);
>>>>>>> 00a1ac64

SELECT x, y FROM merge_one_two WHERE arrayExists(_ -> _ IN (1), x);
SELECT x, y FROM merge_one_two WHERE arrayExists(_ -> _ IN (4294967290), x);
SELECT x, y FROM merge_one_two WHERE arrayExists(_ -> _ IN (4294967299), x);

<<<<<<< HEAD
DROP TABLE one;
DROP TABLE two;
DROP TABLE merge_one_two;
=======
DROP TABLE IF EXISTS one_00458;
DROP TABLE IF EXISTS two_00458;
DROP TABLE IF EXISTS merge_one_two;
>>>>>>> 00a1ac64
<|MERGE_RESOLUTION|>--- conflicted
+++ resolved
@@ -59,21 +59,6 @@
 
 SELECT ' Int32 | UInt64 ';
 
-<<<<<<< HEAD
-DROP TABLE IF EXISTS one;
-DROP TABLE IF EXISTS two;
-DROP TABLE IF EXISTS merge_one_two;
-
-CREATE TABLE one (x Int32) ENGINE = Memory;
-CREATE TABLE two (x UInt64) ENGINE = Memory;
-CREATE TABLE merge_one_two (x UInt64) ENGINE = Merge(currentDatabase(), '^one$|^two$');
-
-INSERT INTO one VALUES (1);
-INSERT INTO two VALUES (1);
-
-INSERT INTO one VALUES (2147483650);
-INSERT INTO two VALUES (2147483650);
-=======
 DROP TABLE IF EXISTS one_00458;
 DROP TABLE IF EXISTS two_00458;
 DROP TABLE IF EXISTS merge_one_two;
@@ -87,7 +72,6 @@
 
 INSERT INTO one_00458 VALUES (2147483650);
 INSERT INTO two_00458 VALUES (2147483650);
->>>>>>> 00a1ac64
 
 SELECT * FROM merge_one_two WHERE x IN (1);
 SELECT x FROM merge_one_two WHERE x IN (2147483650);
@@ -96,18 +80,6 @@
 
 SELECT ' String | FixedString(16) ';
 
-<<<<<<< HEAD
-DROP TABLE IF EXISTS one;
-DROP TABLE IF EXISTS two;
-DROP TABLE IF EXISTS merge_one_two;
-
-CREATE TABLE one (x String) ENGINE = Memory;
-CREATE TABLE two (x FixedString(16)) ENGINE = Memory;
-CREATE TABLE merge_one_two (x String) ENGINE = Merge(currentDatabase(), '^one$|^two$');
-
-INSERT INTO one VALUES ('1');
-INSERT INTO two VALUES ('1');
-=======
 DROP TABLE IF EXISTS one_00458;
 DROP TABLE IF EXISTS two_00458;
 DROP TABLE IF EXISTS merge_one_two;
@@ -118,25 +90,12 @@
 
 INSERT INTO one_00458 VALUES ('1');
 INSERT INTO two_00458 VALUES ('1');
->>>>>>> 00a1ac64
 
 SELECT * FROM merge_one_two WHERE x IN ('1');
 
 
 SELECT ' DateTime | UInt64 ';
 
-<<<<<<< HEAD
-DROP TABLE IF EXISTS one;
-DROP TABLE IF EXISTS two;
-DROP TABLE IF EXISTS merge_one_two;
-
-CREATE TABLE one (x DateTime) ENGINE = Memory;
-CREATE TABLE two (x UInt64) ENGINE = Memory;
-CREATE TABLE merge_one_two (x UInt64) ENGINE = Merge(currentDatabase(), '^one$|^two$');
-
-INSERT INTO one VALUES (1);
-INSERT INTO two VALUES (1);
-=======
 DROP TABLE IF EXISTS one_00458;
 DROP TABLE IF EXISTS two_00458;
 DROP TABLE IF EXISTS merge_one_two;
@@ -147,29 +106,12 @@
 
 INSERT INTO one_00458 VALUES (1);
 INSERT INTO two_00458 VALUES (1);
->>>>>>> 00a1ac64
 
 SELECT * FROM merge_one_two WHERE x IN (1);
 
 
 SELECT '  Array(UInt32) | Array(UInt64) ';
 
-<<<<<<< HEAD
-DROP TABLE IF EXISTS one;
-DROP TABLE IF EXISTS two;
-DROP TABLE IF EXISTS merge_one_two;
-
-CREATE TABLE one (x Array(UInt32), z String DEFAULT '', y Array(UInt32)) ENGINE = Memory;
-CREATE TABLE two (x Array(UInt64), z String DEFAULT '', y Array(UInt64)) ENGINE = Memory;
-CREATE TABLE merge_one_two (x Array(UInt64), z String, y Array(UInt64)) ENGINE = Merge(currentDatabase(), '^one$|^two$');
-
-INSERT INTO one (x, y) VALUES ([1], [0]);
-INSERT INTO two (x, y) VALUES ([1], [0]);
-INSERT INTO one (x, y) VALUES ([4294967290], [4294967290]);
-INSERT INTO two (x, y) VALUES ([4294967290], [4294967290]);
-INSERT INTO one (x, y) VALUES ([4294967299], [4294967299]);
-INSERT INTO two (x, y) VALUES ([4294967299], [4294967299]);
-=======
 DROP TABLE IF EXISTS one_00458;
 DROP TABLE IF EXISTS two_00458;
 DROP TABLE IF EXISTS merge_one_two;
@@ -184,18 +126,11 @@
 INSERT INTO two_00458 (x, y) VALUES ([4294967290], [4294967290]);
 INSERT INTO one_00458 (x, y) VALUES ([4294967299], [4294967299]);
 INSERT INTO two_00458 (x, y) VALUES ([4294967299], [4294967299]);
->>>>>>> 00a1ac64
 
 SELECT x, y FROM merge_one_two WHERE arrayExists(_ -> _ IN (1), x);
 SELECT x, y FROM merge_one_two WHERE arrayExists(_ -> _ IN (4294967290), x);
 SELECT x, y FROM merge_one_two WHERE arrayExists(_ -> _ IN (4294967299), x);
 
-<<<<<<< HEAD
-DROP TABLE one;
-DROP TABLE two;
-DROP TABLE merge_one_two;
-=======
 DROP TABLE IF EXISTS one_00458;
 DROP TABLE IF EXISTS two_00458;
-DROP TABLE IF EXISTS merge_one_two;
->>>>>>> 00a1ac64
+DROP TABLE IF EXISTS merge_one_two;