--- conflicted
+++ resolved
@@ -104,17 +104,13 @@
                 ErrorCodes::NUMBER_OF_ARGUMENTS_DOESNT_MATCH);
 
         args.engine_args[0] = evaluateConstantExpressionOrIdentifierAsLiteral(args.engine_args[0], args.local_context);
-<<<<<<< HEAD
         String database_name;
-        String dictionary_name = typeid_cast<const ASTLiteral &>(*args.engine_args[0]).value.safeGet<String>();
+        String dictionary_name = args.engine_args[0]->as<ASTLiteral &>().value.safeGet<String>();
         if (auto pos = dictionary_name.find('.'); pos != String::npos)
         {
             database_name = dictionary_name.substr(0, pos);
             dictionary_name = dictionary_name.substr(pos + 1);
         }
-=======
-        String dictionary_name = args.engine_args[0]->as<ASTLiteral &>().value.safeGet<String>();
->>>>>>> 2a57e691
 
         return StorageDictionary::create(
             args.table_name, args.columns, args.context, args.attach, database_name, dictionary_name);
