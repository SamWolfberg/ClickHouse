#pragma once

#include "SettingsCommon.h"
#include <Core/Defines.h>


namespace Poco
{
    namespace Util
    {
        class AbstractConfiguration;
    }
}

namespace boost
{
    namespace program_options
    {
        class options_description;
    }
}


namespace DB
{

class IColumn;


/** Settings of query execution.
  */
struct Settings : public SettingsCollection<Settings>
{
    /// For initialization from empty initializer-list to be "value initialization", not "aggregate initialization" in C++14.
    /// http://en.cppreference.com/w/cpp/language/aggregate_initialization
    Settings() {}

    /** List of settings: type, name, default value.
      *
      * This looks rather unconvenient. It is done that way to avoid repeating settings in different places.
      * Note: as an alternative, we could implement settings to be completely dynamic in form of map: String -> Field,
      *  but we are not going to do it, because settings is used everywhere as static struct fields.
      */

#define LIST_OF_SETTINGS(M)                                            \
    M(SettingUInt64, min_compress_block_size, 65536, "The actual size of the block to compress, if the uncompressed data less than max_compress_block_size is no less than this value and no less than the volume of data for one mark.") \
    M(SettingUInt64, max_compress_block_size, 1048576, "The maximum size of blocks of uncompressed data before compressing for writing to a table.") \
    M(SettingUInt64, max_block_size, DEFAULT_BLOCK_SIZE, "Maximum block size for reading") \
    M(SettingUInt64, max_insert_block_size, DEFAULT_INSERT_BLOCK_SIZE, "The maximum block size for insertion, if we control the creation of blocks for insertion.") \
    M(SettingUInt64, min_insert_block_size_rows, DEFAULT_INSERT_BLOCK_SIZE, "Squash blocks passed to INSERT query to specified size in rows, if blocks are not big enough.") \
    M(SettingUInt64, min_insert_block_size_bytes, (DEFAULT_INSERT_BLOCK_SIZE * 256), "Squash blocks passed to INSERT query to specified size in bytes, if blocks are not big enough.") \
    M(SettingMaxThreads, max_threads, 0, "The maximum number of threads to execute the request. By default, it is determined automatically.") \
    M(SettingMaxThreads, max_alter_threads, 0, "The maximum number of threads to execute the ALTER requests. By default, it is determined automatically.") \
    M(SettingUInt64, max_read_buffer_size, DBMS_DEFAULT_BUFFER_SIZE, "The maximum size of the buffer to read from the filesystem.") \
    M(SettingUInt64, max_distributed_connections, 1024, "The maximum number of connections for distributed processing of one query (should be greater than max_threads).") \
    M(SettingUInt64, max_query_size, 262144, "Which part of the query can be read into RAM for parsing (the remaining data for INSERT, if any, is read later)") \
    M(SettingUInt64, interactive_delay, 100000, "The interval in microseconds to check if the request is cancelled, and to send progress info.") \
    M(SettingSeconds, connect_timeout, DBMS_DEFAULT_CONNECT_TIMEOUT_SEC, "Connection timeout if there are no replicas.") \
    M(SettingMilliseconds, connect_timeout_with_failover_ms, DBMS_DEFAULT_CONNECT_TIMEOUT_WITH_FAILOVER_MS, "Connection timeout for selecting first healthy replica.") \
    M(SettingSeconds, receive_timeout, DBMS_DEFAULT_RECEIVE_TIMEOUT_SEC, "") \
    M(SettingSeconds, send_timeout, DBMS_DEFAULT_SEND_TIMEOUT_SEC, "") \
    M(SettingSeconds, tcp_keep_alive_timeout, 0, "The time in seconds the connection needs to remain idle before TCP starts sending keepalive probes") \
    M(SettingMilliseconds, queue_max_wait_ms, 0, "The wait time in the request queue, if the number of concurrent requests exceeds the maximum.") \
    M(SettingMilliseconds, connection_pool_max_wait_ms, 0, "The wait time when connection pool is full.") \
    M(SettingMilliseconds, replace_running_query_max_wait_ms, 5000, "The wait time for running query with the same query_id to finish when setting 'replace_running_query' is active.") \
    M(SettingMilliseconds, kafka_max_wait_ms, 5000, "The wait time for reading from Kafka before retry.") \
    M(SettingUInt64, poll_interval, DBMS_DEFAULT_POLL_INTERVAL, "Block at the query wait loop on the server for the specified number of seconds.") \
    M(SettingUInt64, idle_connection_timeout, 3600, "Close idle TCP connections after specified number of seconds.") \
    M(SettingUInt64, distributed_connections_pool_size, DBMS_DEFAULT_DISTRIBUTED_CONNECTIONS_POOL_SIZE, "Maximum number of connections with one remote server in the pool.") \
    M(SettingUInt64, connections_with_failover_max_tries, DBMS_CONNECTION_POOL_WITH_FAILOVER_DEFAULT_MAX_TRIES, "The maximum number of attempts to connect to replicas.") \
    M(SettingUInt64, s3_min_upload_part_size, 512*1024*1024, "The mininum size of part to upload during multipart upload to S3.") \
    M(SettingBool, extremes, false, "Calculate minimums and maximums of the result columns. They can be output in JSON-formats.") \
    M(SettingBool, use_uncompressed_cache, true, "Whether to use the cache of uncompressed blocks.") \
    M(SettingBool, replace_running_query, false, "Whether the running request should be canceled with the same id as the new one.") \
    M(SettingUInt64, background_pool_size, 16, "Number of threads performing background work for tables (for example, merging in merge tree). Only has meaning at server startup.") \
    M(SettingUInt64, background_schedule_pool_size, 16, "Number of threads performing background tasks for replicated tables. Only has meaning at server startup.") \
    \
    M(SettingMilliseconds, distributed_directory_monitor_sleep_time_ms, 100, "Sleep time for StorageDistributed DirectoryMonitors, in case of any errors delay grows exponentially.") \
    M(SettingMilliseconds, distributed_directory_monitor_max_sleep_time_ms, 30000, "Maximum sleep time for StorageDistributed DirectoryMonitors, it limits exponential growth too.") \
    \
    M(SettingBool, distributed_directory_monitor_batch_inserts, false, "Should StorageDistributed DirectoryMonitors try to batch individual inserts into bigger ones.") \
    \
    M(SettingBool, optimize_move_to_prewhere, true, "Allows disabling WHERE to PREWHERE optimization in SELECT queries from MergeTree.") \
    \
    M(SettingUInt64, replication_alter_partitions_sync, 1, "Wait for actions to manipulate the partitions. 0 - do not wait, 1 - wait for execution only of itself, 2 - wait for everyone.") \
    M(SettingUInt64, replication_alter_columns_timeout, 60, "Wait for actions to change the table structure within the specified number of seconds. 0 - wait unlimited time.") \
    \
    M(SettingLoadBalancing, load_balancing, LoadBalancing::RANDOM, "Which replicas (among healthy replicas) to preferably send a query to (on the first attempt) for distributed processing.") \
    \
    M(SettingTotalsMode, totals_mode, TotalsMode::AFTER_HAVING_EXCLUSIVE, "How to calculate TOTALS when HAVING is present, as well as when max_rows_to_group_by and group_by_overflow_mode = ‘any’ are present.") \
    M(SettingFloat, totals_auto_threshold, 0.5, "The threshold for totals_mode = 'auto'.") \
    \
    M(SettingBool, allow_suspicious_low_cardinality_types, false, "In CREATE TABLE statement allows specifying LowCardinality modifier for types of small fixed size (8 or less). Enabling this may increase merge times and memory consumption.") \
    M(SettingBool, compile_expressions, false, "Compile some scalar functions and operators to native code.") \
    M(SettingUInt64, min_count_to_compile, 3, "The number of structurally identical queries before they are compiled.") \
    M(SettingUInt64, min_count_to_compile_expression, 3, "The number of identical expressions before they are JIT-compiled") \
    M(SettingUInt64, group_by_two_level_threshold, 100000, "From what number of keys, a two-level aggregation starts. 0 - the threshold is not set.") \
    M(SettingUInt64, group_by_two_level_threshold_bytes, 100000000, "From what size of the aggregation state in bytes, a two-level aggregation begins to be used. 0 - the threshold is not set. Two-level aggregation is used when at least one of the thresholds is triggered.") \
    M(SettingBool, distributed_aggregation_memory_efficient, false, "Is the memory-saving mode of distributed aggregation enabled.") \
    M(SettingUInt64, aggregation_memory_efficient_merge_threads, 0, "Number of threads to use for merge intermediate aggregation results in memory efficient mode. When bigger, then more memory is consumed. 0 means - same as 'max_threads'.") \
    \
    M(SettingUInt64, max_parallel_replicas, 1, "The maximum number of replicas of each shard used when the query is executed. For consistency (to get different parts of the same partition), this option only works for the specified sampling key. The lag of the replicas is not controlled.") \
    M(SettingUInt64, parallel_replicas_count, 0, "") \
    M(SettingUInt64, parallel_replica_offset, 0, "") \
    \
    M(SettingBool, skip_unavailable_shards, false, "If 1, ClickHouse silently skips unavailable shards and nodes unresolvable through DNS. Shard is marked as unavailable when none of the replicas can be reached.") \
    \
    M(SettingBool, distributed_group_by_no_merge, false, "Do not merge aggregation states from different servers for distributed query processing - in case it is for certain that there are different keys on different shards.") \
    M(SettingBool, optimize_skip_unused_shards, false, "Assumes that data is distributed by sharding_key. Optimization to skip unused shards if SELECT query filters by sharding_key.") \
    \
    M(SettingUInt64, merge_tree_min_rows_for_concurrent_read, (20 * 8192), "If at least as many lines are read from one file, the reading can be parallelized.") \
    M(SettingUInt64, merge_tree_min_bytes_for_concurrent_read, (24 * 10 * 1024 * 1024), "If at least as many bytes are read from one file, the reading can be parallelized.") \
    M(SettingUInt64, merge_tree_min_rows_for_seek, 0, "You can skip reading more than that number of rows at the price of one seek per file.") \
    M(SettingUInt64, merge_tree_min_bytes_for_seek, 0, "You can skip reading more than that number of bytes at the price of one seek per file.") \
    M(SettingUInt64, merge_tree_coarse_index_granularity, 8, "If the index segment can contain the required keys, divide it into as many parts and recursively check them.") \
    M(SettingUInt64, merge_tree_max_rows_to_use_cache, (128 * 8192), "The maximum number of rows per request, to use the cache of uncompressed data. If the request is large, the cache is not used. (For large queries not to flush out the cache.)") \
    M(SettingUInt64, merge_tree_max_bytes_to_use_cache, (192 * 10 * 1024 * 1024), "The maximum number of rows per request, to use the cache of uncompressed data. If the request is large, the cache is not used. (For large queries not to flush out the cache.)") \
    \
    M(SettingBool, merge_tree_uniform_read_distribution, true, "Distribute read from MergeTree over threads evenly, ensuring stable average execution time of each thread within one read operation.") \
    \
    M(SettingUInt64, mysql_max_rows_to_insert, 65536, "The maximum number of rows in MySQL batch insertion of the MySQL storage engine") \
    \
    M(SettingUInt64, optimize_min_equality_disjunction_chain_length, 3, "The minimum length of the expression `expr = x1 OR ... expr = xN` for optimization ") \
    \
    M(SettingUInt64, min_bytes_to_use_direct_io, 0, "The minimum number of bytes for reading the data with O_DIRECT option during SELECT queries execution. 0 - disabled.") \
    \
    M(SettingBool, force_index_by_date, 0, "Throw an exception if there is a partition key in a table, and it is not used.") \
    M(SettingBool, force_primary_key, 0, "Throw an exception if there is primary key in a table, and it is not used.") \
    \
    M(SettingUInt64, mark_cache_min_lifetime, 10000, "If the maximum size of mark_cache is exceeded, delete only records older than mark_cache_min_lifetime seconds.") \
    \
    M(SettingFloat, max_streams_to_max_threads_ratio, 1, "Allows you to use more sources than the number of threads - to more evenly distribute work across threads. It is assumed that this is a temporary solution, since it will be possible in the future to make the number of sources equal to the number of threads, but for each source to dynamically select available work for itself.") \
    M(SettingFloat, max_streams_multiplier_for_merge_tables, 5, "Ask more streams when reading from Merge table. Streams will be spread across tables that Merge table will use. This allows more even distribution of work across threads and especially helpful when merged tables differ in size.") \
    \
    M(SettingString, network_compression_method, "LZ4", "Allows you to select the method of data compression when writing.") \
    \
    M(SettingInt64, network_zstd_compression_level, 1, "Allows you to select the level of ZSTD compression.") \
    \
    M(SettingUInt64, priority, 0, "Priority of the query. 1 - the highest, higher value - lower priority; 0 - do not use priorities.") \
    M(SettingInt64, os_thread_priority, 0, "If non zero - set corresponding 'nice' value for query processing threads. Can be used to adjust query priority for OS scheduler.") \
    \
    M(SettingBool, log_queries, 0, "Log requests and write the log to the system table.") \
    \
    M(SettingUInt64, log_queries_cut_to_length, 100000, "If query length is greater than specified threshold (in bytes), then cut query when writing to query log. Also limit length of printed query in ordinary text log.") \
    \
    M(SettingDistributedProductMode, distributed_product_mode, DistributedProductMode::DENY, "How are distributed subqueries performed inside IN or JOIN sections?") \
    \
    M(SettingUInt64, max_concurrent_queries_for_user, 0, "The maximum number of concurrent requests per user.") \
    \
    M(SettingBool, insert_deduplicate, true, "For INSERT queries in the replicated table, specifies that deduplication of insertings blocks should be preformed") \
    \
    M(SettingUInt64, insert_quorum, 0, "For INSERT queries in the replicated table, wait writing for the specified number of replicas and linearize the addition of the data. 0 - disabled.") \
    M(SettingMilliseconds, insert_quorum_timeout, 600000, "") \
    M(SettingUInt64, select_sequential_consistency, 0, "For SELECT queries from the replicated table, throw an exception if the replica does not have a chunk written with the quorum; do not read the parts that have not yet been written with the quorum.") \
    M(SettingUInt64, table_function_remote_max_addresses, 1000, "The maximum number of different shards and the maximum number of replicas of one shard in the `remote` function.") \
    M(SettingMilliseconds, read_backoff_min_latency_ms, 1000, "Setting to reduce the number of threads in case of slow reads. Pay attention only to reads that took at least that much time.") \
    M(SettingUInt64, read_backoff_max_throughput, 1048576, "Settings to reduce the number of threads in case of slow reads. Count events when the read bandwidth is less than that many bytes per second.") \
    M(SettingMilliseconds, read_backoff_min_interval_between_events_ms, 1000, "Settings to reduce the number of threads in case of slow reads. Do not pay attention to the event, if the previous one has passed less than a certain amount of time.") \
    M(SettingUInt64, read_backoff_min_events, 2, "Settings to reduce the number of threads in case of slow reads. The number of events after which the number of threads will be reduced.") \
    \
    M(SettingFloat, memory_tracker_fault_probability, 0., "For testing of `exception safety` - throw an exception every time you allocate memory with the specified probability.") \
    \
    M(SettingBool, enable_http_compression, 0, "Compress the result if the client over HTTP said that it understands data compressed by gzip or deflate.") \
    M(SettingInt64, http_zlib_compression_level, 3, "Compression level - used if the client on HTTP said that it understands data compressed by gzip or deflate.") \
    \
    M(SettingBool, http_native_compression_disable_checksumming_on_decompress, 0, "If you uncompress the POST data from the client compressed by the native format, do not check the checksum.") \
    \
    M(SettingString, count_distinct_implementation, "uniqExact", "What aggregate function to use for implementation of count(DISTINCT ...)") \
    \
    M(SettingBool, output_format_write_statistics, true, "Write statistics about read rows, bytes, time elapsed in suitable output formats.") \
    \
    M(SettingBool, add_http_cors_header, false, "Write add http CORS header.") \
    \
    M(SettingUInt64, max_http_get_redirects, 0, "Max number of http GET redirects hops allowed. Make sure additional security measures are in place to prevent a malicious server to redirect your requests to unexpected services.") \
    \
    M(SettingBool, input_format_skip_unknown_fields, false, "Skip columns with unknown names from input data (it works for JSONEachRow, CSVWithNames, TSVWithNames and TSKV formats).") \
    M(SettingBool, input_format_with_names_use_header, false, "For TSVWithNames and CSVWithNames input formats this controls whether format parser is to assume that column data appear in the input exactly as they are specified in the header.") \
    M(SettingBool, input_format_import_nested_json, false, "Map nested JSON data to nested tables (it works for JSONEachRow format).") \
    M(SettingBool, input_format_defaults_for_omitted_fields, true, "For input data calculate default expressions for omitted fields (it works for JSONEachRow, CSV and TSV formats).") \
    M(SettingBool, input_format_tsv_empty_as_default, false, "Treat empty fields in TSV input as default values.") \
    M(SettingBool, input_format_null_as_default, false, "For text input formats initialize null fields with default values if data type of this field is not nullable") \
    \
    M(SettingBool, input_format_values_interpret_expressions, true, "For Values format: if field could not be parsed by streaming parser, run SQL parser and try to interpret it as SQL expression.") \
    M(SettingBool, input_format_values_deduce_templates_of_expressions, false, "For Values format: if field could not be parsed by streaming parser, run SQL parser, deduce template of the SQL expression, try to parse all rows using template and then interpret expression for all rows.") \
    M(SettingBool, input_format_values_accurate_types_of_literals, true, "For Values format: when parsing and interpreting expressions using template, check actual type of literal to avoid possible overflow and precision issues.") \
    \
    M(SettingBool, output_format_json_quote_64bit_integers, true, "Controls quoting of 64-bit integers in JSON output format.") \
    \
    M(SettingBool, output_format_json_quote_denormals, false, "Enables '+nan', '-nan', '+inf', '-inf' outputs in JSON output format.") \
    \
    M(SettingBool, output_format_json_escape_forward_slashes, true, "Controls escaping forward slashes for string outputs in JSON output format. This is intended for compatibility with JavaScript. Don't confuse with backslashes that are always escaped.") \
    \
    M(SettingUInt64, output_format_pretty_max_rows, 10000, "Rows limit for Pretty formats.") \
    M(SettingUInt64, output_format_pretty_max_column_pad_width, 250, "Maximum width to pad all values in a column in Pretty formats.") \
    M(SettingBool, output_format_pretty_color, true, "Use ANSI escape sequences to paint colors in Pretty formats") \
    M(SettingUInt64, output_format_parquet_row_group_size, 1000000, "Row group size in rows.") \
    \
    M(SettingBool, use_client_time_zone, false, "Use client timezone for interpreting DateTime string values, instead of adopting server timezone.") \
    \
    M(SettingBool, send_progress_in_http_headers, false, "Send progress notifications using X-ClickHouse-Progress headers. Some clients do not support high amount of HTTP headers (Python requests in particular), so it is disabled by default.") \
    \
    M(SettingUInt64, http_headers_progress_interval_ms, 100, "Do not send HTTP headers X-ClickHouse-Progress more frequently than at each specified interval.") \
    \
    M(SettingBool, fsync_metadata, 1, "Do fsync after changing metadata for tables and databases (.sql files). Could be disabled in case of poor latency on server with high load of DDL queries and high load of disk subsystem.") \
    \
    M(SettingUInt64, input_format_allow_errors_num, 0, "Maximum absolute amount of errors while reading text formats (like CSV, TSV). In case of error, if at least absolute or relative amount of errors is lower than corresponding value, will skip until next line and continue.") \
    M(SettingFloat, input_format_allow_errors_ratio, 0, "Maximum relative amount of errors while reading text formats (like CSV, TSV). In case of error, if at least absolute or relative amount of errors is lower than corresponding value, will skip until next line and continue.") \
    \
    M(SettingBool, join_use_nulls, 0, "Use NULLs for non-joined rows of outer JOINs for types that can be inside Nullable. If false, use default value of corresponding columns data type.") \
    \
    M(SettingJoinStrictness, join_default_strictness, JoinStrictness::ALL, "Set default strictness in JOIN query. Possible values: empty string, 'ANY', 'ALL'. If empty, query without strictness will throw exception.") \
    M(SettingBool, any_join_distinct_right_table_keys, false, "Enable old ANY JOIN logic with many-to-one left-to-right table keys mapping for all ANY JOINs. It leads to confusing not equal results for 't1 ANY LEFT JOIN t2' and 't2 ANY RIGHT JOIN t1'. ANY RIGHT JOIN needs one-to-many keys maping to be consistent with LEFT one.") \
    \
    M(SettingUInt64, preferred_block_size_bytes, 1000000, "") \
    \
    M(SettingUInt64, max_replica_delay_for_distributed_queries, 300, "If set, distributed queries of Replicated tables will choose servers with replication delay in seconds less than the specified value (not inclusive). Zero means do not take delay into account.") \
    M(SettingBool, fallback_to_stale_replicas_for_distributed_queries, 1, "Suppose max_replica_delay_for_distributed_queries is set and all replicas for the queried table are stale. If this setting is enabled, the query will be performed anyway, otherwise the error will be reported.") \
    M(SettingUInt64, preferred_max_column_in_block_size_bytes, 0, "Limit on max column size in block while reading. Helps to decrease cache misses count. Should be close to L2 cache size.") \
    \
    M(SettingBool, insert_distributed_sync, false, "If setting is enabled, insert query into distributed waits until data will be sent to all nodes in cluster.") \
    M(SettingUInt64, insert_distributed_timeout, 0, "Timeout for insert query into distributed. Setting is used only with insert_distributed_sync enabled. Zero value means no timeout.") \
    M(SettingInt64, distributed_ddl_task_timeout, 180, "Timeout for DDL query responses from all hosts in cluster. If a ddl request has not been performed on all hosts, a response will contain a timeout error and a request will be executed in an async mode. Negative value means infinite.") \
    M(SettingMilliseconds, stream_flush_interval_ms, 7500, "Timeout for flushing data from streaming storages.") \
    M(SettingMilliseconds, stream_poll_timeout_ms, 500, "Timeout for polling data from/to streaming storages.") \
    \
    M(SettingString, format_schema, "", "Schema identifier (used by schema-based formats)") \
    M(SettingString, format_template_resultset, "", "Path to file which contains format string for result set (for Template format)") \
    M(SettingString, format_template_row, "", "Path to file which contains format string for rows (for Template format)") \
    M(SettingString, format_template_rows_between_delimiter, "\n", "Delimiter between rows (for Template format)") \
    \
    M(SettingString, format_custom_escaping_rule, "Escaped", "Field escaping rule (for CustomSeparated format)") \
    M(SettingString, format_custom_field_delimiter, "\t", "Delimiter between fields (for CustomSeparated format)") \
    M(SettingString, format_custom_row_before_delimiter, "", "Delimiter before field of the first column (for CustomSeparated format)") \
    M(SettingString, format_custom_row_after_delimiter, "\n", "Delimiter after field of the last column (for CustomSeparated format)") \
    M(SettingString, format_custom_row_between_delimiter, "", "Delimiter between rows (for CustomSeparated format)") \
    M(SettingString, format_custom_result_before_delimiter, "", "Prefix before result set (for CustomSeparated format)") \
    M(SettingString, format_custom_result_after_delimiter, "", "Suffix after result set (for CustomSeparated format)") \
    \
    M(SettingBool, insert_allow_materialized_columns, 0, "If setting is enabled, Allow materialized columns in INSERT.") \
    M(SettingSeconds, http_connection_timeout, DEFAULT_HTTP_READ_BUFFER_CONNECTION_TIMEOUT, "HTTP connection timeout.") \
    M(SettingSeconds, http_send_timeout, DEFAULT_HTTP_READ_BUFFER_TIMEOUT, "HTTP send timeout") \
    M(SettingSeconds, http_receive_timeout, DEFAULT_HTTP_READ_BUFFER_TIMEOUT, "HTTP receive timeout") \
    M(SettingBool, optimize_throw_if_noop, false, "If setting is enabled and OPTIMIZE query didn't actually assign a merge then an explanatory exception is thrown") \
    M(SettingBool, use_index_for_in_with_subqueries, true, "Try using an index if there is a subquery or a table expression on the right side of the IN operator.") \
    M(SettingBool, joined_subquery_requires_alias, false, "Force joined subqueries to have aliases for correct name qualification.") \
    M(SettingBool, empty_result_for_aggregation_by_empty_set, false, "Return empty result when aggregating without keys on empty set.") \
    M(SettingBool, allow_distributed_ddl, true, "If it is set to true, then a user is allowed to executed distributed DDL queries.") \
    M(SettingUInt64, odbc_max_field_size, 1024, "Max size of filed can be read from ODBC dictionary. Long strings are truncated.") \
    M(SettingUInt64, query_profiler_real_time_period_ns, 1000000000, "Highly experimental. Period for real clock timer of query profiler (in nanoseconds). Set 0 value to turn off real clock query profiler. Recommended value is at least 10000000 (100 times a second) for single queries or 1000000000 (once a second) for cluster-wide profiling.") \
    M(SettingUInt64, query_profiler_cpu_time_period_ns, 1000000000, "Highly experimental. Period for CPU clock timer of query profiler (in nanoseconds). Set 0 value to turn off CPU clock query profiler. Recommended value is at least 10000000 (100 times a second) for single queries or 1000000000 (once a second) for cluster-wide profiling.") \
    \
    \
    /** Limits during query execution are part of the settings. \
      * Used to provide a more safe execution of queries from the user interface. \
      * Basically, limits are checked for each block (not every row). That is, the limits can be slightly violated. \
      * Almost all limits apply only to SELECTs. \
      * Almost all limits apply to each stream individually. \
      */ \
    \
    M(SettingUInt64, max_rows_to_read, 0, "Limit on read rows from the most 'deep' sources. That is, only in the deepest subquery. When reading from a remote server, it is only checked on a remote server.") \
    M(SettingUInt64, max_bytes_to_read, 0, "Limit on read bytes (after decompression) from the most 'deep' sources. That is, only in the deepest subquery. When reading from a remote server, it is only checked on a remote server.") \
    M(SettingOverflowMode, read_overflow_mode, OverflowMode::THROW, "What to do when the limit is exceeded.") \
    \
    M(SettingUInt64, max_rows_to_group_by, 0, "") \
    M(SettingOverflowModeGroupBy, group_by_overflow_mode, OverflowMode::THROW, "What to do when the limit is exceeded.") \
    M(SettingUInt64, max_bytes_before_external_group_by, 0, "") \
    \
    M(SettingUInt64, max_rows_to_sort, 0, "") \
    M(SettingUInt64, max_bytes_to_sort, 0, "") \
    M(SettingOverflowMode, sort_overflow_mode, OverflowMode::THROW, "What to do when the limit is exceeded.") \
    M(SettingUInt64, max_bytes_before_external_sort, 0, "") \
    M(SettingUInt64, max_bytes_before_remerge_sort, 1000000000, "In case of ORDER BY with LIMIT, when memory usage is higher than specified threshold, perform additional steps of merging blocks before final merge to keep just top LIMIT rows.") \
    \
    M(SettingUInt64, max_result_rows, 0, "Limit on result size in rows. Also checked for intermediate data sent from remote servers.") \
    M(SettingUInt64, max_result_bytes, 0, "Limit on result size in bytes (uncompressed). Also checked for intermediate data sent from remote servers.") \
    M(SettingOverflowMode, result_overflow_mode, OverflowMode::THROW, "What to do when the limit is exceeded.") \
    \
    /* TODO: Check also when merging and finalizing aggregate functions. */ \
    M(SettingSeconds, max_execution_time, 0, "") \
    M(SettingOverflowMode, timeout_overflow_mode, OverflowMode::THROW, "What to do when the limit is exceeded.") \
    \
    M(SettingUInt64, min_execution_speed, 0, "Minimum number of execution rows per second.") \
    M(SettingUInt64, max_execution_speed, 0, "Maximum number of execution rows per second.") \
    M(SettingUInt64, min_execution_speed_bytes, 0, "Minimum number of execution bytes per second.") \
    M(SettingUInt64, max_execution_speed_bytes, 0, "Maximum number of execution bytes per second.") \
    M(SettingSeconds, timeout_before_checking_execution_speed, 0, "Check that the speed is not too low after the specified time has elapsed.") \
    \
    M(SettingUInt64, max_columns_to_read, 0, "") \
    M(SettingUInt64, max_temporary_columns, 0, "") \
    M(SettingUInt64, max_temporary_non_const_columns, 0, "") \
    \
    M(SettingUInt64, max_subquery_depth, 100, "") \
    M(SettingUInt64, max_pipeline_depth, 1000, "") \
    M(SettingUInt64, max_ast_depth, 1000, "Maximum depth of query syntax tree. Checked after parsing.") \
    M(SettingUInt64, max_ast_elements, 50000, "Maximum size of query syntax tree in number of nodes. Checked after parsing.") \
    M(SettingUInt64, max_expanded_ast_elements, 500000, "Maximum size of query syntax tree in number of nodes after expansion of aliases and the asterisk.") \
    \
    M(SettingUInt64, readonly, 0, "0 - everything is allowed. 1 - only read requests. 2 - only read requests, as well as changing settings, except for the 'readonly' setting.") \
    \
    M(SettingUInt64, max_rows_in_set, 0, "Maximum size of the set (in number of elements) resulting from the execution of the IN section.") \
    M(SettingUInt64, max_bytes_in_set, 0, "Maximum size of the set (in bytes in memory) resulting from the execution of the IN section.") \
    M(SettingOverflowMode, set_overflow_mode, OverflowMode::THROW, "What to do when the limit is exceeded.") \
    \
    M(SettingUInt64, max_rows_in_join, 0, "Maximum size of the hash table for JOIN (in number of rows).") \
    M(SettingUInt64, max_bytes_in_join, 0, "Maximum size of the hash table for JOIN (in number of bytes in memory).") \
    M(SettingOverflowMode, join_overflow_mode, OverflowMode::THROW, "What to do when the limit is exceeded.") \
    M(SettingBool, join_any_take_last_row, false, "When disabled (default) ANY JOIN will take the first found row for a key. When enabled, it will take the last row seen if there are multiple rows for the same key.") \
    M(SettingBool, partial_merge_join, false, "Use partial merge join instead of hash join for LEFT and INNER JOINs.") \
    M(SettingBool, partial_merge_join_optimizations, false, "Enable optimizations in partial merge join") \
    M(SettingUInt64, default_max_bytes_in_join, 100000000, "Maximum size of right-side table if limit's required but max_bytes_in_join is not set.") \
    M(SettingUInt64, partial_merge_join_rows_in_right_blocks, 10000, "Split right-hand joining data in blocks of specified size. It's a portion of data indexed by min-max values and possibly unloaded on disk.") \
    M(SettingUInt64, partial_merge_join_rows_in_left_blocks, 10000, "Group left-hand joining data in bigger blocks. Setting it to a bigger value increase JOIN performance and memory usage.") \
    \
    M(SettingUInt64, max_rows_to_transfer, 0, "Maximum size (in rows) of the transmitted external table obtained when the GLOBAL IN/JOIN section is executed.") \
    M(SettingUInt64, max_bytes_to_transfer, 0, "Maximum size (in uncompressed bytes) of the transmitted external table obtained when the GLOBAL IN/JOIN section is executed.") \
    M(SettingOverflowMode, transfer_overflow_mode, OverflowMode::THROW, "What to do when the limit is exceeded.") \
    \
    M(SettingUInt64, max_rows_in_distinct, 0, "Maximum number of elements during execution of DISTINCT.") \
    M(SettingUInt64, max_bytes_in_distinct, 0, "Maximum total size of state (in uncompressed bytes) in memory for the execution of DISTINCT.") \
    M(SettingOverflowMode, distinct_overflow_mode, OverflowMode::THROW, "What to do when the limit is exceeded.") \
    \
    M(SettingUInt64, max_memory_usage, 0, "Maximum memory usage for processing of single query. Zero means unlimited.") \
    M(SettingUInt64, max_memory_usage_for_user, 0, "Maximum memory usage for processing all concurrently running queries for the user. Zero means unlimited.") \
    M(SettingUInt64, max_memory_usage_for_all_queries, 0, "Maximum memory usage for processing all concurrently running queries on the server. Zero means unlimited.") \
    \
    M(SettingUInt64, max_network_bandwidth, 0, "The maximum speed of data exchange over the network in bytes per second for a query. Zero means unlimited.") \
    M(SettingUInt64, max_network_bytes, 0, "The maximum number of bytes (compressed) to receive or transmit over the network for execution of the query.") \
    M(SettingUInt64, max_network_bandwidth_for_user, 0, "The maximum speed of data exchange over the network in bytes per second for all concurrently running user queries. Zero means unlimited.")\
    M(SettingUInt64, max_network_bandwidth_for_all_users, 0, "The maximum speed of data exchange over the network in bytes per second for all concurrently running queries. Zero means unlimited.") \
    M(SettingChar, format_csv_delimiter, ',', "The character to be considered as a delimiter in CSV data. If setting with a string, a string has to have a length of 1.") \
    M(SettingBool, format_csv_allow_single_quotes, 1, "If it is set to true, allow strings in single quotes.") \
    M(SettingBool, format_csv_allow_double_quotes, 1, "If it is set to true, allow strings in double quotes.") \
    M(SettingBool, input_format_csv_unquoted_null_literal_as_null, false, "Consider unquoted NULL literal as \\N") \
    \
    M(SettingDateTimeInputFormat, date_time_input_format, FormatSettings::DateTimeInputFormat::Basic, "Method to read DateTime from text input formats. Possible values: 'basic' and 'best_effort'.") \
    M(SettingBool, log_profile_events, true, "Log query performance statistics into the query_log and query_thread_log.") \
    M(SettingBool, log_query_settings, true, "Log query settings into the query_log.") \
    M(SettingBool, log_query_threads, true, "Log query threads into system.query_thread_log table. This setting have effect only when 'log_queries' is true.") \
    M(SettingLogsLevel, send_logs_level, LogsLevel::none, "Send server text logs with specified minimum level to client. Valid values: 'trace', 'debug', 'information', 'warning', 'error', 'none'") \
    M(SettingBool, enable_optimize_predicate_expression, 1, "If it is set to true, optimize predicates to subqueries.") \
    M(SettingBool, enable_optimize_predicate_expression_to_final_subquery, 1, "Allow push predicate to final subquery.") \
    \
    M(SettingUInt64, low_cardinality_max_dictionary_size, 8192, "Maximum size (in rows) of shared global dictionary for LowCardinality type.") \
    M(SettingBool, low_cardinality_use_single_dictionary_for_part, false, "LowCardinality type serialization setting. If is true, than will use additional keys when global dictionary overflows. Otherwise, will create several shared dictionaries.") \
    M(SettingBool, decimal_check_overflow, true, "Check overflow of decimal arithmetic/comparison operations") \
    \
    M(SettingBool, prefer_localhost_replica, 1, "1 - always send query to local replica, if it exists. 0 - choose replica to send query between local and remote ones according to load_balancing") \
    M(SettingUInt64, max_fetch_partition_retries_count, 5, "Amount of retries while fetching partition from another host.") \
    M(SettingUInt64, http_max_multipart_form_data_size, 1024 * 1024 * 1024, "Limit on size of multipart/form-data content. This setting cannot be parsed from URL parameters and should be set in user profile. Note that content is parsed and external tables are created in memory before start of query execution. And this is the only limit that has effect on that stage (limits on max memory usage and max execution time have no effect while reading HTTP form data).") \
    M(SettingBool, calculate_text_stack_trace, 1, "Calculate text stack trace in case of exceptions during query execution. This is the default. It requires symbol lookups that may slow down fuzzing tests when huge amount of wrong queries are executed. In normal cases you should not disable this option.") \
    M(SettingBool, allow_ddl, true, "If it is set to true, then a user is allowed to executed DDL queries.") \
    M(SettingBool, parallel_view_processing, false, "Enables pushing to attached views concurrently instead of sequentially.") \
    M(SettingBool, enable_debug_queries, false, "Enables debug queries such as AST.") \
    M(SettingBool, enable_unaligned_array_join, false, "Allow ARRAY JOIN with multiple arrays that have different sizes. When this settings is enabled, arrays will be resized to the longest one.") \
    M(SettingBool, optimize_read_in_order, true, "Enable ORDER BY optimization for reading data in corresponding order in MergeTree tables.") \
    M(SettingBool, low_cardinality_allow_in_native_format, true, "Use LowCardinality type in Native format. Otherwise, convert LowCardinality columns to ordinary for select query, and convert ordinary columns to required LowCardinality for insert query.") \
    M(SettingBool, allow_experimental_multiple_joins_emulation, true, "Emulate multiple joins using subselects") \
    M(SettingBool, allow_experimental_cross_to_join_conversion, true, "Convert CROSS JOIN to INNER JOIN if possible") \
    M(SettingBool, cancel_http_readonly_queries_on_client_close, false, "Cancel HTTP readonly queries when a client closes the connection without waiting for response.") \
    M(SettingBool, external_table_functions_use_nulls, true, "If it is set to true, external table functions will implicitly use Nullable type if needed. Otherwise NULLs will be substituted with default values. Currently supported only for 'mysql' table function.") \
    M(SettingBool, allow_experimental_data_skipping_indices, false, "If it is set to true, data skipping indices can be used in CREATE TABLE/ALTER TABLE queries.") \
    \
    M(SettingBool, experimental_use_processors, false, "Use processors pipeline.") \
    \
    M(SettingBool, allow_hyperscan, true, "Allow functions that use Hyperscan library. Disable to avoid potentially long compilation times and excessive resource usage.") \
    M(SettingBool, allow_simdjson, true, "Allow using simdjson library in 'JSON*' functions if AVX2 instructions are available. If disabled rapidjson will be used.") \
    M(SettingBool, allow_introspection_functions, false, "Allow functions for introspection of ELF and DWARF for query profiling. These functions are slow and may impose security considerations.") \
    \
    M(SettingUInt64, max_partitions_per_insert_block, 100, "Limit maximum number of partitions in single INSERTed block. Zero means unlimited. Throw exception if the block contains too many partitions. This setting is a safety threshold, because using large number of partitions is a common misconception.") \
    M(SettingBool, check_query_single_value_result, true, "Return check query result as single 1/0 value") \
    M(SettingBool, allow_drop_detached, false, "Allow ALTER TABLE ... DROP DETACHED PART[ITION] ... queries") \
    \
    M(SettingSeconds, distributed_replica_error_half_life, DBMS_CONNECTION_POOL_WITH_FAILOVER_DEFAULT_DECREASE_ERROR_PERIOD, "Time period reduces replica error counter by 2 times.") \
    M(SettingUInt64, distributed_replica_error_cap, DBMS_CONNECTION_POOL_WITH_FAILOVER_MAX_ERROR_COUNT, "Max number of errors per replica, prevents piling up increadible amount of errors if replica was offline for some time and allows it to be reconsidered in a shorter amount of time.") \
    \
    M(SettingBool, allow_experimental_live_view, false, "Enable LIVE VIEW. Not mature enough.") \
    M(SettingSeconds, live_view_heartbeat_interval, DEFAULT_LIVE_VIEW_HEARTBEAT_INTERVAL_SEC, "The heartbeat interval in seconds to indicate live query is alive.") \
    M(SettingSeconds, temporary_live_view_timeout, DEFAULT_TEMPORARY_LIVE_VIEW_TIMEOUT_SEC, "Timeout after which temporary live view is deleted.") \
    M(SettingUInt64, max_live_view_insert_blocks_before_refresh, 64, "Limit maximum number of inserted blocks after which mergeable blocks are dropped and query is re-executed.") \
    M(SettingUInt64, min_free_disk_space_for_temporary_data, 0, "The minimum disk space to keep while writing temporary data used in external sorting and aggregation.") \
    \
<<<<<<< HEAD
    M(SettingDefaultDatabaseEngine, default_database_engine, /*DefaultDatabaseEngine::Ordinary*/ DefaultDatabaseEngine::Atomic, "Default database engine.") \
=======
    M(SettingBool, enable_scalar_subquery_optimization, true, "If it is set to true, prevent scalar subqueries from (de)serializing large scalar values and possibly avoid running the same subquery more than once.") \
    \
>>>>>>> a17cefb9
    /** Obsolete settings that do nothing but left for compatibility reasons. Remove each one after half a year of obsolescence. */ \
    \
    M(SettingBool, allow_experimental_low_cardinality_type, true, "Obsolete setting, does nothing. Will be removed after 2019-08-13") \
    M(SettingBool, compile, false, "Whether query compilation is enabled. Will be removed after 2020-03-13") \

    DECLARE_SETTINGS_COLLECTION(LIST_OF_SETTINGS)

    /** Set multiple settings from "profile" (in server configuration file (users.xml), profiles contain groups of multiple settings).
     * The profile can also be set using the `set` functions, like the profile setting.
     */
    void setProfile(const String & profile_name, const Poco::Util::AbstractConfiguration & config);

    /// Load settings from configuration file, at "path" prefix in configuration.
    void loadSettingsFromConfig(const String & path, const Poco::Util::AbstractConfiguration & config);

    /// Dumps profile events to two columns of type Array(String)
    void dumpToArrayColumns(IColumn * column_names, IColumn * column_values, bool changed_only = true);

    /// Adds program options to set the settings from a command line.
    /// (Don't forget to call notify() on the `variables_map` after parsing it!)
    void addProgramOptions(boost::program_options::options_description & options);
};

}<|MERGE_RESOLUTION|>--- conflicted
+++ resolved
@@ -379,12 +379,9 @@
     M(SettingUInt64, max_live_view_insert_blocks_before_refresh, 64, "Limit maximum number of inserted blocks after which mergeable blocks are dropped and query is re-executed.") \
     M(SettingUInt64, min_free_disk_space_for_temporary_data, 0, "The minimum disk space to keep while writing temporary data used in external sorting and aggregation.") \
     \
-<<<<<<< HEAD
     M(SettingDefaultDatabaseEngine, default_database_engine, /*DefaultDatabaseEngine::Ordinary*/ DefaultDatabaseEngine::Atomic, "Default database engine.") \
-=======
     M(SettingBool, enable_scalar_subquery_optimization, true, "If it is set to true, prevent scalar subqueries from (de)serializing large scalar values and possibly avoid running the same subquery more than once.") \
     \
->>>>>>> a17cefb9
     /** Obsolete settings that do nothing but left for compatibility reasons. Remove each one after half a year of obsolescence. */ \
     \
     M(SettingBool, allow_experimental_low_cardinality_type, true, "Obsolete setting, does nothing. Will be removed after 2019-08-13") \
