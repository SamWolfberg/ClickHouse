#include "Server.h"

#include <memory>
#include <sys/resource.h>
#include <sys/stat.h>
#include <sys/types.h>
#include <pwd.h>
#include <unistd.h>
#include <Poco/Net/HTTPServer.h>
#include <Poco/Net/NetException.h>
#include <Poco/Util/HelpFormatter.h>
#include <Poco/Environment.h>
#include <Common/scope_guard_safe.h>
#include <Common/logger_useful.h>
#include <base/phdr_cache.h>
#include <Common/ErrorHandlers.h>
#include <base/getMemoryAmount.h>
#include <base/getAvailableMemoryAmount.h>
#include <base/errnoToString.h>
#include <base/coverage.h>
#include <base/getFQDNOrHostName.h>
#include <base/safeExit.h>
#include <Common/AsyncLoaderPoolId.h>
#include <Common/MemoryTracker.h>
#include <Common/ClickHouseRevision.h>
#include <Common/DNSResolver.h>
#include <Common/CurrentMetrics.h>
#include <Common/ConcurrencyControl.h>
#include <Common/Macros.h>
#include <Common/ShellCommand.h>
#include <Common/ZooKeeper/ZooKeeper.h>
#include <Common/ZooKeeper/ZooKeeperNodeCache.h>
#include <Common/getMultipleKeysFromConfig.h>
#include <Common/getNumberOfPhysicalCPUCores.h>
#include <Common/getExecutablePath.h>
#include <Common/ProfileEvents.h>
#include <Common/ThreadProfileEvents.h>
#include <Common/ThreadStatus.h>
#include <Common/getMappedArea.h>
#include <Common/remapExecutable.h>
#include <Common/TLDListsHolder.h>
#include <Common/Config/AbstractConfigurationComparison.h>
#include <Common/assertProcessUserMatchesDataOwner.h>
#include <Common/makeSocketAddress.h>
#include <Server/waitServersToFinish.h>
#include <Core/ServerUUID.h>
#include <IO/ReadHelpers.h>
#include <IO/ReadBufferFromFile.h>
#include <IO/SharedThreadPools.h>
#include <IO/UseSSL.h>
#include <Interpreters/ServerAsynchronousMetrics.h>
#include <Interpreters/DDLWorker.h>
#include <Interpreters/DNSCacheUpdater.h>
#include <Interpreters/DatabaseCatalog.h>
#include <Interpreters/ExternalDictionariesLoader.h>
#include <Interpreters/ProcessList.h>
#include <Interpreters/loadMetadata.h>
#include <Interpreters/JIT/CompiledExpressionCache.h>
#include <Access/AccessControl.h>
#include <Storages/StorageReplicatedMergeTree.h>
#include <Storages/System/attachSystemTables.h>
#include <Storages/System/attachInformationSchemaTables.h>
#include <Storages/Cache/ExternalDataSourceCache.h>
#include <Storages/Cache/registerRemoteFileMetadatas.h>
#include <Common/NamedCollections/NamedCollectionUtils.h>
#include <AggregateFunctions/registerAggregateFunctions.h>
#include <Functions/UserDefined/IUserDefinedSQLObjectsLoader.h>
#include <Functions/registerFunctions.h>
#include <TableFunctions/registerTableFunctions.h>
#include <Formats/registerFormats.h>
#include <Storages/registerStorages.h>
#include <Dictionaries/registerDictionaries.h>
#include <Disks/registerDisks.h>
#include <IO/Resource/registerSchedulerNodes.h>
#include <IO/Resource/registerResourceManagers.h>
#include <Common/Config/ConfigReloader.h>
#include <Server/HTTPHandlerFactory.h>
#include "MetricsTransmitter.h"
#include <Common/StatusFile.h>
#include <Server/TCPHandlerFactory.h>
#include <Server/TCPServer.h>
#include <Common/SensitiveDataMasker.h>
#include <Common/ThreadFuzzer.h>
#include <Common/getHashOfLoadedBinary.h>
#include <Common/filesystemHelpers.h>
#include <Compression/CompressionCodecEncrypted.h>
#include <Server/HTTP/HTTPServerConnectionFactory.h>
#include <Server/MySQLHandlerFactory.h>
#include <Server/PostgreSQLHandlerFactory.h>
#include <Server/ProxyV1HandlerFactory.h>
#include <Server/TLSHandlerFactory.h>
#include <Server/CertificateReloader.h>
#include <Server/ProtocolServerAdapter.h>
#include <Server/HTTP/HTTPServer.h>
#include <Interpreters/AsynchronousInsertQueue.h>
#include <Core/ServerSettings.h>
#include <filesystem>
#include <unordered_set>

#include "config.h"
#include "config_version.h"

#if defined(OS_LINUX)
#    include <cstdlib>
#    include <sys/un.h>
#    include <sys/mman.h>
#    include <sys/ptrace.h>
#    include <Common/hasLinuxCapability.h>
#endif

#if USE_SSL
#    include <Poco/Net/SecureServerSocket.h>
#endif

#if USE_GRPC
#   include <Server/GRPCServer.h>
#endif

#if USE_NURAFT
#    include <Coordination/FourLetterCommand.h>
#    include <Server/KeeperTCPHandlerFactory.h>
#endif

#if USE_JEMALLOC
#    include <jemalloc/jemalloc.h>
#endif

#if USE_AZURE_BLOB_STORAGE
#   include <azure/storage/common/internal/xml_wrapper.hpp>
#endif

namespace CurrentMetrics
{
    extern const Metric Revision;
    extern const Metric VersionInteger;
    extern const Metric MemoryTracking;
    extern const Metric MergesMutationsMemoryTracking;
    extern const Metric MaxDDLEntryID;
    extern const Metric MaxPushedDDLEntryID;
}

namespace ProfileEvents
{
    extern const Event MainConfigLoads;
    extern const Event ServerStartupMilliseconds;
}

namespace fs = std::filesystem;

#if USE_JEMALLOC
static bool jemallocOptionEnabled(const char *name)
{
    bool value;
    size_t size = sizeof(value);

    if (mallctl(name, reinterpret_cast<void *>(&value), &size, /* newp= */ nullptr, /* newlen= */ 0))
        throw Poco::SystemException("mallctl() failed");

    return value;
}
#else
static bool jemallocOptionEnabled(const char *) { return 0; }
#endif

int mainEntryClickHouseServer(int argc, char ** argv)
{
    DB::Server app;

    if (jemallocOptionEnabled("opt.background_thread"))
    {
        LOG_ERROR(&app.logger(),
            "jemalloc.background_thread was requested, "
            "however ClickHouse uses percpu_arena and background_thread most likely will not give any benefits, "
            "and also background_thread is not compatible with ClickHouse watchdog "
            "(that can be disabled with CLICKHOUSE_WATCHDOG_ENABLE=0)");
    }

    /// Do not fork separate process from watchdog if we attached to terminal.
    /// Otherwise it breaks gdb usage.
    /// Can be overridden by environment variable (cannot use server config at this moment).
    if (argc > 0)
    {
        const char * env_watchdog = getenv("CLICKHOUSE_WATCHDOG_ENABLE"); // NOLINT(concurrency-mt-unsafe)
        if (env_watchdog)
        {
            if (0 == strcmp(env_watchdog, "1"))
                app.shouldSetupWatchdog(argv[0]);

            /// Other values disable watchdog explicitly.
        }
        else if (!isatty(STDIN_FILENO) && !isatty(STDOUT_FILENO) && !isatty(STDERR_FILENO))
            app.shouldSetupWatchdog(argv[0]);
    }

    try
    {
        return app.run(argc, argv);
    }
    catch (...)
    {
        std::cerr << DB::getCurrentExceptionMessage(true) << "\n";
        auto code = DB::getCurrentExceptionCode();
        return code ? code : 1;
    }
}

namespace DB
{

namespace ErrorCodes
{
    extern const int NO_ELEMENTS_IN_CONFIG;
    extern const int SUPPORT_IS_DISABLED;
    extern const int ARGUMENT_OUT_OF_BOUND;
    extern const int EXCESSIVE_ELEMENT_IN_CONFIG;
    extern const int INVALID_CONFIG_PARAMETER;
    extern const int NETWORK_ERROR;
    extern const int CORRUPTED_DATA;
}


static std::string getCanonicalPath(std::string && path)
{
    Poco::trimInPlace(path);
    if (path.empty())
        throw Exception(ErrorCodes::INVALID_CONFIG_PARAMETER, "path configuration parameter is empty");
    if (path.back() != '/')
        path += '/';
    return std::move(path);
}

Poco::Net::SocketAddress Server::socketBindListen(
    const Poco::Util::AbstractConfiguration & config,
    Poco::Net::ServerSocket & socket,
    const std::string & host,
    UInt16 port,
    [[maybe_unused]] bool secure) const
{
    auto address = makeSocketAddress(host, port, &logger());
    socket.bind(address, /* reuseAddress = */ true, /* reusePort = */ config.getBool("listen_reuse_port", false));
    /// If caller requests any available port from the OS, discover it after binding.
    if (port == 0)
    {
        address = socket.address();
        LOG_DEBUG(&logger(), "Requested any available port (port == 0), actual port is {:d}", address.port());
    }

    socket.listen(/* backlog = */ config.getUInt("listen_backlog", 4096));

    return address;
}

Strings getListenHosts(const Poco::Util::AbstractConfiguration & config)
{
    auto listen_hosts = DB::getMultipleValuesFromConfig(config, "", "listen_host");
    if (listen_hosts.empty())
    {
        listen_hosts.emplace_back("::1");
        listen_hosts.emplace_back("127.0.0.1");
    }
    return listen_hosts;
}

Strings getInterserverListenHosts(const Poco::Util::AbstractConfiguration & config)
{
    auto interserver_listen_hosts = DB::getMultipleValuesFromConfig(config, "", "interserver_listen_host");
    if (!interserver_listen_hosts.empty())
      return interserver_listen_hosts;

    /// Use more general restriction in case of emptiness
    return getListenHosts(config);
}

bool getListenTry(const Poco::Util::AbstractConfiguration & config)
{
    bool listen_try = config.getBool("listen_try", false);
    if (!listen_try)
    {
        Poco::Util::AbstractConfiguration::Keys protocols;
        config.keys("protocols", protocols);
        listen_try =
            DB::getMultipleValuesFromConfig(config, "", "listen_host").empty() &&
            std::none_of(protocols.begin(), protocols.end(), [&](const auto & protocol)
            {
                return config.has("protocols." + protocol + ".host") && config.has("protocols." + protocol + ".port");
            });
    }
    return listen_try;
}


void Server::createServer(
    Poco::Util::AbstractConfiguration & config,
    const std::string & listen_host,
    const char * port_name,
    bool listen_try,
    bool start_server,
    std::vector<ProtocolServerAdapter> & servers,
    CreateServerFunc && func) const
{
    /// For testing purposes, user may omit tcp_port or http_port or https_port in configuration file.
    if (config.getString(port_name, "").empty())
        return;

    /// If we already have an active server for this listen_host/port_name, don't create it again
    for (const auto & server : servers)
    {
        if (!server.isStopping() && server.getListenHost() == listen_host && server.getPortName() == port_name)
            return;
    }

    auto port = config.getInt(port_name);
    try
    {
        servers.push_back(func(port));
        if (start_server)
        {
            servers.back().start();
            LOG_INFO(&logger(), "Listening for {}", servers.back().getDescription());
        }
        global_context->registerServerPort(port_name, port);
    }
    catch (const Poco::Exception &)
    {
        std::string message = "Listen [" + listen_host + "]:" + std::to_string(port) + " failed: " + getCurrentExceptionMessage(false);

        if (listen_try)
        {
            LOG_WARNING(&logger(), "{}. If it is an IPv6 or IPv4 address and your host has disabled IPv6 or IPv4, then consider to "
                "specify not disabled IPv4 or IPv6 address to listen in <listen_host> element of configuration "
                "file. Example for disabled IPv6: <listen_host>0.0.0.0</listen_host> ."
                " Example for disabled IPv4: <listen_host>::</listen_host>",
                message);
        }
        else
        {
            throw Exception::createDeprecated(message, ErrorCodes::NETWORK_ERROR);
        }
    }
}


#if defined(OS_LINUX)
namespace
{

void setOOMScore(int value, Poco::Logger * log)
{
    try
    {
        std::string value_string = std::to_string(value);
        DB::WriteBufferFromFile buf("/proc/self/oom_score_adj");
        buf.write(value_string.c_str(), value_string.size());
        buf.next();
        buf.close();
    }
    catch (const Poco::Exception & e)
    {
        LOG_WARNING(log, "Failed to adjust OOM score: '{}'.", e.displayText());
        return;
    }
    LOG_INFO(log, "Set OOM score adjustment to {}", value);
}

}
#endif


void Server::uninitialize()
{
    logger().information("shutting down");
    BaseDaemon::uninitialize();
}

int Server::run()
{
    if (config().hasOption("help"))
    {
        Poco::Util::HelpFormatter help_formatter(Server::options());
        auto header_str = fmt::format("{} [OPTION] [-- [ARG]...]\n"
                                      "positional arguments can be used to rewrite config.xml properties, for example, --http_port=8010",
                                      commandName());
        help_formatter.setHeader(header_str);
        help_formatter.format(std::cout);
        return 0;
    }
    if (config().hasOption("version"))
    {
        std::cout << DBMS_NAME << " server version " << VERSION_STRING << VERSION_OFFICIAL << "." << std::endl;
        return 0;
    }
    return Application::run(); // NOLINT
}

void Server::initialize(Poco::Util::Application & self)
{
    BaseDaemon::initialize(self);
    logger().information("starting up");

    LOG_INFO(&logger(), "OS name: {}, version: {}, architecture: {}",
        Poco::Environment::osName(),
        Poco::Environment::osVersion(),
        Poco::Environment::osArchitecture());
}

std::string Server::getDefaultCorePath() const
{
    return getCanonicalPath(config().getString("path", DBMS_DEFAULT_PATH)) + "cores";
}

void Server::defineOptions(Poco::Util::OptionSet & options)
{
    options.addOption(
        Poco::Util::Option("help", "h", "show help and exit")
            .required(false)
            .repeatable(false)
            .binding("help"));
    options.addOption(
        Poco::Util::Option("version", "V", "show version and exit")
            .required(false)
            .repeatable(false)
            .binding("version"));
    BaseDaemon::defineOptions(options);
}


void checkForUsersNotInMainConfig(
    const Poco::Util::AbstractConfiguration & config,
    const std::string & config_path,
    const std::string & users_config_path,
    Poco::Logger * log)
{
    if (config.getBool("skip_check_for_incorrect_settings", false))
        return;

    if (config.has("users") || config.has("profiles") || config.has("quotas"))
    {
        /// We cannot throw exception here, because we have support for obsolete 'conf.d' directory
        /// (that does not correspond to config.d or users.d) but substitute configuration to both of them.

        LOG_ERROR(log, "The <users>, <profiles> and <quotas> elements should be located in users config file: {} not in main config {}."
            " Also note that you should place configuration changes to the appropriate *.d directory like 'users.d'.",
            users_config_path, config_path);
    }
}

/// Unused in other builds
#if defined(OS_LINUX)
static String readString(const String & path)
{
    ReadBufferFromFile in(path);
    String contents;
    readStringUntilEOF(contents, in);
    return contents;
}

static int readNumber(const String & path)
{
    ReadBufferFromFile in(path);
    int result;
    readText(result, in);
    return result;
}

#endif

static void sanityChecks(Server & server)
{
    std::string data_path = getCanonicalPath(server.config().getString("path", DBMS_DEFAULT_PATH));
    std::string logs_path = server.config().getString("logger.log", "");

    if (server.logger().is(Poco::Message::PRIO_TEST))
        server.context()->addWarningMessage("Server logging level is set to 'test' and performance is degraded. This cannot be used in production.");

#if defined(OS_LINUX)
    try
    {
        const char * filename = "/sys/devices/system/clocksource/clocksource0/current_clocksource";
        String clocksource = readString(filename);
        if (clocksource.find("tsc") == std::string::npos && clocksource.find("kvm-clock") == std::string::npos)
            server.context()->addWarningMessage("Linux is not using a fast clock source. Performance can be degraded. Check " + String(filename));
    }
    catch (...)
    {
    }

    try
    {
        const char * filename = "/proc/sys/vm/overcommit_memory";
        if (readNumber(filename) == 2)
            server.context()->addWarningMessage("Linux memory overcommit is disabled. Check " + String(filename));
    }
    catch (...)
    {
    }

    try
    {
        const char * filename = "/sys/kernel/mm/transparent_hugepage/enabled";
        if (readString(filename).find("[always]") != std::string::npos)
            server.context()->addWarningMessage("Linux transparent hugepages are set to \"always\". Check " + String(filename));
    }
    catch (...)
    {
    }

    try
    {
        const char * filename = "/proc/sys/kernel/pid_max";
        if (readNumber(filename) < 30000)
            server.context()->addWarningMessage("Linux max PID is too low. Check " + String(filename));
    }
    catch (...)
    {
    }

    try
    {
        const char * filename = "/proc/sys/kernel/threads-max";
        if (readNumber(filename) < 30000)
            server.context()->addWarningMessage("Linux threads max count is too low. Check " + String(filename));
    }
    catch (...)
    {
    }

    std::string dev_id = getBlockDeviceId(data_path);
    if (getBlockDeviceType(dev_id) == BlockDeviceType::ROT && getBlockDeviceReadAheadBytes(dev_id) == 0)
        server.context()->addWarningMessage("Rotational disk with disabled readahead is in use. Performance can be degraded. Used for data: " + String(data_path));
#endif

    try
    {
        if (getAvailableMemoryAmount() < (2l << 30))
            server.context()->addWarningMessage("Available memory at server startup is too low (2GiB).");
    }
    catch (...)
    {
    }

    try
    {
        if (!enoughSpaceInDirectory(data_path, 1ull << 30))
            server.context()->addWarningMessage("Available disk space for data at server startup is too low (1GiB): " + String(data_path));
    }
    catch (...)
    {
    }

    try
    {
        if (!logs_path.empty())
        {
            auto logs_parent = fs::path(logs_path).parent_path();
            if (!enoughSpaceInDirectory(logs_parent, 1ull << 30))
                server.context()->addWarningMessage("Available disk space for logs at server startup is too low (1GiB): " + String(logs_parent));
        }
    }
    catch (...)
    {
    }

    if (server.context()->getMergeTreeSettings().allow_remote_fs_zero_copy_replication)
    {
        server.context()->addWarningMessage("The setting 'allow_remote_fs_zero_copy_replication' is enabled for MergeTree tables."
            " But the feature of 'zero-copy replication' is under development and is not ready for production."
            " The usage of this feature can lead to data corruption and loss. The setting should be disabled in production.");
    }
}

int Server::main(const std::vector<std::string> & /*args*/)
try
{
    Stopwatch startup_watch;

    Poco::Logger * log = &logger();

    UseSSL use_ssl;

    MainThreadStatus::getInstance();

    ServerSettings server_settings;
    server_settings.loadSettingsFromConfig(config());

    StackTrace::setShowAddresses(server_settings.show_addresses_in_stack_traces);

#if USE_HDFS
    /// This will point libhdfs3 to the right location for its config.
    /// Note: this has to be done once at server initialization, because 'setenv' is not thread-safe.

    String libhdfs3_conf = config().getString("hdfs.libhdfs3_conf", "");
    if (!libhdfs3_conf.empty())
    {
        if (std::filesystem::path{libhdfs3_conf}.is_relative() && !std::filesystem::exists(libhdfs3_conf))
        {
            const String config_path = config().getString("config-file", "config.xml");
            const auto config_dir = std::filesystem::path{config_path}.remove_filename();
            if (std::filesystem::exists(config_dir / libhdfs3_conf))
                libhdfs3_conf = std::filesystem::absolute(config_dir / libhdfs3_conf);
        }
        setenv("LIBHDFS3_CONF", libhdfs3_conf.c_str(), true /* overwrite */); // NOLINT
    }
#endif

#if USE_OPENSSL_INTREE
    /// When building openssl into clickhouse, clickhouse owns the configuration
    /// Therefore, the clickhouse openssl configuration should be kept separate from
    /// the OS. Default to the one in the standard config directory, unless overridden
    /// by a key in the config.
    if (config().has("opensslconf"))
    {
        std::string opensslconf_path = config().getString("opensslconf");
        setenv("OPENSSL_CONF", opensslconf_path.c_str(), true);
    }
    else
    {
        const String config_path = config().getString("config-file", "config.xml");
        const auto config_dir = std::filesystem::path{config_path}.replace_filename("openssl.conf");
        setenv("OPENSSL_CONF", config_dir.c_str(), true);
    }
#endif

    registerFunctions();
    registerAggregateFunctions();
    registerTableFunctions();
    registerStorages();
    registerDictionaries();
    registerDisks(/* global_skip_access_check= */ false);
    registerFormats();
    registerRemoteFileMetadatas();
    registerSchedulerNodes();
    registerResourceManagers();

    CurrentMetrics::set(CurrentMetrics::Revision, ClickHouseRevision::getVersionRevision());
    CurrentMetrics::set(CurrentMetrics::VersionInteger, ClickHouseRevision::getVersionInteger());

    /** Context contains all that query execution is dependent:
      *  settings, available functions, data types, aggregate functions, databases, ...
      */
    auto shared_context = Context::createShared();
    global_context = Context::createGlobal(shared_context.get());

    global_context->makeGlobalContext();
    global_context->setApplicationType(Context::ApplicationType::SERVER);

#if !defined(NDEBUG) || !defined(__OPTIMIZE__)
    global_context->addWarningMessage("Server was built in debug mode. It will work slowly.");
#endif

    if (ThreadFuzzer::instance().isEffective())
        global_context->addWarningMessage("ThreadFuzzer is enabled. Application will run slowly and unstable.");

#if defined(SANITIZER)
    global_context->addWarningMessage("Server was built with sanitizer. It will work slowly.");
#endif

    const auto memory_amount = getMemoryAmount();

    LOG_INFO(log, "Available RAM: {}; physical cores: {}; logical cores: {}.",
        formatReadableSizeWithBinarySuffix(memory_amount),
        getNumberOfPhysicalCPUCores(),  // on ARM processors it can show only enabled at current moment cores
        std::thread::hardware_concurrency());

    sanityChecks(*this);

    // Initialize global thread pool. Do it before we fetch configs from zookeeper
    // nodes (`from_zk`), because ZooKeeper interface uses the pool. We will
    // ignore `max_thread_pool_size` in configs we fetch from ZK, but oh well.
    GlobalThreadPool::initialize(
        server_settings.max_thread_pool_size,
        server_settings.max_thread_pool_free_size,
        server_settings.thread_pool_queue_size);

#if USE_AZURE_BLOB_STORAGE
    /// It makes sense to deinitialize libxml after joining of all threads
    /// in global pool because libxml uses thread-local memory allocations via
    /// 'pthread_key_create' and 'pthread_setspecific' which should be deallocated
    /// at 'pthread_exit'. Deinitialization of libxml leads to call of 'pthread_key_delete'
    /// and if it is done before joining of threads, allocated memory will not be freed
    /// and there may be memory leaks in threads that used libxml.
    GlobalThreadPool::instance().addOnDestroyCallback([]
    {
        Azure::Storage::_internal::XmlGlobalDeinitialize();
    });
#endif

    getIOThreadPool().initialize(
        server_settings.max_io_thread_pool_size,
        server_settings.max_io_thread_pool_free_size,
        server_settings.io_thread_pool_queue_size);

    getBackupsIOThreadPool().initialize(
        server_settings.max_backups_io_thread_pool_size,
        server_settings.max_backups_io_thread_pool_free_size,
        server_settings.backups_io_thread_pool_queue_size);

    getActivePartsLoadingThreadPool().initialize(
        server_settings.max_active_parts_loading_thread_pool_size,
        0, // We don't need any threads once all the parts will be loaded
        server_settings.max_active_parts_loading_thread_pool_size);

    getOutdatedPartsLoadingThreadPool().initialize(
        server_settings.max_outdated_parts_loading_thread_pool_size,
        0, // We don't need any threads once all the parts will be loaded
        server_settings.max_outdated_parts_loading_thread_pool_size);

    /// It could grow if we need to synchronously wait until all the data parts will be loaded.
    getOutdatedPartsLoadingThreadPool().setMaxTurboThreads(
        server_settings.max_active_parts_loading_thread_pool_size
    );

    getPartsCleaningThreadPool().initialize(
        server_settings.max_parts_cleaning_thread_pool_size,
        0, // We don't need any threads one all the parts will be deleted
        server_settings.max_parts_cleaning_thread_pool_size);

    /// Initialize global local cache for remote filesystem.
    if (config().has("local_cache_for_remote_fs"))
    {
        bool enable = config().getBool("local_cache_for_remote_fs.enable", false);
        if (enable)
        {
            String root_dir = config().getString("local_cache_for_remote_fs.root_dir");
            UInt64 limit_size = config().getUInt64("local_cache_for_remote_fs.limit_size");
            UInt64 bytes_read_before_flush
                = config().getUInt64("local_cache_for_remote_fs.bytes_read_before_flush", DBMS_DEFAULT_BUFFER_SIZE);
            ExternalDataSourceCache::instance().initOnce(global_context, root_dir, limit_size, bytes_read_before_flush);
        }
    }

    Poco::ThreadPool server_pool(3, server_settings.max_connections);
    std::mutex servers_lock;
    std::vector<ProtocolServerAdapter> servers;
    std::vector<ProtocolServerAdapter> servers_to_start_before_tables;
    /// This object will periodically calculate some metrics.
    ServerAsynchronousMetrics async_metrics(
        global_context,
        server_settings.asynchronous_metrics_update_period_s,
        server_settings.asynchronous_heavy_metrics_update_period_s,
        [&]() -> std::vector<ProtocolServerMetrics>
        {
            std::vector<ProtocolServerMetrics> metrics;
            metrics.reserve(servers_to_start_before_tables.size());
            for (const auto & server : servers_to_start_before_tables)
                metrics.emplace_back(ProtocolServerMetrics{server.getPortName(), server.currentThreads()});

            std::lock_guard lock(servers_lock);
            for (const auto & server : servers)
                metrics.emplace_back(ProtocolServerMetrics{server.getPortName(), server.currentThreads()});
            return metrics;
        }
    );

    zkutil::validateZooKeeperConfig(config());
    bool has_zookeeper = zkutil::hasZooKeeperConfig(config());

    zkutil::ZooKeeperNodeCache main_config_zk_node_cache([&] { return global_context->getZooKeeper(); });
    zkutil::EventPtr main_config_zk_changed_event = std::make_shared<Poco::Event>();
    if (loaded_config.has_zk_includes)
    {
        auto old_configuration = loaded_config.configuration;
        ConfigProcessor config_processor(config_path);
        loaded_config = config_processor.loadConfigWithZooKeeperIncludes(
            main_config_zk_node_cache, main_config_zk_changed_event, /* fallback_to_preprocessed = */ true);
        config_processor.savePreprocessedConfig(loaded_config, config().getString("path", DBMS_DEFAULT_PATH));
        config().removeConfiguration(old_configuration.get());
        config().add(loaded_config.configuration.duplicate(), PRIO_DEFAULT, false);
    }

    Settings::checkNoSettingNamesAtTopLevel(config(), config_path);

    /// We need to reload server settings because config could be updated via zookeeper.
    server_settings.loadSettingsFromConfig(config());

#if defined(OS_LINUX)
    std::string executable_path = getExecutablePath();

    if (!executable_path.empty())
    {
        /// Integrity check based on checksum of the executable code.
        /// Note: it is not intended to protect from malicious party,
        /// because the reference checksum can be easily modified as well.
        /// And we don't involve asymmetric encryption with PKI yet.
        /// It's only intended to protect from faulty hardware.
        /// Note: it is only based on machine code.
        /// But there are other sections of the binary (e.g. exception handling tables)
        /// that are interpreted (not executed) but can alter the behaviour of the program as well.

        /// Please keep the below log messages in-sync with the ones in daemon/BaseDaemon.cpp
        if (stored_binary_hash.empty())
        {
            LOG_WARNING(log, "Integrity check of the executable skipped because the reference checksum could not be read.");
        }
        else
        {
            String calculated_binary_hash = getHashOfLoadedBinaryHex();
            if (calculated_binary_hash == stored_binary_hash)
            {
                LOG_INFO(log, "Integrity check of the executable successfully passed (checksum: {})", calculated_binary_hash);
            }
            else
            {
                /// If program is run under debugger, ptrace will fail.
                if (ptrace(PTRACE_TRACEME, 0, nullptr, nullptr) == -1)
                {
                    /// Program is run under debugger. Modification of it's binary image is ok for breakpoints.
                    global_context->addWarningMessage(fmt::format(
                        "Server is run under debugger and its binary image is modified (most likely with breakpoints).",
                        calculated_binary_hash));
                }
                else
                {
                    throw Exception(
                        ErrorCodes::CORRUPTED_DATA,
                        "Calculated checksum of the executable ({0}) does not correspond"
                        " to the reference checksum stored in the executable ({1})."
                        " This may indicate one of the following:"
                        " - the executable {2} was changed just after startup;"
                        " - the executable {2} was corrupted on disk due to faulty hardware;"
                        " - the loaded executable was corrupted in memory due to faulty hardware;"
                        " - the file {2} was intentionally modified;"
                        " - a logical error in the code.",
                        calculated_binary_hash,
                        stored_binary_hash,
                        executable_path);
                }
            }
        }
    }
    else
        executable_path = "/usr/bin/clickhouse";    /// It is used for information messages.

    /// After full config loaded
    {
        if (config().getBool("remap_executable", false))
        {
            LOG_DEBUG(log, "Will remap executable in memory.");
            size_t size = remapExecutable();
            LOG_DEBUG(log, "The code ({}) in memory has been successfully remapped.", ReadableSize(size));
        }

        if (config().getBool("mlock_executable", false))
        {
            if (hasLinuxCapability(CAP_IPC_LOCK))
            {
                try
                {
                    /// Get the memory area with (current) code segment.
                    /// It's better to lock only the code segment instead of calling "mlockall",
                    /// because otherwise debug info will be also locked in memory, and it can be huge.
                    auto [addr, len] = getMappedArea(reinterpret_cast<void *>(mainEntryClickHouseServer));

                    LOG_TRACE(log, "Will do mlock to prevent executable memory from being paged out. It may take a few seconds.");
                    if (0 != mlock(addr, len))
                        LOG_WARNING(log, "Failed mlock: {}", errnoToString());
                    else
                        LOG_TRACE(log, "The memory map of clickhouse executable has been mlock'ed, total {}", ReadableSize(len));
                }
                catch (...)
                {
                    LOG_WARNING(log, "Cannot mlock: {}", getCurrentExceptionMessage(false));
                }
            }
            else
            {
                LOG_INFO(log, "It looks like the process has no CAP_IPC_LOCK capability, binary mlock will be disabled."
                    " It could happen due to incorrect ClickHouse package installation."
                    " You could resolve the problem manually with 'sudo setcap cap_ipc_lock=+ep {}'."
                    " Note that it will not work on 'nosuid' mounted filesystems.", executable_path);
            }
        }
    }

    int default_oom_score = 0;

#if !defined(NDEBUG)
    /// In debug version on Linux, increase oom score so that clickhouse is killed
    /// first, instead of some service. Use a carefully chosen random score of 555:
    /// the maximum is 1000, and chromium uses 300 for its tab processes. Ignore
    /// whatever errors that occur, because it's just a debugging aid and we don't
    /// care if it breaks.
    default_oom_score = 555;
#endif

    int oom_score = config().getInt("oom_score", default_oom_score);
    if (oom_score)
        setOOMScore(oom_score, log);
#endif

    global_context->setRemoteHostFilter(config());

    std::string path_str = getCanonicalPath(config().getString("path", DBMS_DEFAULT_PATH));
    fs::path path = path_str;
    std::string default_database = server_settings.default_database.toString();

    /// Check that the process user id matches the owner of the data.
    assertProcessUserMatchesDataOwner(path_str, [&](const std::string & message){ global_context->addWarningMessage(message); });

    global_context->setPath(path_str);

    StatusFile status{path / "status", StatusFile::write_full_info};

    ServerUUID::load(path / "uuid", log);

    /// Try to increase limit on number of open files.
    {
        rlimit rlim;
        if (getrlimit(RLIMIT_NOFILE, &rlim))
            throw Poco::Exception("Cannot getrlimit");

        if (rlim.rlim_cur == rlim.rlim_max)
        {
            LOG_DEBUG(log, "rlimit on number of file descriptors is {}", rlim.rlim_cur);
        }
        else
        {
            rlim_t old = rlim.rlim_cur;
            rlim.rlim_cur = config().getUInt("max_open_files", static_cast<unsigned>(rlim.rlim_max));
            int rc = setrlimit(RLIMIT_NOFILE, &rlim);
            if (rc != 0)
                LOG_WARNING(log, "Cannot set max number of file descriptors to {}. Try to specify max_open_files according to your system limits. error: {}", rlim.rlim_cur, errnoToString());
            else
                LOG_DEBUG(log, "Set max number of file descriptors to {} (was {}).", rlim.rlim_cur, old);
        }
    }

    /// Try to increase limit on number of threads.
    {
        rlimit rlim;
        if (getrlimit(RLIMIT_NPROC, &rlim))
            throw Poco::Exception("Cannot getrlimit");

        if (rlim.rlim_cur == rlim.rlim_max)
        {
            LOG_DEBUG(log, "rlimit on number of threads is {}", rlim.rlim_cur);
        }
        else
        {
            rlim_t old = rlim.rlim_cur;
            rlim.rlim_cur = rlim.rlim_max;
            int rc = setrlimit(RLIMIT_NPROC, &rlim);
            if (rc != 0)
            {
                LOG_WARNING(log, "Cannot set max number of threads to {}. error: {}", rlim.rlim_cur, errnoToString());
                rlim.rlim_cur = old;
            }
            else
            {
                LOG_DEBUG(log, "Set max number of threads to {} (was {}).", rlim.rlim_cur, old);
            }
        }

        if (rlim.rlim_cur < 30000)
        {
            global_context->addWarningMessage("Maximum number of threads is lower than 30000. There could be problems with handling a lot of simultaneous queries.");
        }
    }

    static ServerErrorHandler error_handler;
    Poco::ErrorHandler::set(&error_handler);

    /// Initialize DateLUT early, to not interfere with running time of first query.
    LOG_DEBUG(log, "Initializing DateLUT.");
    DateLUT::instance();
    LOG_TRACE(log, "Initialized DateLUT with time zone '{}'.", DateLUT::instance().getTimeZone());

    /// Storage with temporary data for processing of heavy queries.
    if (!server_settings.tmp_policy.value.empty())
    {
        global_context->setTemporaryStoragePolicy(server_settings.tmp_policy, server_settings.max_temporary_data_on_disk_size);
    }
    else if (!server_settings.temporary_data_in_cache.value.empty())
    {
        global_context->setTemporaryStorageInCache(server_settings.temporary_data_in_cache, server_settings.max_temporary_data_on_disk_size);
    }
    else
    {
        std::string temporary_path = config().getString("tmp_path", path / "tmp/");
        global_context->setTemporaryStoragePath(temporary_path, server_settings.max_temporary_data_on_disk_size);
    }

    /** Directory with 'flags': files indicating temporary settings for the server set by system administrator.
      * Flags may be cleared automatically after being applied by the server.
      * Examples: do repair of local data; clone all replicated tables from replica.
      */
    {
        auto flags_path = path / "flags/";
        fs::create_directories(flags_path);
        global_context->setFlagsPath(flags_path);
    }

    /** Directory with user provided files that are usable by 'file' table function.
      */
    {

        std::string user_files_path = config().getString("user_files_path", path / "user_files/");
        global_context->setUserFilesPath(user_files_path);
        fs::create_directories(user_files_path);
    }

    {
        std::string dictionaries_lib_path = config().getString("dictionaries_lib_path", path / "dictionaries_lib/");
        global_context->setDictionariesLibPath(dictionaries_lib_path);
        fs::create_directories(dictionaries_lib_path);
    }

    {
        std::string user_scripts_path = config().getString("user_scripts_path", path / "user_scripts/");
        global_context->setUserScriptsPath(user_scripts_path);
        fs::create_directories(user_scripts_path);
    }

    /// top_level_domains_lists
    {
        const std::string & top_level_domains_path = config().getString("top_level_domains_path", path / "top_level_domains/");
        TLDListsHolder::getInstance().parseConfig(fs::path(top_level_domains_path) / "", config());
    }

    {
        fs::create_directories(path / "data/");
        fs::create_directories(path / "metadata/");

        /// Directory with metadata of tables, which was marked as dropped by Atomic database
        fs::create_directories(path / "metadata_dropped/");
    }

#if USE_ROCKSDB
    /// Initialize merge tree metadata cache
    if (config().has("merge_tree_metadata_cache"))
    {
        fs::create_directories(path / "rocksdb/");
        size_t size = config().getUInt64("merge_tree_metadata_cache.lru_cache_size", 256 << 20);
        bool continue_if_corrupted = config().getBool("merge_tree_metadata_cache.continue_if_corrupted", false);
        try
        {
            LOG_DEBUG(log, "Initializing MergeTree metadata cache, lru_cache_size: {} continue_if_corrupted: {}",
                ReadableSize(size), continue_if_corrupted);
            global_context->initializeMergeTreeMetadataCache(path_str + "/" + "rocksdb", size);
        }
        catch (...)
        {
            if (continue_if_corrupted)
            {
                /// Rename rocksdb directory and reinitialize merge tree metadata cache
                time_t now = time(nullptr);
                fs::rename(path / "rocksdb", path / ("rocksdb.old." + std::to_string(now)));
                global_context->initializeMergeTreeMetadataCache(path_str + "/" + "rocksdb", size);
            }
            else
            {
                throw;
            }
        }
    }
#endif

    if (config().has("interserver_http_port") && config().has("interserver_https_port"))
        throw Exception(ErrorCodes::EXCESSIVE_ELEMENT_IN_CONFIG, "Both http and https interserver ports are specified");

    static const auto interserver_tags =
    {
        std::make_tuple("interserver_http_host", "interserver_http_port", "http"),
        std::make_tuple("interserver_https_host", "interserver_https_port", "https")
    };

    for (auto [host_tag, port_tag, scheme] : interserver_tags)
    {
        if (config().has(port_tag))
        {
            String this_host = config().getString(host_tag, "");

            if (this_host.empty())
            {
                this_host = getFQDNOrHostName();
                LOG_DEBUG(log, "Configuration parameter '{}' doesn't exist or exists and empty. Will use '{}' as replica host.",
                    host_tag, this_host);
            }

            String port_str = config().getString(port_tag);
            int port = parse<int>(port_str);

            if (port < 0 || port > 0xFFFF)
                throw Exception(ErrorCodes::ARGUMENT_OUT_OF_BOUND, "Out of range '{}': {}", String(port_tag), port);

            global_context->setInterserverIOAddress(this_host, port);
            global_context->setInterserverScheme(scheme);
        }
    }

    LOG_DEBUG(log, "Initializing interserver credentials.");
    global_context->updateInterserverCredentials(config());

    if (config().has("macros"))
        global_context->setMacros(std::make_unique<Macros>(config(), "macros", log));

    /// Initialize main config reloader.
    std::string include_from_path = config().getString("include_from", "/etc/metrika.xml");

    if (config().has("query_masking_rules"))
    {
        SensitiveDataMasker::setInstance(std::make_unique<SensitiveDataMasker>(config(), "query_masking_rules"));
    }

    auto main_config_reloader = std::make_unique<ConfigReloader>(
        config_path,
        include_from_path,
        config().getString("path", ""),
        std::move(main_config_zk_node_cache),
        main_config_zk_changed_event,
        [&](ConfigurationPtr config, bool initial_loading)
        {
            Settings::checkNoSettingNamesAtTopLevel(*config, config_path);

            ServerSettings server_settings_;
            server_settings_.loadSettingsFromConfig(*config);

            size_t max_server_memory_usage = server_settings_.max_server_memory_usage;

            double max_server_memory_usage_to_ram_ratio = server_settings_.max_server_memory_usage_to_ram_ratio;
            size_t default_max_server_memory_usage = static_cast<size_t>(memory_amount * max_server_memory_usage_to_ram_ratio);

            if (max_server_memory_usage == 0)
            {
                max_server_memory_usage = default_max_server_memory_usage;
                LOG_INFO(log, "Setting max_server_memory_usage was set to {}"
                    " ({} available * {:.2f} max_server_memory_usage_to_ram_ratio)",
                    formatReadableSizeWithBinarySuffix(max_server_memory_usage),
                    formatReadableSizeWithBinarySuffix(memory_amount),
                    max_server_memory_usage_to_ram_ratio);
            }
            else if (max_server_memory_usage > default_max_server_memory_usage)
            {
                max_server_memory_usage = default_max_server_memory_usage;
                LOG_INFO(log, "Setting max_server_memory_usage was lowered to {}"
                    " because the system has low amount of memory. The amount was"
                    " calculated as {} available"
                    " * {:.2f} max_server_memory_usage_to_ram_ratio",
                    formatReadableSizeWithBinarySuffix(max_server_memory_usage),
                    formatReadableSizeWithBinarySuffix(memory_amount),
                    max_server_memory_usage_to_ram_ratio);
            }

            total_memory_tracker.setHardLimit(max_server_memory_usage);
            total_memory_tracker.setDescription("(total)");
            total_memory_tracker.setMetric(CurrentMetrics::MemoryTracking);

            size_t merges_mutations_memory_usage_soft_limit = server_settings_.merges_mutations_memory_usage_soft_limit;

            size_t default_merges_mutations_server_memory_usage = static_cast<size_t>(memory_amount * server_settings_.merges_mutations_memory_usage_to_ram_ratio);
            if (merges_mutations_memory_usage_soft_limit == 0 || merges_mutations_memory_usage_soft_limit > default_merges_mutations_server_memory_usage)
            {
                merges_mutations_memory_usage_soft_limit = default_merges_mutations_server_memory_usage;
                LOG_WARNING(log, "Setting merges_mutations_memory_usage_soft_limit was set to {}"
                    " ({} available * {:.2f} merges_mutations_memory_usage_to_ram_ratio)",
                    formatReadableSizeWithBinarySuffix(merges_mutations_memory_usage_soft_limit),
                    formatReadableSizeWithBinarySuffix(memory_amount),
                    server_settings_.merges_mutations_memory_usage_to_ram_ratio);
            }

            LOG_INFO(log, "Merges and mutations memory limit is set to {}",
                formatReadableSizeWithBinarySuffix(merges_mutations_memory_usage_soft_limit));
            background_memory_tracker.setSoftLimit(merges_mutations_memory_usage_soft_limit);
            background_memory_tracker.setDescription("(background)");
            background_memory_tracker.setMetric(CurrentMetrics::MergesMutationsMemoryTracking);

            total_memory_tracker.setAllowUseJemallocMemory(server_settings_.allow_use_jemalloc_memory);

            auto * global_overcommit_tracker = global_context->getGlobalOvercommitTracker();
            total_memory_tracker.setOvercommitTracker(global_overcommit_tracker);

            // FIXME logging-related things need synchronization -- see the 'Logger * log' saved
            // in a lot of places. For now, disable updating log configuration without server restart.
            //setTextLog(global_context->getTextLog());
            updateLevels(*config, logger());
            global_context->setClustersConfig(config, has_zookeeper);
            global_context->setMacros(std::make_unique<Macros>(*config, "macros", log));
            global_context->setExternalAuthenticatorsConfig(*config);

            if (global_context->isServerCompletelyStarted())
            {
                /// It does not make sense to reload anything before server has started.
                /// Moreover, it may break initialization order.
                global_context->loadOrReloadDictionaries(*config);
                global_context->loadOrReloadUserDefinedExecutableFunctions(*config);
            }

            global_context->setRemoteHostFilter(*config);

            global_context->setMaxTableSizeToDrop(server_settings_.max_table_size_to_drop);
            global_context->setMaxPartitionSizeToDrop(server_settings_.max_partition_size_to_drop);

            ConcurrencyControl::SlotCount concurrent_threads_soft_limit = ConcurrencyControl::Unlimited;
            if (server_settings_.concurrent_threads_soft_limit_num > 0 && server_settings_.concurrent_threads_soft_limit_num < concurrent_threads_soft_limit)
                concurrent_threads_soft_limit = server_settings_.concurrent_threads_soft_limit_num;
            if (server_settings_.concurrent_threads_soft_limit_ratio_to_cores > 0)
            {
                auto value = server_settings_.concurrent_threads_soft_limit_ratio_to_cores * std::thread::hardware_concurrency();
                if (value > 0 && value < concurrent_threads_soft_limit)
                    concurrent_threads_soft_limit = value;
            }
            ConcurrencyControl::instance().setMaxConcurrency(concurrent_threads_soft_limit);

            global_context->getProcessList().setMaxSize(server_settings_.max_concurrent_queries);
            global_context->getProcessList().setMaxInsertQueriesAmount(server_settings_.max_concurrent_insert_queries);
            global_context->getProcessList().setMaxSelectQueriesAmount(server_settings_.max_concurrent_select_queries);

            if (config->has("keeper_server"))
                global_context->updateKeeperConfiguration(*config);

            /// Reload the number of threads for global pools.
            /// Note: If you specified it in the top level config (not it config of default profile)
            /// then ClickHouse will use it exactly.
            /// This is done for backward compatibility.
            if (global_context->areBackgroundExecutorsInitialized())
            {
                auto new_pool_size = server_settings_.background_pool_size;
                auto new_ratio = server_settings_.background_merges_mutations_concurrency_ratio;
                global_context->getMergeMutateExecutor()->increaseThreadsAndMaxTasksCount(new_pool_size, static_cast<size_t>(new_pool_size * new_ratio));
                global_context->getMergeMutateExecutor()->updateSchedulingPolicy(server_settings_.background_merges_mutations_scheduling_policy.toString());
            }

            if (global_context->areBackgroundExecutorsInitialized())
            {
                auto new_pool_size = server_settings_.background_move_pool_size;
                global_context->getMovesExecutor()->increaseThreadsAndMaxTasksCount(new_pool_size, new_pool_size);
            }

            if (global_context->areBackgroundExecutorsInitialized())
            {
                auto new_pool_size = server_settings_.background_fetches_pool_size;
                global_context->getFetchesExecutor()->increaseThreadsAndMaxTasksCount(new_pool_size, new_pool_size);
            }

            if (global_context->areBackgroundExecutorsInitialized())
            {
                auto new_pool_size = server_settings_.background_common_pool_size;
                global_context->getCommonExecutor()->increaseThreadsAndMaxTasksCount(new_pool_size, new_pool_size);
            }

            global_context->getBufferFlushSchedulePool().increaseThreadsCount(server_settings_.background_buffer_flush_schedule_pool_size);
            global_context->getSchedulePool().increaseThreadsCount(server_settings_.background_schedule_pool_size);
            global_context->getMessageBrokerSchedulePool().increaseThreadsCount(server_settings_.background_message_broker_schedule_pool_size);
            global_context->getDistributedSchedulePool().increaseThreadsCount(server_settings_.background_distributed_schedule_pool_size);

<<<<<<< HEAD
            auto fg_pool_size = server_settings_.async_loader_foreground_pool_size;
            auto bg_pool_size = server_settings_.async_loader_background_pool_size;
            global_context->getAsyncLoader().setMaxThreads(AsyncLoaderPoolId::Foreground, fg_pool_size ? fg_pool_size : getNumberOfPhysicalCPUCores());
            global_context->getAsyncLoader().setMaxThreads(AsyncLoaderPoolId::BackgroundLoad, bg_pool_size ? bg_pool_size : getNumberOfPhysicalCPUCores());
            global_context->getAsyncLoader().setMaxThreads(AsyncLoaderPoolId::BackgroundStartup, bg_pool_size ? bg_pool_size : getNumberOfPhysicalCPUCores());
=======
            getIOThreadPool().reloadConfiguration(
                server_settings.max_io_thread_pool_size,
                server_settings.max_io_thread_pool_free_size,
                server_settings.io_thread_pool_queue_size);

            getBackupsIOThreadPool().reloadConfiguration(
                server_settings.max_backups_io_thread_pool_size,
                server_settings.max_backups_io_thread_pool_free_size,
                server_settings.backups_io_thread_pool_queue_size);

            getActivePartsLoadingThreadPool().reloadConfiguration(
                server_settings.max_active_parts_loading_thread_pool_size,
                0, // We don't need any threads once all the parts will be loaded
                server_settings.max_active_parts_loading_thread_pool_size);

            getOutdatedPartsLoadingThreadPool().reloadConfiguration(
                server_settings.max_outdated_parts_loading_thread_pool_size,
                0, // We don't need any threads once all the parts will be loaded
                server_settings.max_outdated_parts_loading_thread_pool_size);

            /// It could grow if we need to synchronously wait until all the data parts will be loaded.
            getOutdatedPartsLoadingThreadPool().setMaxTurboThreads(
                server_settings.max_active_parts_loading_thread_pool_size
            );

            getPartsCleaningThreadPool().reloadConfiguration(
                server_settings.max_parts_cleaning_thread_pool_size,
                0, // We don't need any threads one all the parts will be deleted
                server_settings.max_parts_cleaning_thread_pool_size);
>>>>>>> 06b05cf2

            if (config->has("resources"))
            {
                global_context->getResourceManager()->updateConfiguration(*config);
            }

            if (!initial_loading)
            {
                /// We do not load ZooKeeper configuration on the first config loading
                /// because TestKeeper server is not started yet.
                if (zkutil::hasZooKeeperConfig(*config))
                    global_context->reloadZooKeeperIfChanged(config);

                global_context->reloadAuxiliaryZooKeepersConfigIfChanged(config);

                std::lock_guard lock(servers_lock);
                updateServers(*config, server_pool, async_metrics, servers);
            }

            global_context->updateStorageConfiguration(*config);
            global_context->updateInterserverCredentials(*config);
            global_context->updateQueryCacheConfiguration(*config);
            CompressionCodecEncrypted::Configuration::instance().tryLoad(*config, "encryption_codecs");
#if USE_SSL
            CertificateReloader::instance().tryLoad(*config);
#endif
            NamedCollectionUtils::reloadFromConfig(*config);

            ProfileEvents::increment(ProfileEvents::MainConfigLoads);

            /// Must be the last.
            latest_config = config;
        },
        /* already_loaded = */ false);  /// Reload it right now (initial loading)

    const auto listen_hosts = getListenHosts(config());
    const auto interserver_listen_hosts = getInterserverListenHosts(config());
    const auto listen_try = getListenTry(config());

    if (config().has("keeper_server"))
    {
#if USE_NURAFT
        //// If we don't have configured connection probably someone trying to use clickhouse-server instead
        //// of clickhouse-keeper, so start synchronously.
        bool can_initialize_keeper_async = false;

        if (has_zookeeper) /// We have configured connection to some zookeeper cluster
        {
            /// If we cannot connect to some other node from our cluster then we have to wait our Keeper start
            /// synchronously.
            can_initialize_keeper_async = global_context->tryCheckClientConnectionToMyKeeperCluster();
        }
        /// Initialize keeper RAFT.
        global_context->initializeKeeperDispatcher(can_initialize_keeper_async);
        FourLetterCommandFactory::registerCommands(*global_context->getKeeperDispatcher());

        auto config_getter = [this] () -> const Poco::Util::AbstractConfiguration &
        {
            return global_context->getConfigRef();
        };

        for (const auto & listen_host : listen_hosts)
        {
            /// TCP Keeper
            const char * port_name = "keeper_server.tcp_port";
            createServer(
                config(), listen_host, port_name, listen_try, /* start_server: */ false,
                servers_to_start_before_tables,
                [&](UInt16 port) -> ProtocolServerAdapter
                {
                    Poco::Net::ServerSocket socket;
                    auto address = socketBindListen(config(), socket, listen_host, port);
                    socket.setReceiveTimeout(Poco::Timespan(config().getUInt64("keeper_server.socket_receive_timeout_sec", DBMS_DEFAULT_RECEIVE_TIMEOUT_SEC), 0));
                    socket.setSendTimeout(Poco::Timespan(config().getUInt64("keeper_server.socket_send_timeout_sec", DBMS_DEFAULT_SEND_TIMEOUT_SEC), 0));
                    return ProtocolServerAdapter(
                        listen_host,
                        port_name,
                        "Keeper (tcp): " + address.toString(),
                        std::make_unique<TCPServer>(
                            new KeeperTCPHandlerFactory(
                                config_getter, global_context->getKeeperDispatcher(),
                                global_context->getSettingsRef().receive_timeout.totalSeconds(),
                                global_context->getSettingsRef().send_timeout.totalSeconds(),
                                false), server_pool, socket));
                });

            const char * secure_port_name = "keeper_server.tcp_port_secure";
            createServer(
                config(), listen_host, secure_port_name, listen_try, /* start_server: */ false,
                servers_to_start_before_tables,
                [&](UInt16 port) -> ProtocolServerAdapter
                {
#if USE_SSL
                    Poco::Net::SecureServerSocket socket;
                    auto address = socketBindListen(config(), socket, listen_host, port, /* secure = */ true);
                    socket.setReceiveTimeout(Poco::Timespan(config().getUInt64("keeper_server.socket_receive_timeout_sec", DBMS_DEFAULT_RECEIVE_TIMEOUT_SEC), 0));
                    socket.setSendTimeout(Poco::Timespan(config().getUInt64("keeper_server.socket_send_timeout_sec", DBMS_DEFAULT_SEND_TIMEOUT_SEC), 0));
                    return ProtocolServerAdapter(
                        listen_host,
                        secure_port_name,
                        "Keeper with secure protocol (tcp_secure): " + address.toString(),
                        std::make_unique<TCPServer>(
                            new KeeperTCPHandlerFactory(
                                config_getter, global_context->getKeeperDispatcher(),
                                global_context->getSettingsRef().receive_timeout.totalSeconds(),
                                global_context->getSettingsRef().send_timeout.totalSeconds(), true), server_pool, socket));
#else
                    UNUSED(port);
                    throw Exception(ErrorCodes::SUPPORT_IS_DISABLED, "SSL support for TCP protocol is disabled because Poco library was built without NetSSL support.");
#endif
                });
        }
#else
        throw Exception(ErrorCodes::SUPPORT_IS_DISABLED, "ClickHouse server built without NuRaft library. Cannot use internal coordination.");
#endif

    }

    for (auto & server : servers_to_start_before_tables)
    {
        server.start();
        LOG_INFO(log, "Listening for {}", server.getDescription());
    }

    /// Initialize access storages.
    auto & access_control = global_context->getAccessControl();
    try
    {
        access_control.setUpFromMainConfig(config(), config_path, [&] { return global_context->getZooKeeper(); });
    }
    catch (...)
    {
        tryLogCurrentException(log, "Caught exception while setting up access control.");
        throw;
    }

    /// Reload config in SYSTEM RELOAD CONFIG query.
    global_context->setConfigReloadCallback([&]()
    {
        main_config_reloader->reload();
        access_control.reload(AccessControl::ReloadMode::USERS_CONFIG_ONLY);
    });

    /// Limit on total number of concurrently executed queries.
    global_context->getProcessList().setMaxSize(server_settings.max_concurrent_queries);

    /// Set up caches.

    size_t max_cache_size = static_cast<size_t>(memory_amount * server_settings.cache_size_to_ram_max_ratio);

    String uncompressed_cache_policy = server_settings.uncompressed_cache_policy;
    LOG_INFO(log, "Uncompressed cache policy name {}", uncompressed_cache_policy);
    size_t uncompressed_cache_size = server_settings.uncompressed_cache_size;
    if (uncompressed_cache_size > max_cache_size)
    {
        uncompressed_cache_size = max_cache_size;
        LOG_INFO(log, "Uncompressed cache size was lowered to {} because the system has low amount of memory",
            formatReadableSizeWithBinarySuffix(uncompressed_cache_size));
    }
    global_context->setUncompressedCache(uncompressed_cache_policy, uncompressed_cache_size);

    /// Load global settings from default_profile and system_profile.
    global_context->setDefaultProfiles(config());
    const Settings & settings = global_context->getSettingsRef();

    /// Initialize background executors after we load default_profile config.
    /// This is needed to load proper values of background_pool_size etc.
    global_context->initializeBackgroundExecutorsIfNeeded();

    if (settings.async_insert_threads)
        global_context->setAsynchronousInsertQueue(std::make_shared<AsynchronousInsertQueue>(
            global_context,
            settings.async_insert_threads));

    size_t mark_cache_size = server_settings.mark_cache_size;
    String mark_cache_policy = server_settings.mark_cache_policy;
    if (!mark_cache_size)
        LOG_ERROR(log, "Too low mark cache size will lead to severe performance degradation.");
    if (mark_cache_size > max_cache_size)
    {
        mark_cache_size = max_cache_size;
        LOG_INFO(log, "Mark cache size was lowered to {} because the system has low amount of memory",
            formatReadableSizeWithBinarySuffix(mark_cache_size));
    }
    global_context->setMarkCache(mark_cache_policy, mark_cache_size);

    if (server_settings.index_uncompressed_cache_size)
        global_context->setIndexUncompressedCache(server_settings.index_uncompressed_cache_size);

    if (server_settings.index_mark_cache_size)
        global_context->setIndexMarkCache(server_settings.index_mark_cache_size);

    if (server_settings.mmap_cache_size)
        global_context->setMMappedFileCache(server_settings.mmap_cache_size);

    /// A cache for query results.
    global_context->setQueryCache(config());

#if USE_EMBEDDED_COMPILER
    /// 128 MB
    constexpr size_t compiled_expression_cache_size_default = 1024 * 1024 * 128;
    size_t compiled_expression_cache_size = config().getUInt64("compiled_expression_cache_size", compiled_expression_cache_size_default);

    constexpr size_t compiled_expression_cache_elements_size_default = 10000;
    size_t compiled_expression_cache_elements_size = config().getUInt64("compiled_expression_cache_elements_size", compiled_expression_cache_elements_size_default);

    CompiledExpressionCacheFactory::instance().init(compiled_expression_cache_size, compiled_expression_cache_elements_size);
#endif

    /// Set path for format schema files
    fs::path format_schema_path(config().getString("format_schema_path", path / "format_schemas/"));
    global_context->setFormatSchemaPath(format_schema_path);
    fs::create_directories(format_schema_path);

    /// Check sanity of MergeTreeSettings on server startup
    {
        size_t background_pool_tasks = global_context->getMergeMutateExecutor()->getMaxTasksCount();
        global_context->getMergeTreeSettings().sanityCheck(background_pool_tasks);
        global_context->getReplicatedMergeTreeSettings().sanityCheck(background_pool_tasks);
    }
    /// try set up encryption. There are some errors in config, error will be printed and server wouldn't start.
    CompressionCodecEncrypted::Configuration::instance().load(config(), "encryption_codecs");

    SCOPE_EXIT({
        async_metrics.stop();

        /** Ask to cancel background jobs all table engines,
          *  and also query_log.
          * It is important to do early, not in destructor of Context, because
          *  table engines could use Context on destroy.
          */
        LOG_INFO(log, "Shutting down storages.");

        global_context->shutdown();

        LOG_DEBUG(log, "Shut down storages.");

        if (!servers_to_start_before_tables.empty())
        {
            LOG_DEBUG(log, "Waiting for current connections to servers for tables to finish.");
            size_t current_connections = 0;
            for (auto & server : servers_to_start_before_tables)
            {
                server.stop();
                current_connections += server.currentConnections();
            }

            if (current_connections)
                LOG_INFO(log, "Closed all listening sockets. Waiting for {} outstanding connections.", current_connections);
            else
                LOG_INFO(log, "Closed all listening sockets.");

            if (current_connections > 0)
                current_connections = waitServersToFinish(servers_to_start_before_tables, config().getInt("shutdown_wait_unfinished", 5));

            if (current_connections)
                LOG_INFO(log, "Closed connections to servers for tables. But {} remain. Probably some tables of other users cannot finish their connections after context shutdown.", current_connections);
            else
                LOG_INFO(log, "Closed connections to servers for tables.");

            global_context->shutdownKeeperDispatcher();
        }

        /// Wait server pool to avoid use-after-free of destroyed context in the handlers
        server_pool.joinAll();

        /** Explicitly destroy Context. It is more convenient than in destructor of Server, because logger is still available.
          * At this moment, no one could own shared part of Context.
          */
        global_context.reset();
        shared_context.reset();
        LOG_DEBUG(log, "Destroyed global context.");
    });

    /// DNSCacheUpdater uses BackgroundSchedulePool which lives in shared context
    /// and thus this object must be created after the SCOPE_EXIT object where shared
    /// context is destroyed.
    /// In addition this object has to be created before the loading of the tables.
    std::unique_ptr<DNSCacheUpdater> dns_cache_updater;
    if (server_settings.disable_internal_dns_cache)
    {
        /// Disable DNS caching at all
        DNSResolver::instance().setDisableCacheFlag();
        LOG_DEBUG(log, "DNS caching disabled");
    }
    else
    {
        /// Initialize a watcher periodically updating DNS cache
        dns_cache_updater = std::make_unique<DNSCacheUpdater>(
            global_context, server_settings.dns_cache_update_period, server_settings.dns_max_consecutive_failures);
    }

    if (dns_cache_updater)
        dns_cache_updater->start();

    /// Set current database name before loading tables and databases because
    /// system logs may copy global context.
    global_context->setCurrentDatabaseNameInGlobalContext(default_database);

    LOG_INFO(log, "Loading metadata from {}", path_str);

    try
    {
        auto & database_catalog = DatabaseCatalog::instance();
        /// We load temporary database first, because projections need it.
        database_catalog.initializeAndLoadTemporaryDatabase();
        auto system_startup_tasks = loadMetadataSystem(global_context);
        maybeConvertSystemDatabase(global_context, system_startup_tasks);
        /// After attaching system databases we can initialize system log.
        global_context->initializeSystemLogs();
        global_context->setSystemZooKeeperLogAfterInitializationIfNeeded();
        /// After the system database is created, attach virtual system tables (in addition to query_log and part_log)
        attachSystemTablesServer(global_context, *database_catalog.getSystemDatabase(), has_zookeeper);
        attachInformationSchema(global_context, *database_catalog.getDatabase(DatabaseCatalog::INFORMATION_SCHEMA));
        attachInformationSchema(global_context, *database_catalog.getDatabase(DatabaseCatalog::INFORMATION_SCHEMA_UPPERCASE));
        /// Firstly remove partially dropped databases, to avoid race with MaterializedMySQLSyncThread,
        /// that may execute DROP before loadMarkedAsDroppedTables() in background,
        /// and so loadMarkedAsDroppedTables() will find it and try to add, and UUID will overlap.
        database_catalog.loadMarkedAsDroppedTables();
        database_catalog.createBackgroundTasks();
        /// Then, load remaining databases (some of them maybe be loaded asynchronously)
        auto load_metadata = loadMetadata(global_context, default_database, server_settings.async_load_databases);
        /// If we need to convert database engines, disable async tables loading
        convertDatabasesEnginesIfNeed(load_metadata, global_context);
        scheduleAndWaitLoadAllIn(AsyncLoaderPoolId::Foreground, system_startup_tasks);
        database_catalog.startupBackgroundCleanup();
        /// After loading validate that default database exists
        database_catalog.assertDatabaseExists(default_database);
        /// Load user-defined SQL functions.
        global_context->getUserDefinedSQLObjectsLoader().loadObjects();
    }
    catch (...)
    {
        tryLogCurrentException(log, "Caught exception while loading metadata");
        throw;
    }

    LOG_DEBUG(log, "Loaded metadata.");

    /// Init trace collector only after trace_log system table was created
    /// Disable it if we collect test coverage information, because it will work extremely slow.
#if USE_UNWIND && !WITH_COVERAGE
    /// Profilers cannot work reliably with any other libunwind or without PHDR cache.
    if (hasPHDRCache())
    {
        global_context->initializeTraceCollector();

        /// Set up server-wide memory profiler (for total memory tracker).
        UInt64 total_memory_profiler_step = config().getUInt64("total_memory_profiler_step", 0);
        if (total_memory_profiler_step)
        {
            total_memory_tracker.setProfilerStep(total_memory_profiler_step);
        }

        double total_memory_tracker_sample_probability = config().getDouble("total_memory_tracker_sample_probability", 0);
        if (total_memory_tracker_sample_probability > 0.0)
        {
            total_memory_tracker.setSampleProbability(total_memory_tracker_sample_probability);
        }
    }
#endif

    /// Describe multiple reasons when query profiler cannot work.

#if !USE_UNWIND
    LOG_INFO(log, "Query Profiler and TraceCollector are disabled because they cannot work without bundled unwind (stack unwinding) library.");
#endif

#if WITH_COVERAGE
    LOG_INFO(log, "Query Profiler and TraceCollector are disabled because they work extremely slow with test coverage.");
#endif

#if defined(SANITIZER)
    LOG_INFO(log, "Query Profiler disabled because they cannot work under sanitizers"
        " when two different stack unwinding methods will interfere with each other.");
#endif

#if !defined(__x86_64__)
    LOG_INFO(log, "Query Profiler and TraceCollector is only tested on x86_64. It also known to not work under qemu-user.");
#endif

    if (!hasPHDRCache())
        LOG_INFO(log, "Query Profiler and TraceCollector are disabled because they require PHDR cache to be created"
            " (otherwise the function 'dl_iterate_phdr' is not lock free and not async-signal safe).");

#if defined(OS_LINUX)
    auto tasks_stats_provider = TasksStatsCounters::findBestAvailableProvider();
    if (tasks_stats_provider == TasksStatsCounters::MetricsProvider::None)
    {
        LOG_INFO(log, "It looks like this system does not have procfs mounted at /proc location,"
            " neither clickhouse-server process has CAP_NET_ADMIN capability."
            " 'taskstats' performance statistics will be disabled."
            " It could happen due to incorrect ClickHouse package installation."
            " You can try to resolve the problem manually with 'sudo setcap cap_net_admin=+ep {}'."
            " Note that it will not work on 'nosuid' mounted filesystems."
            " It also doesn't work if you run clickhouse-server inside network namespace as it happens in some containers.",
            executable_path);
    }
    else
    {
        LOG_INFO(log, "Tasks stats provider: {}", TasksStatsCounters::metricsProviderString(tasks_stats_provider));
    }

    if (!hasLinuxCapability(CAP_SYS_NICE))
    {
        LOG_INFO(log, "It looks like the process has no CAP_SYS_NICE capability, the setting 'os_thread_priority' will have no effect."
            " It could happen due to incorrect ClickHouse package installation."
            " You could resolve the problem manually with 'sudo setcap cap_sys_nice=+ep {}'."
            " Note that it will not work on 'nosuid' mounted filesystems.",
            executable_path);
    }
#else
    LOG_INFO(log, "TaskStats is not implemented for this OS. IO accounting will be disabled.");
#endif

    {
        attachSystemTablesAsync(global_context, *DatabaseCatalog::instance().getSystemDatabase(), async_metrics);

        {
            std::lock_guard lock(servers_lock);
            createServers(config(), listen_hosts, interserver_listen_hosts, listen_try, server_pool, async_metrics, servers);
            if (servers.empty())
                throw Exception(ErrorCodes::NO_ELEMENTS_IN_CONFIG,
                                "No servers started (add valid listen_host and 'tcp_port' or 'http_port' "
                                "to configuration file.)");
        }

        if (servers.empty())
             throw Exception(ErrorCodes::NO_ELEMENTS_IN_CONFIG,
                             "No servers started (add valid listen_host and 'tcp_port' or 'http_port' "
                             "to configuration file.)");

#if USE_SSL
        CertificateReloader::instance().tryLoad(config());
#endif

        /// Must be done after initialization of `servers`, because async_metrics will access `servers` variable from its thread.

        async_metrics.start();

        {
            String level_str = config().getString("text_log.level", "");
            int level = level_str.empty() ? INT_MAX : Poco::Logger::parseLevel(level_str);
            setTextLog(global_context->getTextLog(), level);
        }

        buildLoggers(config(), logger());

        main_config_reloader->start();
        access_control.startPeriodicReloading();

        /// try to load dictionaries immediately, throw on error and die
        try
        {
            global_context->loadOrReloadDictionaries(config());
        }
        catch (...)
        {
            tryLogCurrentException(log, "Caught exception while loading dictionaries.");
            throw;
        }

        /// try to load embedded dictionaries immediately, throw on error and die
        try
        {
            global_context->tryCreateEmbeddedDictionaries(config());
        }
        catch (...)
        {
            tryLogCurrentException(log, "Caught exception while loading embedded dictionaries.");
            throw;
        }

        /// try to load user defined executable functions, throw on error and die
        try
        {
            global_context->loadOrReloadUserDefinedExecutableFunctions(config());
        }
        catch (...)
        {
            tryLogCurrentException(log, "Caught exception while loading user defined executable functions.");
            throw;
        }

        if (has_zookeeper && config().has("distributed_ddl"))
        {
            /// DDL worker should be started after all tables were loaded
            String ddl_zookeeper_path = config().getString("distributed_ddl.path", "/clickhouse/task_queue/ddl/");
            int pool_size = config().getInt("distributed_ddl.pool_size", 1);
            if (pool_size < 1)
                throw Exception(ErrorCodes::ARGUMENT_OUT_OF_BOUND, "distributed_ddl.pool_size should be greater then 0");
            global_context->setDDLWorker(std::make_unique<DDLWorker>(pool_size, ddl_zookeeper_path, global_context, &config(),
                                                                     "distributed_ddl", "DDLWorker",
                                                                     &CurrentMetrics::MaxDDLEntryID, &CurrentMetrics::MaxPushedDDLEntryID));
        }

        {
            std::lock_guard lock(servers_lock);
            for (auto & server : servers)
            {
                server.start();
                LOG_INFO(log, "Listening for {}", server.getDescription());
            }

            global_context->setServerCompletelyStarted();
            LOG_INFO(log, "Ready for connections.");
        }

        startup_watch.stop();
        ProfileEvents::increment(ProfileEvents::ServerStartupMilliseconds, startup_watch.elapsedMilliseconds());

        try
        {
            global_context->startClusterDiscovery();
        }
        catch (...)
        {
            tryLogCurrentException(log, "Caught exception while starting cluster discovery");
        }

#if defined(OS_LINUX)
        /// Tell the service manager that service startup is finished.
        /// NOTE: the parent clickhouse-watchdog process must do systemdNotify("MAINPID={}\n", child_pid); before
        /// the child process notifies 'READY=1'.
        systemdNotify("READY=1\n");
#endif

        SCOPE_EXIT_SAFE({
            LOG_DEBUG(log, "Received termination signal.");

            /// Stop reloading of the main config. This must be done before everything else because it
            /// can try to access/modify already deleted objects.
            /// E.g. it can recreate new servers or it may pass a changed config to some destroyed parts of ContextSharedPart.
            main_config_reloader.reset();
            access_control.stopPeriodicReloading();

            is_cancelled = true;

            LOG_DEBUG(log, "Waiting for current connections to close.");

            size_t current_connections = 0;
            {
                std::lock_guard lock(servers_lock);
                for (auto & server : servers)
                {
                    server.stop();
                    current_connections += server.currentConnections();
                }
            }

            if (current_connections)
                LOG_WARNING(log, "Closed all listening sockets. Waiting for {} outstanding connections.", current_connections);
            else
                LOG_INFO(log, "Closed all listening sockets.");

            /// Killing remaining queries.
            if (!server_settings.shutdown_wait_unfinished_queries)
                global_context->getProcessList().killAllQueries();

            if (current_connections)
                current_connections = waitServersToFinish(servers, config().getInt("shutdown_wait_unfinished", 5));

            if (current_connections)
                LOG_WARNING(log, "Closed connections. But {} remain."
                    " Tip: To increase wait time add to config: <shutdown_wait_unfinished>60</shutdown_wait_unfinished>", current_connections);
            else
                LOG_INFO(log, "Closed connections.");

            dns_cache_updater.reset();

            if (current_connections)
            {
                /// There is no better way to force connections to close in Poco.
                /// Otherwise connection handlers will continue to live
                /// (they are effectively dangling objects, but they use global thread pool
                ///  and global thread pool destructor will wait for threads, preventing server shutdown).

                /// Dump coverage here, because std::atexit callback would not be called.
                dumpCoverageReportIfPossible();
                LOG_WARNING(log, "Will shutdown forcefully.");
                safeExit(0);
            }
        });

        std::vector<std::unique_ptr<MetricsTransmitter>> metrics_transmitters;
        for (const auto & graphite_key : DB::getMultipleKeysFromConfig(config(), "", "graphite"))
        {
            metrics_transmitters.emplace_back(std::make_unique<MetricsTransmitter>(
                global_context->getConfigRef(), graphite_key, async_metrics));
        }

        waitForTerminationRequest();
    }

    return Application::EXIT_OK;
}
catch (...)
{
    /// Poco does not provide stacktrace.
    tryLogCurrentException("Application");
    throw;
}

std::unique_ptr<TCPProtocolStackFactory> Server::buildProtocolStackFromConfig(
    const Poco::Util::AbstractConfiguration & config,
    const std::string & protocol,
    Poco::Net::HTTPServerParams::Ptr http_params,
    AsynchronousMetrics & async_metrics,
    bool & is_secure)
{
    auto create_factory = [&](const std::string & type, const std::string & conf_name) -> TCPServerConnectionFactory::Ptr
    {
        if (type == "tcp")
            return TCPServerConnectionFactory::Ptr(new TCPHandlerFactory(*this, false, false));

        if (type == "tls")
#if USE_SSL
            return TCPServerConnectionFactory::Ptr(new TLSHandlerFactory(*this, conf_name));
#else
            throw Exception(ErrorCodes::SUPPORT_IS_DISABLED, "SSL support for TCP protocol is disabled because Poco library was built without NetSSL support.");
#endif

        if (type == "proxy1")
            return TCPServerConnectionFactory::Ptr(new ProxyV1HandlerFactory(*this, conf_name));
        if (type == "mysql")
            return TCPServerConnectionFactory::Ptr(new MySQLHandlerFactory(*this));
        if (type == "postgres")
            return TCPServerConnectionFactory::Ptr(new PostgreSQLHandlerFactory(*this));
        if (type == "http")
            return TCPServerConnectionFactory::Ptr(
                new HTTPServerConnectionFactory(httpContext(), http_params, createHandlerFactory(*this, config, async_metrics, "HTTPHandler-factory"))
            );
        if (type == "prometheus")
            return TCPServerConnectionFactory::Ptr(
                new HTTPServerConnectionFactory(httpContext(), http_params, createHandlerFactory(*this, config, async_metrics, "PrometheusHandler-factory"))
            );
        if (type == "interserver")
            return TCPServerConnectionFactory::Ptr(
                new HTTPServerConnectionFactory(httpContext(), http_params, createHandlerFactory(*this, config, async_metrics, "InterserverIOHTTPHandler-factory"))
            );

        throw Exception(ErrorCodes::INVALID_CONFIG_PARAMETER, "Protocol configuration error, unknown protocol name '{}'", type);
    };

    std::string conf_name = "protocols." + protocol;
    std::string prefix = conf_name + ".";
    std::unordered_set<std::string> pset {conf_name};

    auto stack = std::make_unique<TCPProtocolStackFactory>(*this, conf_name);

    while (true)
    {
        // if there is no "type" - it's a reference to another protocol and this is just an endpoint
        if (config.has(prefix + "type"))
        {
            std::string type = config.getString(prefix + "type");
            if (type == "tls")
            {
                if (is_secure)
                    throw Exception(ErrorCodes::INVALID_CONFIG_PARAMETER, "Protocol '{}' contains more than one TLS layer", protocol);
                is_secure = true;
            }

            stack->append(create_factory(type, conf_name));
        }

        if (!config.has(prefix + "impl"))
            break;

        conf_name = "protocols." + config.getString(prefix + "impl");
        prefix = conf_name + ".";

        if (!pset.insert(conf_name).second)
            throw Exception(ErrorCodes::INVALID_CONFIG_PARAMETER, "Protocol '{}' configuration contains a loop on '{}'", protocol, conf_name);
    }

    return stack;
}

HTTPContextPtr Server::httpContext() const
{
    return std::make_shared<HTTPContext>(context());
}

void Server::createServers(
    Poco::Util::AbstractConfiguration & config,
    const Strings & listen_hosts,
    const Strings & interserver_listen_hosts,
    bool listen_try,
    Poco::ThreadPool & server_pool,
    AsynchronousMetrics & async_metrics,
    std::vector<ProtocolServerAdapter> & servers,
    bool start_servers)
{
    const Settings & settings = global_context->getSettingsRef();

    Poco::Timespan keep_alive_timeout(config.getUInt("keep_alive_timeout", 10), 0);
    Poco::Net::HTTPServerParams::Ptr http_params = new Poco::Net::HTTPServerParams;
    http_params->setTimeout(settings.http_receive_timeout);
    http_params->setKeepAliveTimeout(keep_alive_timeout);

    Poco::Util::AbstractConfiguration::Keys protocols;
    config.keys("protocols", protocols);

    for (const auto & protocol : protocols)
    {
        std::vector<std::string> hosts;
        if (config.has("protocols." + protocol + ".host"))
            hosts.push_back(config.getString("protocols." + protocol + ".host"));
        else
            hosts = listen_hosts;

        for (const auto & host : hosts)
        {
            std::string conf_name = "protocols." + protocol;
            std::string prefix = conf_name + ".";

            if (!config.has(prefix + "port"))
                continue;

            std::string description {"<undefined> protocol"};
            if (config.has(prefix + "description"))
                description = config.getString(prefix + "description");
            std::string port_name = prefix + "port";
            bool is_secure = false;
            auto stack = buildProtocolStackFromConfig(config, protocol, http_params, async_metrics, is_secure);

            if (stack->empty())
                throw Exception(ErrorCodes::INVALID_CONFIG_PARAMETER, "Protocol '{}' stack empty", protocol);

            createServer(config, host, port_name.c_str(), listen_try, start_servers, servers, [&](UInt16 port) -> ProtocolServerAdapter
            {
                Poco::Net::ServerSocket socket;
                auto address = socketBindListen(config, socket, host, port, is_secure);
                socket.setReceiveTimeout(settings.receive_timeout);
                socket.setSendTimeout(settings.send_timeout);

                return ProtocolServerAdapter(
                    host,
                    port_name.c_str(),
                    description + ": " + address.toString(),
                    std::make_unique<TCPServer>(
                        stack.release(),
                        server_pool,
                        socket,
                        new Poco::Net::TCPServerParams));
            });
        }
    }

    for (const auto & listen_host : listen_hosts)
    {
        /// HTTP
        const char * port_name = "http_port";
        createServer(config, listen_host, port_name, listen_try, start_servers, servers, [&](UInt16 port) -> ProtocolServerAdapter
        {
            Poco::Net::ServerSocket socket;
            auto address = socketBindListen(config, socket, listen_host, port);
            socket.setReceiveTimeout(settings.http_receive_timeout);
            socket.setSendTimeout(settings.http_send_timeout);

            return ProtocolServerAdapter(
                listen_host,
                port_name,
                "http://" + address.toString(),
                std::make_unique<HTTPServer>(
                    httpContext(), createHandlerFactory(*this, config, async_metrics, "HTTPHandler-factory"), server_pool, socket, http_params));
        });

        /// HTTPS
        port_name = "https_port";
        createServer(config, listen_host, port_name, listen_try, start_servers, servers, [&](UInt16 port) -> ProtocolServerAdapter
        {
#if USE_SSL
            Poco::Net::SecureServerSocket socket;
            auto address = socketBindListen(config, socket, listen_host, port, /* secure = */ true);
            socket.setReceiveTimeout(settings.http_receive_timeout);
            socket.setSendTimeout(settings.http_send_timeout);
            return ProtocolServerAdapter(
                listen_host,
                port_name,
                "https://" + address.toString(),
                std::make_unique<HTTPServer>(
                    httpContext(), createHandlerFactory(*this, config, async_metrics, "HTTPSHandler-factory"), server_pool, socket, http_params));
#else
            UNUSED(port);
            throw Exception(ErrorCodes::SUPPORT_IS_DISABLED, "HTTPS protocol is disabled because Poco library was built without NetSSL support.");
#endif
        });

        /// TCP
        port_name = "tcp_port";
        createServer(config, listen_host, port_name, listen_try, start_servers, servers, [&](UInt16 port) -> ProtocolServerAdapter
        {
            Poco::Net::ServerSocket socket;
            auto address = socketBindListen(config, socket, listen_host, port);
            socket.setReceiveTimeout(settings.receive_timeout);
            socket.setSendTimeout(settings.send_timeout);
            return ProtocolServerAdapter(
                listen_host,
                port_name,
                "native protocol (tcp): " + address.toString(),
                std::make_unique<TCPServer>(
                    new TCPHandlerFactory(*this, /* secure */ false, /* proxy protocol */ false),
                    server_pool,
                    socket,
                    new Poco::Net::TCPServerParams));
        });

        /// TCP with PROXY protocol, see https://github.com/wolfeidau/proxyv2/blob/master/docs/proxy-protocol.txt
        port_name = "tcp_with_proxy_port";
        createServer(config, listen_host, port_name, listen_try, start_servers, servers, [&](UInt16 port) -> ProtocolServerAdapter
        {
            Poco::Net::ServerSocket socket;
            auto address = socketBindListen(config, socket, listen_host, port);
            socket.setReceiveTimeout(settings.receive_timeout);
            socket.setSendTimeout(settings.send_timeout);
            return ProtocolServerAdapter(
                listen_host,
                port_name,
                "native protocol (tcp) with PROXY: " + address.toString(),
                std::make_unique<TCPServer>(
                    new TCPHandlerFactory(*this, /* secure */ false, /* proxy protocol */ true),
                    server_pool,
                    socket,
                    new Poco::Net::TCPServerParams));
        });

        /// TCP with SSL
        port_name = "tcp_port_secure";
        createServer(config, listen_host, port_name, listen_try, start_servers, servers, [&](UInt16 port) -> ProtocolServerAdapter
        {
#if USE_SSL
            Poco::Net::SecureServerSocket socket;
            auto address = socketBindListen(config, socket, listen_host, port, /* secure = */ true);
            socket.setReceiveTimeout(settings.receive_timeout);
            socket.setSendTimeout(settings.send_timeout);
            return ProtocolServerAdapter(
                listen_host,
                port_name,
                "secure native protocol (tcp_secure): " + address.toString(),
                std::make_unique<TCPServer>(
                    new TCPHandlerFactory(*this, /* secure */ true, /* proxy protocol */ false),
                    server_pool,
                    socket,
                    new Poco::Net::TCPServerParams));
#else
            UNUSED(port);
            throw Exception(ErrorCodes::SUPPORT_IS_DISABLED, "SSL support for TCP protocol is disabled because Poco library was built without NetSSL support.");
#endif
        });

        port_name = "mysql_port";
        createServer(config, listen_host, port_name, listen_try, start_servers, servers, [&](UInt16 port) -> ProtocolServerAdapter
        {
            Poco::Net::ServerSocket socket;
            auto address = socketBindListen(config, socket, listen_host, port, /* secure = */ true);
            socket.setReceiveTimeout(Poco::Timespan());
            socket.setSendTimeout(settings.send_timeout);
            return ProtocolServerAdapter(
                listen_host,
                port_name,
                "MySQL compatibility protocol: " + address.toString(),
                std::make_unique<TCPServer>(new MySQLHandlerFactory(*this), server_pool, socket, new Poco::Net::TCPServerParams));
        });

        port_name = "postgresql_port";
        createServer(config, listen_host, port_name, listen_try, start_servers, servers, [&](UInt16 port) -> ProtocolServerAdapter
        {
            Poco::Net::ServerSocket socket;
            auto address = socketBindListen(config, socket, listen_host, port, /* secure = */ true);
            socket.setReceiveTimeout(Poco::Timespan());
            socket.setSendTimeout(settings.send_timeout);
            return ProtocolServerAdapter(
                listen_host,
                port_name,
                "PostgreSQL compatibility protocol: " + address.toString(),
                std::make_unique<TCPServer>(new PostgreSQLHandlerFactory(*this), server_pool, socket, new Poco::Net::TCPServerParams));
        });

#if USE_GRPC
        port_name = "grpc_port";
        createServer(config, listen_host, port_name, listen_try, start_servers, servers, [&](UInt16 port) -> ProtocolServerAdapter
        {
            Poco::Net::SocketAddress server_address(listen_host, port);
            return ProtocolServerAdapter(
                listen_host,
                port_name,
                "gRPC protocol: " + server_address.toString(),
                std::make_unique<GRPCServer>(*this, makeSocketAddress(listen_host, port, &logger())));
        });
#endif

        /// Prometheus (if defined and not setup yet with http_port)
        port_name = "prometheus.port";
        createServer(config, listen_host, port_name, listen_try, start_servers, servers, [&](UInt16 port) -> ProtocolServerAdapter
        {
            Poco::Net::ServerSocket socket;
            auto address = socketBindListen(config, socket, listen_host, port);
            socket.setReceiveTimeout(settings.http_receive_timeout);
            socket.setSendTimeout(settings.http_send_timeout);
            return ProtocolServerAdapter(
                listen_host,
                port_name,
                "Prometheus: http://" + address.toString(),
                std::make_unique<HTTPServer>(
                    httpContext(), createHandlerFactory(*this, config, async_metrics, "PrometheusHandler-factory"), server_pool, socket, http_params));
        });
    }

    /// Now iterate over interserver_listen_hosts
    for (const auto & interserver_listen_host : interserver_listen_hosts)
    {
         /// Interserver IO HTTP
        const char * port_name = "interserver_http_port";
        createServer(config, interserver_listen_host, port_name, listen_try, start_servers, servers, [&](UInt16 port) -> ProtocolServerAdapter
        {
            Poco::Net::ServerSocket socket;
            auto address = socketBindListen(config, socket, interserver_listen_host, port);
            socket.setReceiveTimeout(settings.http_receive_timeout);
            socket.setSendTimeout(settings.http_send_timeout);
            return ProtocolServerAdapter(
                interserver_listen_host,
                port_name,
                "replica communication (interserver): http://" + address.toString(),
                std::make_unique<HTTPServer>(
                    httpContext(),
                    createHandlerFactory(*this, config, async_metrics, "InterserverIOHTTPHandler-factory"),
                    server_pool,
                    socket,
                    http_params));
        });

        port_name = "interserver_https_port";
        createServer(config, interserver_listen_host, port_name, listen_try, start_servers, servers, [&](UInt16 port) -> ProtocolServerAdapter
        {
#if USE_SSL
            Poco::Net::SecureServerSocket socket;
            auto address = socketBindListen(config, socket, interserver_listen_host, port, /* secure = */ true);
            socket.setReceiveTimeout(settings.http_receive_timeout);
            socket.setSendTimeout(settings.http_send_timeout);
            return ProtocolServerAdapter(
                interserver_listen_host,
                port_name,
                "secure replica communication (interserver): https://" + address.toString(),
                std::make_unique<HTTPServer>(
                    httpContext(),
                    createHandlerFactory(*this, config, async_metrics, "InterserverIOHTTPSHandler-factory"),
                    server_pool,
                    socket,
                    http_params));
#else
            UNUSED(port);
            throw Exception(ErrorCodes::SUPPORT_IS_DISABLED, "SSL support for TCP protocol is disabled because Poco library was built without NetSSL support.");
#endif
        });
    }

}

void Server::updateServers(
    Poco::Util::AbstractConfiguration & config,
    Poco::ThreadPool & server_pool,
    AsynchronousMetrics & async_metrics,
    std::vector<ProtocolServerAdapter> & servers)
{
    Poco::Logger * log = &logger();

    const auto listen_hosts = getListenHosts(config);
    const auto interserver_listen_hosts = getInterserverListenHosts(config);
    const auto listen_try = getListenTry(config);

    /// Remove servers once all their connections are closed
    auto check_server = [&log](const char prefix[], auto & server)
    {
        if (!server.isStopping())
            return false;
        size_t current_connections = server.currentConnections();
        LOG_DEBUG(log, "Server {}{}: {} ({} connections)",
            server.getDescription(),
            prefix,
            !current_connections ? "finished" : "waiting",
            current_connections);
        return !current_connections;
    };

    std::erase_if(servers, std::bind_front(check_server, " (from one of previous reload)"));

    Poco::Util::AbstractConfiguration & previous_config = latest_config ? *latest_config : this->config();

    for (auto & server : servers)
    {
        if (!server.isStopping())
        {
            std::string port_name = server.getPortName();
            bool has_host = false;
            bool is_http = false;
            if (port_name.starts_with("protocols."))
            {
                std::string protocol = port_name.substr(0, port_name.find_last_of('.'));
                has_host = config.has(protocol + ".host");

                std::string conf_name = protocol;
                std::string prefix = protocol + ".";
                std::unordered_set<std::string> pset {conf_name};
                while (true)
                {
                    if (config.has(prefix + "type"))
                    {
                        std::string type = config.getString(prefix + "type");
                        if (type == "http")
                        {
                            is_http = true;
                            break;
                        }
                    }

                    if (!config.has(prefix + "impl"))
                        break;

                    conf_name = "protocols." + config.getString(prefix + "impl");
                    prefix = conf_name + ".";

                    if (!pset.insert(conf_name).second)
                        throw Exception(ErrorCodes::INVALID_CONFIG_PARAMETER, "Protocol '{}' configuration contains a loop on '{}'", protocol, conf_name);
                }
            }
            else
            {
                /// NOTE: better to compare using getPortName() over using
                /// dynamic_cast<> since HTTPServer is also used for prometheus and
                /// internal replication communications.
                is_http = server.getPortName() == "http_port" || server.getPortName() == "https_port";
            }

            if (!has_host)
                has_host = std::find(listen_hosts.begin(), listen_hosts.end(), server.getListenHost()) != listen_hosts.end();
            bool has_port = !config.getString(port_name, "").empty();
            bool force_restart = is_http && !isSameConfiguration(previous_config, config, "http_handlers");
            if (force_restart)
                LOG_TRACE(log, "<http_handlers> had been changed, will reload {}", server.getDescription());

            if (!has_host || !has_port || config.getInt(server.getPortName()) != server.portNumber() || force_restart)
            {
                server.stop();
                LOG_INFO(log, "Stopped listening for {}", server.getDescription());
            }
        }
    }

    createServers(config, listen_hosts, interserver_listen_hosts, listen_try, server_pool, async_metrics, servers, /* start_servers= */ true);

    std::erase_if(servers, std::bind_front(check_server, ""));
}

}<|MERGE_RESOLUTION|>--- conflicted
+++ resolved
@@ -1242,13 +1242,12 @@
             global_context->getMessageBrokerSchedulePool().increaseThreadsCount(server_settings_.background_message_broker_schedule_pool_size);
             global_context->getDistributedSchedulePool().increaseThreadsCount(server_settings_.background_distributed_schedule_pool_size);
 
-<<<<<<< HEAD
             auto fg_pool_size = server_settings_.async_loader_foreground_pool_size;
             auto bg_pool_size = server_settings_.async_loader_background_pool_size;
             global_context->getAsyncLoader().setMaxThreads(AsyncLoaderPoolId::Foreground, fg_pool_size ? fg_pool_size : getNumberOfPhysicalCPUCores());
             global_context->getAsyncLoader().setMaxThreads(AsyncLoaderPoolId::BackgroundLoad, bg_pool_size ? bg_pool_size : getNumberOfPhysicalCPUCores());
             global_context->getAsyncLoader().setMaxThreads(AsyncLoaderPoolId::BackgroundStartup, bg_pool_size ? bg_pool_size : getNumberOfPhysicalCPUCores());
-=======
+
             getIOThreadPool().reloadConfiguration(
                 server_settings.max_io_thread_pool_size,
                 server_settings.max_io_thread_pool_free_size,
@@ -1278,7 +1277,6 @@
                 server_settings.max_parts_cleaning_thread_pool_size,
                 0, // We don't need any threads one all the parts will be deleted
                 server_settings.max_parts_cleaning_thread_pool_size);
->>>>>>> 06b05cf2
 
             if (config->has("resources"))
             {
