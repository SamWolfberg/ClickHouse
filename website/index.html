<!DOCTYPE html>
<html lang="en">
<head>
    <meta charset="utf-8"/>
    <meta http-equiv="X-UA-Compatible" content="IE=edge"/>
    <meta name="viewport" content="width=device-width,initial-scale=1">

    <title>ClickHouse — open source distributed column-oriented DBMS</title>

    <link rel="shortcut icon" href="favicon.ico"/>

    <meta property="og:title" content="ClickHouse DBMS"/>
    <meta property="og:description"
          content="ClickHouse is an open source column-oriented database management system that allows generating analytical data reports in real time using SQL queries."/>
    <meta property="og:type" content="website"/>
    <meta property="og:url" content="https://clickhouse.yandex"/>
    <meta property="og:image" content="https://clickhouse.yandex/images/logo.png"/>

    <meta property="twitter:title" content="ClickHouse DBMS"/>

    <meta name="description"
          content="ClickHouse is an open source distributed column-oriented database management system that allows generating analytical data reports in real time using SQL queries. Сreated by Yandex ClickHouse manages extremely large volumes of data in a stable and sustainable manner."/>
    <meta name="keywords"
          content="ClickHouse, DBMS, OLAP, relational, analytics, analytical, big data, open-source, SQL, web-analytics" />

    <link href="index.css" media="all" rel="stylesheet" />
</head>
<body>
<div id="navbar">
    <div id="navbar-inner">
        <div id="top-menu" class="desktop-only">
            <a class="menu_item" href="#quick-start">Quick Start</a>
            <a class="menu_item" href="#performance">Performance</a>
            <a class="menu_item" href="docs/en/">Documentation</a>
            <a class="menu_item" href="blog/en/">Blog</a>
            <a class="menu_item" href="#contacts">Contacts</a>
        </div>

        <a id="logo" href="#">
            <h1 id="main-title">
                <svg id="title-logo" xmlns="http://www.w3.org/2000/svg" width="48" height="44" viewBox="0 0 9 8">
                    <path class="red" d="M0,7 h1 v1 h-1 z"></path>
                    <path class="orange" d="M0,0 h1 v7 h-1 z"></path>
                    <path class="orange" d="M2,0 h1 v8 h-1 z"></path>
                    <path class="orange" d="M4,0 h1 v8 h-1 z"></path>
                    <path class="orange" d="M6,0 h1 v8 h-1 z"></path>
                    <path class="orange" d="M8,3.25 h1 v1.5 h-1 z"></path>
                </svg>

                ClickHouse
            </h1>
        </a>
    </div>
</div>

<div id="hero">
    <div class="page">
        <div class="block-70">
            <p id="short-description">ClickHouse is an <span class="orange">open&nbsp;source</span> column-oriented
                database management system
                capable of <span class="orange">real&nbsp;time</span> generation of analytical data reports using <span
                        class="orange">SQL</span>&nbsp;queries.</p>
            <a id="call_to_action" href="#quick-start">
                Quick Start
            </a>
        </div>
        <div class="block-30">
            <ul id="index_ul" class="dashed">
                <li>
                    <a class="index_item" href="#blazing-fast">Blazing Fast</a>
                </li>
                <li>
                    <a class="index_item" href="#linearly-scalable">Linearly Scalable</a>
                </li>
                <li>
                    <a class="index_item" href="#hardware-efficient">Hardware Efficient</a>
                </li>
                <li>
                    <a class="index_item" href="#fault-tolerant">Fault Tolerant</a>
                </li>
                <li>
                    <a class="index_item" href="#key-features">Feature Rich</a>
                </li>
                <li>
                    <a class="index_item" href="#highly-reliable">Highly Reliable</a>
                </li>
                <li>
                    <a class="index_item" href="#simple-and-handy">Simple and Handy</a>
                </li>
            </ul>
        </div>
        <div class="clear"></div>
    </div>
</div>
<div id="announcement" class="colored-block">
     <div class="page">
<<<<<<< HEAD
         Upcoming ClickHouse Community Meetups: <a class="announcement-link" href="https://www.facebook.com/events/386638262181785/" rel="external nofollow" target="_blank">Limassol</a> on May 7 and <a class="announcement-link" href="https://www.huodongxing.com/event/2483759276200" rel="external nofollow" target="_blank">Beijing</a> on June 8
=======
         Upcoming ClickHouse Meetups: <a class="announcement-link" href="https://www.facebook.com/events/386638262181785/" rel="external nofollow" target="_blank">Limassol</a> on May 7 and <a class="announcement-link" href="https://www.huodongxing.com/event/2483759276200" rel="external nofollow" target="_blank">Beijing</a> on June 8
>>>>>>> 81d276a0
     </div>
</div>
<div class="page">
    <h2 id="slogan">ClickHouse. Just makes you think faster.</h2>

    <div class="block-70">
        <ul class="dashed">
            <li>Run more queries in the same amount of time</li>
            <li>Test more hypotheses</li>
            <li>Slice and dice your data in many more new ways</li>
            <li>Look at your data from new angles</li>
            <li>Discover new dimensions</li>
        </ul>
    </div>
    <div class="block-30">
        <svg id="placeholder" class="desktop-only" viewBox="0 0 76 76" xmlns="http://www.w3.org/2000/svg">
            <defs>
                <rect id="path-1" x="0" y="16" width="60" height="60" rx="1"></rect>
                <mask id="mask-2" maskContentUnits="userSpaceOnUse" maskUnits="objectBoundingBox" x="0" y="0" width="60" height="60" fill="white">
                    <use xlink:href="#path-1"></use>
                </mask>
                <rect id="path-3" x="16" y="0" width="60" height="60" rx="1"></rect>
                <mask id="mask-4" maskContentUnits="userSpaceOnUse" maskUnits="objectBoundingBox" x="0" y="0" width="60" height="60" fill="white">
                    <use xlink:href="#path-3"></use>
                </mask>
                <rect id="path-5" x="0" y="8" width="20" height="20" rx="1"></rect>
                <mask id="mask-6" maskContentUnits="userSpaceOnUse" maskUnits="objectBoundingBox" x="0" y="0" width="20" height="20" fill="white">
                    <use xlink:href="#path-5"></use>
                </mask>
                <rect id="path-7" x="8" y="0" width="20" height="20" rx="1"></rect>
                <mask id="mask-8" maskContentUnits="userSpaceOnUse" maskUnits="objectBoundingBox" x="0" y="0" width="20" height="20" fill="white">
                    <use xlink:href="#path-7"></use>
                </mask>
            </defs>
            <g id="Page-1" stroke="none" stroke-width="1" fill="none" fill-rule="evenodd" stroke-linecap="round">
                <g id="Clickhouse_2" transform="translate(-558.000000, -1293.000000)">
                    <g id="Group-11" transform="translate(558.000000, 1293.000000)">
                        <use id="Rectangle-33" stroke="#FFCC00" mask="url(#mask-2)" stroke-width="4" xlink:href="#path-1"></use>
                        <use id="Rectangle-33" stroke="#FFCC00" mask="url(#mask-4)" stroke-width="4" xlink:href="#path-3"></use>
                        <path d="M0.989013672,17.017334 L16.8210449,1.16748047" id="Path-26" stroke="#FFCC00" stroke-width="2"></path>
                        <path d="M59.0788574,74.9973145 L74.7983398,59.2650146" id="Path-26" stroke="#FFCC00" stroke-width="2"></path>
                        <path d="M59.1091309,17.1687012 L74.9368896,1.10351562" id="Path-26-Copy" stroke="#FFCC00" stroke-width="2"></path>
                        <path d="M1.07910156,17.2504883 L26.0395508,33.4033203" id="Path-26" stroke="#FFCC00" stroke-width="2"></path>
                        <path d="M17.2602539,1.18457031 L34.0175781,25.1796875" id="Path-26" stroke="#FFCC00" stroke-width="2"></path>
                        <path d="M51.2958984,25.4736328 L58.8277588,17" id="Path-26-Copy" stroke="#FFCC00" stroke-width="2"></path>
                        <path d="M1.01904297,50.942627 L25.9216309,75.064209" id="Path-26" stroke="#FFCC00" stroke-width="2" transform="translate(13.470337, 63.003418) scale(-1, 1) translate(-13.470337, -63.003418) "></path>
                        <path d="M44.1804199,51.300293 L58.9638672,75.010498" id="Path-26" stroke="#FFCC00" stroke-width="2"></path>
                        <path d="M52.0131836,43.1345215 L75.0227051,58.9299316" id="Path-26" stroke="#FFCC00" stroke-width="2"></path>
                        <g id="Group-3" transform="translate(25.000000, 24.000000)" stroke="#444444">
                            <use id="Rectangle-33" mask="url(#mask-6)" stroke-width="4" xlink:href="#path-5"></use>
                            <use id="Rectangle-33" mask="url(#mask-8)" stroke-width="4" xlink:href="#path-7"></use>
                            <path d="M19.2587891,1.08825684 L26.7729492,8.8046875" id="Path-26" stroke-width="2" transform="translate(23.015869, 4.946472) scale(-1, 1) translate(-23.015869, -4.946472) "></path>
                            <path d="M1.05773926,1.04125977 L8.82080078,8.9654541" id="Path-26" stroke-width="2" transform="translate(4.939270, 5.003357) scale(-1, 1) translate(-4.939270, -5.003357) "></path>
                            <path d="M1.12487793,18.887207 L9.26220703,26.8897705" id="Path-26" stroke-width="2" transform="translate(5.193542, 22.888489) scale(-1, 1) translate(-5.193542, -22.888489) "></path>
                            <path d="M19.038208,19.1968994 L26.9085693,26.9760742" id="Path-26" stroke-width="2" transform="translate(22.973389, 23.086487) scale(-1, 1) translate(-22.973389, -23.086487) "></path>
                        </g>
                    </g>
                </g>
            </g>
        </svg>

    </div>
    <div class="clear"></div>


    <h2 id="blazing-fast">Blazing Fast</h2>

    <p>ClickHouse's performance <a href="benchmark.html">exceeds</a> comparable column-oriented DBMS currently available
        on the market. It&nbsp;processes hundreds of millions to more than a billion rows and tens of gigabytes of data
        per single server per second.</p>

    <p>ClickHouse uses all available hardware to its full potential to process each query as fast as possible. The peak
        processing performance for a single query <span class="grey">(after decompression, only used columns)</span>
        stands at more than 2&nbsp;terabytes per second.</p>
</div>
<div id="performance" class="colored-block">
    <div class="page">
        <h2>ClickHouse works 100-1,000x faster than traditional approaches</h2>
        <p>In contrast to common data management methods, where vast amounts of raw data in its native format are available as
            a "data lake" for any given query,
            ClickHouse offers instant results in most cases: the data is processed faster than it&nbsp;takes
            to create a query. Follow the link below to see detailed benchmarks by Yandex of ClickHouse in comparison
            with other database management systems. Also there are some links on third-party benchmarks in the following section.</p>
        <a id="benchmark_learn_more" href="benchmark.html">
            Learn more
        </a>
        <div class="clear"></div>
    </div>
</div>

<div class="page">

    <h2 id="independent-benchmarks">Independent Benchmarks</h2>

    <ul class="dashed">
        <li><a href="https://www.percona.com/blog/2017/02/13/clickhouse-new-opensource-columnar-database/"
               rel="external nofollow" target="_blank">ClickHouse: New Open Source Columnar Database</a> by Percona</li>
        <li><a href="https://www.percona.com/blog/2017/03/17/column-store-database-benchmarks-mariadb-columnstore-vs-clickhouse-vs-apache-spark/"
               title="MariaDB ColumnStore vs. Clickhouse vs. Apache Spark"
               rel="external nofollow" target="_blank">Column Store Database Benchmarks</a> by Percona</li>
        <li><a href="http://tech.marksblogg.com/billion-nyc-taxi-clickhouse.html"
               rel="external nofollow" target="_blank">1.1 Billion Taxi Rides on ClickHouse & an Intel Core i5</a> by Mark Litwintschik</li>
        <li><a href="https://tech.marksblogg.com/billion-nyc-taxi-rides-clickhouse-cluster.html"
               rel="external nofollow" target="_blank">1.1 Billion Taxi Rides: 108-core ClickHouse Cluster</a> by Mark Litwintschik</li>
        <li><a href="https://www.altinity.com/blog/2017/6/20/clickhouse-vs-redshift"
               rel="external nofollow" target="_blank">ClickHouse vs Amazon RedShift Benchmark</a> by Altinity</li>
        <li><a href="https://carto.com/blog/inside/geospatial-processing-with-clickhouse"
               rel="external nofollow" target="_blank">Geospatial processing with Clickhouse</a> by Carto</li>
        <li><a href="https://translate.yandex.com/translate?url=http%3A%2F%2Fwww.clickhouse.com.cn%2Ftopic%2F5a72e8ab9d28dfde2ddc5ea2F&amp;lang=zh-en"
               rel="external nofollow" target="_blank">ClickHouse and Vertica comparison</a> by zhtsh <span class="grey">(machine translation from Chinese)</span></li>
        <li><a href="https://translate.yandex.com/translate?url=http%3A%2F%2Fverynull.com%2F2016%2F08%2F22%2Finfinidb%E4%B8%8Eclickhouse%E5%AF%B9%E6%AF%94%2F&amp;lang=zh-en"
               rel="external nofollow" target="_blank">ClickHouse and InfiniDB comparison</a> by RamboLau <span class="grey">(machine translation from Chinese)</span></li>
    </ul>

    <h2 id="linearly-scalable">Linearly Scalable</h2>

    <p>ClickHouse allows companies to add servers to their clusters when necessary without investing time or money into
        any additional DBMS modification. The system has been successfully serving
        <a href="https://metrica.yandex.com/" rel="external nofollow">Yandex.Metrica</a>,
        while the count of servers in it's main production cluster have grown from 60 to 394 in two years,
        which are by the way located in six geographically distributed datacenters.</p>

    <p>ClickHouse scales well both vertically and horizontally. ClickHouse is easily adaptable to perform either on
        cluster with hundreds of nodes, or on a single server or even on a tiny virtual machine. Currently there are
        installations with more than two trillion rows per single node,
        as well as installations with 100Tb of storage per single node.</p>


    <h2 id="hardware-efficient">Hardware Efficient</h2>

    <p>ClickHouse processes typical analytical queries two to three orders of magnitude faster than traditional
        row-oriented systems with the same available I/O throughput. The system's columnar storage format allows fitting
        more hot data in RAM, which leads to a shorter response times.</p>

    <p>ClickHouse allows to minimize the number of seeks for range queries, which increases efficiency of using rotational
        disk drives, as it&nbsp;maintains locality of reference for continually stored data.</p>

    <p>ClickHouse is CPU efficient because of it's vectorized query execution involving relevant processor instructions
        and runtime code generation.</p>

    <p>By minimizing data transfers for most types of queries, ClickHouse enables companies to manage their data and
        create reports without using specialized networks that are aimed at high-performance computing.</p>

    <h2 id="fault-tolerant">Fault Tolerant</h2>

    <p>ClickHouse supports multi-master asynchronous replication and can be deployed across multiple datacenters.
        Downtime of a single node or the whole datacenter won't affect the system's availability for both reads and
        writes.
        Distributed reads are automatically balanced to live replicas to avoid increasing latency. Replicated data
        are synchronized automatically or semi-automatically after server downtime.</p>
    </div>
</div>

<div id="grey-block" class="colored-block">
    <div class="page">

        <h2 id="key-features">Key Features</h2>

        <div class="block-50">
            <ul class="dashed">
                <li>True column-oriented storage</li>
                <li>Vectorized query execution</li>
                <li>Data compression</li>
                <li>Parallel and distributed query execution</li>
                <li>Real time query processing</li>
                <li>Real time data ingestion</li>
                <li>On-disk locality of reference</li>
                <li>Cross-datacenter replication</li>
                <li>High availability</li>
                <li>SQL support</li>
            </ul>
        </div>

        <div class="block-50">
            <ul class="dashed">
                <li>Local and distributed joins</li>
                <li>Pluggable external dimension tables</li>
                <li>Arrays and nested data types</li>
                <li>Approximate query processing</li>
                <li>Probabilistic data structures</li>
                <li>Full support of IPv6</li>
                <li>Features for web analytics</li>
                <li>State-of-the-art algorithms</li>
                <li>Detailed documentation</li>
                <li>Clean documented code</li>
            </ul>
        </div>

        <div class="clear"></div>
    </div>
</div>
<div class="page">

    <h2 id="feature-rich">Feature Rich</h2>

    <p>ClickHouse features a user-friendly SQL query dialect with a number of built-in analytics capabilities.
        For example, it includes probabilistic data
        structures for fast and memory-efficient calculation of cardinalities and quantiles. There are functions for
        working dates, times and time zones, as well as some specialized ones like addressing URLs and IPs
        (both IPv4 and IPv6) and many more.</p>

    <p>Data organizing options available in ClickHouse, such as arrays, array joins, tuples and nested data structures, are
        extremely efficient for managing denormalized data.</p>

    <p>Using ClickHouse allows joining both distributed data and co-located data, as the system supports local joins and
        distributed joins. It&nbsp;also offers an opportunity to use external dictionaries, dimension tables loaded from
        an external source, for seamless joins with simple syntax.</p>

    <p>ClickHouse supports approximate query processing – you can get results as fast as you want, which is
        indispensable when dealing with terabytes and petabytes of data.</p>

    <p>The system's conditional aggregate functions, calculation of totals and extremes, allow getting results with a
        single query without having to run a number of them.</p>

    <h2 id="success-stories">Success Stories</h2>

    <ul class="dashed">
        <li><a href="docs/en/introduction/ya_metrika_task/">Yandex.Metrica</a></li>
        <li><a href="https://blog.cloudflare.com/http-analytics-for-6m-requests-per-second-using-clickhouse/"
               rel="external nofollow" target="_blank">HTTP Analytics</a> and <a href="https://blog.cloudflare.com/how-cloudflare-analyzes-1m-dns-queries-per-second/"
               rel="external nofollow" target="_blank">DNS Analytics</a> at CloudFlare</li>
        <li><a href="https://www.slideshare.net/glebus/using-clickhouse-for-experimentation-104247173"
               rel="external nofollow" target="_blank">ClickHouse for Experimentation</a> at Spotify</li>
        <li><a href="https://blog.qrator.net/en/clickhouse-ddos-mitigation_37/"
               rel="external nofollow" target="_blank">ClickHouse DB in DDoS mitigation</a> at Qrator</li>
        <li><a href="https://translate.yandex.com/translate?url=https%3A%2F%2Fhabrahabr.ru%2Fpost%2F322620%2F&amp;lang=ru-en"
               rel="external nofollow" target="_blank">Migrating to Yandex ClickHouse</a> by LifeStreet <span class="grey">(machine translation from Russian)</span></li>
        <li><a href="https://translate.yandex.com/translate?url=http%3A%2F%2Fsouslecapot.net%2F2018%2F11%2F21%2Fpatrick-chatain-vp-engineering-chez-contentsquare-penser-davantage-amelioration-continue-que-revolution-constante%2F&lang=fr-en"
               rel="external nofollow" target="_blank">ClickHouse at ContentSquare</a> <span class="grey">(machine translation from French)</span></li>
        <li><a href="https://translate.yandex.com/translate?url=https%3A%2F%2Fhabrahabr.ru%2Fcompany%2Fsmi2%2Fblog%2F314558%2F&amp;lang=ru-en"
               rel="external nofollow" target="_blank">How to start ClickHouse up and win the jackpot</a> by SMI2 <span class="grey">(machine translation from Russian)</span></li>
        <li><a href="https://translate.yandex.com/translate?url=http%3A%2F%2Fwww.jianshu.com%2Fp%2F4c86a2478cca&amp;lang=zh-en"
            rel="external nofollow" target="_blank">First place at Analysys OLAP algorithm contest</a> <span class="grey">(machine translation from Chinese)</span></li>
        <li><a href="https://translate.yandex.com/translate?url=https%3A%2F%2Ftech.geniee.co.jp%2Fentry%2F2017%2F07%2F20%2F160100"
            rel="external nofollow" target="_blank">Speeding up Report API</a> at Geniee <span class="grey">(machine translation from Japanese)</span></li>
        <li><a href="https://www.yandex.com/company/press_center/press_releases/2012/2012-04-10/"
               rel="external nofollow" target="_blank">LHCb experiment</a> by CERN</li>
    </ul>

    <h2>When to use ClickHouse</h2>

    <p>For analytics over stream of clean, well structured and immutable events or logs.
        It is recommended to put each such stream into a single wide fact table with pre-joined dimensions.
    </p>
    <p>Some examples of viable applications:</p>

    <ul class="dashed">
        <li>Web and App analytics</li>
        <li>Advertising networks and RTB</li>
        <li>Telecommunications</li>
        <li>E-commerce and finance</li>
        <li>Information security</li>
        <li>Monitoring and telemetry</li>
        <li>Time series</li>
        <li>Business intelligence</li>
        <li>Online games</li>
        <li>Internet of Things</li>
    </ul>

    <h2>When <span class="red">NOT</span> to use ClickHouse</h2>

    <ul class="dashed">
        <li>Transactional workloads (OLTP)</li>
        <li>Key-value access with high request rate</li>
        <li>Blob or document storage</li>
        <li>Over-normalized data</li>
    </ul>

    <h2 id="highly-reliable">Highly Reliable</h2>

    <p>ClickHouse has been managing petabytes of data serving a number of highload mass audience services of
        <a href="https://www.yandex.com/company/"
           rel="external nofollow">Yandex</a>, Russia's
        leading search provider and one of largest European IT companies.
        Since 2012, ClickHouse has been providing robust database management for the company's <a
                href="https://metrica.yandex.com/" rel="external nofollow">web analytics service</a>, comparison
        e-commerce platform, public email service, online advertising platform, business intelligence tools
        and infrastructure monitoring.</p>

    <p>ClickHouse can be configured as purely distributed system located on independent nodes,
        without any single points of failure.</p>

    <p>Software and hardware failures or misconfigurations do not result in loss of data. Instead of deleting "broken"
        data, ClickHouse saves it&nbsp;or asks you what to do before a startup. All data is checksummed before every
        read or write to disk or network. It&nbsp;is virtually impossible to delete data by accident as there are safeguards
        even for human errors.</p>

    <p>ClickHouse offers flexible limits on query complexity and resource usage, which can be fine-tuned with settings.
        It&nbsp;is possible to simultaneously serve both a number of high priority low-latency requests and some
        long-running queries with background priority.</p>

    <h2 id="simple-and-handy">Simple and Handy</h2>
    <p>ClickHouse streamlines all your data processing. It's easy to use: ingest all your structured data into the
        system, and it&nbsp;is instantly available for reports. New columns for new properties or dimensions can be
        easily added to the system at any time without slowing it&nbsp;down.</p>

    <p>ClickHouse is simple and works out-of-the-box. As well as performing on hundreds of node clusters, this system
        can be easily installed on a single server or even a virtual machine. No development experience or code-writing
        skills are required to install ClickHouse.</p>

    <h2 id="quick-start">Quick Start</h2>

    <p>System requirements: Linux, x86_64 with SSE 4.2.</p>

    <p>Install packages for Ubuntu/Debian:</p>

    <code id="packages-install">
<pre>
sudo apt-get install dirmngr    # optional
sudo apt-key adv --keyserver hkp://keyserver.ubuntu.com:80 --recv E0C56BD4    # optional

echo "deb http://repo.yandex.ru/clickhouse/deb/stable/ main/" | sudo tee /etc/apt/sources.list.d/clickhouse.list
sudo apt-get update

sudo apt-get install -y clickhouse-server clickhouse-client

sudo service clickhouse-server start
clickhouse-client
</pre>
    </code>

    <p>For other operating systems the easiest way to get started is using
        <a href="https://hub.docker.com/r/yandex/clickhouse-server/" rel="external nofollow"
           target="_blank">
            official Docker images of ClickHouse</a>
        . Alternatively you can build ClickHouse from <a
            href="https://github.com/yandex/ClickHouse" rel="external nofollow"
            target="_blank">sources</a>
        according to the <a
                href="https://clickhouse.yandex/docs/en/development/build.html" rel="external nofollow"
                target="_blank">instruction</a>.</p>

    <p>After installation proceed to <strong><a href="tutorial.html">tutorial</a></strong> or <strong><a href="docs/en/">full
        documentation</a></strong>.</p>

    <h2 id="contacts">Contacts</h2>
    <ul class="dashed">
        <li>Subscribe to the <a href="https://clickhouse.yandex/blog/en" target="_blank">official ClickHouse blog</a>
        and its <a href="https://clickhouse.yandex/blog/ru" target="_blank">counterpart in Russian</a>.</li>
        <li>Ask any questions on <a href="https://stackoverflow.com/questions/tagged/clickhouse"
                                    rel="external nofollow" target="_blank">Stack Overflow</a> or
            <a href="https://groups.google.com/group/clickhouse"
               rel="external nofollow" target="_blank">Google Group</a>.
        </li>
        <li>Join Telegram chat to discuss with real users in <a
               href="https://telegram.me/clickhouse_en"
               rel="external nofollow" target="_blank">English</a> or in
            <a href="https://telegram.me/clickhouse_ru"
               rel="external nofollow" target="_blank">Russian</a>.</li>
        <li>Follow official <a
               href="https://twitter.com/ClickHouseDB"
               rel="external nofollow" target="_blank">Twitter account</a>.</li>
        <li>Open <a href="https://github.com/yandex/ClickHouse/issues/new/choose"
                    rel="external nofollow" target="_blank">GitHub issue</a> if you have a bug report or feature request.</li>
        <li>Or email Yandex ClickHouse team directly at
            <a id="feedback_email" href="">turn on JavaScript to see email address</a>.
            You can also <a href="https://forms.yandex.com/surveys/meet-yandex-clickhouse-team/" target="_blank" rel="external nofollow">fill this form</a> to meet us in person.</li>
    </ul>

    <p>Friendly reminder: check out the documentation in <a href="docs/en/">English</a>, <a href="docs/ru/">Russian</a>, <a href="docs/zh/">Chinese</a> or <a href="docs/fa/">Farsi</a> first &mdash; maybe your question is already covered.
    </p>

    <h2>Like ClickHouse?</h2>
    <p>Help to spread the word about it via <a rel="external nofollow" target="_blank" href="https://www.facebook.com/sharer.php?u=https://clickhouse.yandex">Facebook</a>,
        <a rel="external nofollow" target="_blank" href="https://twitter.com/intent/tweet?url=https://clickhouse.yandex">Twitter</a> and
        <a rel="external nofollow" target="_blank" href="https://www.linkedin.com/shareArticle?url=https://clickhouse.yandex">LinkedIn</a>!</p>

    <p>Also hosting ClickHouse Meetups is very appreciated, <a href="https://forms.yandex.com/surveys/meet-yandex-clickhouse-team/" target="_blank" rel="external nofollow">fill this form</a>
        if you are interested and we'll get in touch.
        Short reports about previous meetups are <a href="https://clickhouse.yandex/blog/en?tag=meetup" target="_blank">published in official ClickHouse blog</a>.</p>

    <p class="warranty"><a href="https://github.com/yandex/ClickHouse/blob/master/LICENSE"
                           rel="external nofollow" target="_blank">
        ClickHouse source code is published under Apache 2.0 License.</a> Software is distributed on an "AS IS" BASIS, WITHOUT WARRANTIES OR CONDITIONS OF ANY
        KIND, either express or implied.</p>

    <p id="footer">&copy; 2016–2019 <a href="https://yandex.com/company/" rel="external nofollow">YANDEX</a> LLC</p>

</div>

<a id="github_link"
   href="https://github.com/yandex/ClickHouse"
   rel="external nofollow"
   target="_blank"
><div id="github">Fork me on GitHub</div></a>

<script type="text/javascript" src="//yastatic.net/jquery/3.1.1/jquery.min.js"></script>
<script type="text/javascript">
    $(document).ready(function () {
        var name = $('#main-title').text().trim().toLowerCase();
        var feedback_address = name + '-feedback' + '@yandex-team.com';
        var feedback_email = $('#feedback_email');
        feedback_email.attr('href', 'mailto:' + feedback_address);
        feedback_email.html(feedback_address);

        $("a[href^='#']").on('click', function (e) {
            e.preventDefault();
            var selector = $(e.target).attr('href');
            var offset = 0;

            if (selector) {
                offset = $(selector).offset().top - $('#logo').height() * 1.5;
            }
            $('html, body').animate({
                scrollTop: offset
            }, 500);
            window.history.replaceState('', document.title, window.location.href.replace(location.hash, '') + this.hash);
        });

        var hostParts = window.location.host.split('.');
        if (hostParts.length > 2 && hostParts[0] != 'test') {
            window.location.host = hostParts[0] + '.' + hostParts[1];
        }
    });
</script>

<!-- Yandex.Metrika counter -->
<script type="text/javascript">
    (function (d, w, c) {
        (w[c] = w[c] || []).push(function() {
            try {
                w.yaCounter18343495 = new Ya.Metrika2({
                    id:18343495,
                    clickmap:true,
                    trackLinks:true,
                    accurateTrackBounce:true,
                    webvisor:true
                });
            } catch(e) { }
        });

        var n = d.getElementsByTagName("script")[0],
            s = d.createElement("script"),
            f = function () { n.parentNode.insertBefore(s, n); };
        s.type = "text/javascript";
        s.async = true;
        s.src = "https://mc.yandex.ru/metrika/tag.js";

        if (w.opera == "[object Opera]") {
            d.addEventListener("DOMContentLoaded", f, false);
        } else { f(); }
    })(document, window, "yandex_metrika_callbacks2");
</script>
<noscript>
    <div><img src="https://mc.yandex.ru/watch/18343495" style="position:absolute; left:-9999px;" alt=""/></div>
</noscript>
<!-- /Yandex.Metrika counter -->
</body>
</html><|MERGE_RESOLUTION|>--- conflicted
+++ resolved
@@ -94,11 +94,7 @@
 </div>
 <div id="announcement" class="colored-block">
      <div class="page">
-<<<<<<< HEAD
-         Upcoming ClickHouse Community Meetups: <a class="announcement-link" href="https://www.facebook.com/events/386638262181785/" rel="external nofollow" target="_blank">Limassol</a> on May 7 and <a class="announcement-link" href="https://www.huodongxing.com/event/2483759276200" rel="external nofollow" target="_blank">Beijing</a> on June 8
-=======
          Upcoming ClickHouse Meetups: <a class="announcement-link" href="https://www.facebook.com/events/386638262181785/" rel="external nofollow" target="_blank">Limassol</a> on May 7 and <a class="announcement-link" href="https://www.huodongxing.com/event/2483759276200" rel="external nofollow" target="_blank">Beijing</a> on June 8
->>>>>>> 81d276a0
      </div>
 </div>
 <div class="page">
