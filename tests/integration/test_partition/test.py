--- conflicted
+++ resolved
@@ -150,11 +150,7 @@
     q("DROP TABLE IF EXISTS test.partition_complex")
     q(
         "CREATE TABLE test.partition_complex (p Date, k Int8, v1 Int8 MATERIALIZED k + 1) "
-<<<<<<< HEAD
-        "ENGINE = MergeTree PARTITION BY p ORDER BY k SETTINGS index_granularity=1, index_granularity_bytes=0, compress_marks=false, compress_primary_key=false, replace_long_file_name_to_hash = false"
-=======
-        "ENGINE = MergeTree PARTITION BY p ORDER BY k SETTINGS index_granularity=1, index_granularity_bytes=0, compress_marks=false, compress_primary_key=false, ratio_of_defaults_for_sparse_serialization=1"
->>>>>>> 55864b51
+        "ENGINE = MergeTree PARTITION BY p ORDER BY k SETTINGS index_granularity=1, index_granularity_bytes=0, compress_marks=false, compress_primary_key=false, ratio_of_defaults_for_sparse_serialization=1, replace_long_file_name_to_hash=false"
     )
     q("INSERT INTO test.partition_complex (p, k) VALUES(toDate(31), 1)")
     q("INSERT INTO test.partition_complex (p, k) VALUES(toDate(1), 2)")
