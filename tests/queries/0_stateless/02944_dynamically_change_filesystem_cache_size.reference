--- conflicted
+++ resolved
@@ -1,27 +1,8 @@
-<<<<<<< HEAD
-100	10	10	1	10	0	0	0	0	/var/lib/clickhouse/filesystem_caches/s3_cache_02944_lru/	5	5000	0	16
-=======
 100	10
->>>>>>> 7951c172
 0
 10
 98
 set max_size from 100 to 10
-<<<<<<< HEAD
-10	10	10	1	10	0	0	8	1	/var/lib/clickhouse/filesystem_caches/s3_cache_02944_lru/	5	5000	0	16
-1
-8
-set max_size from 10 to 100
-100	10	10	1	10	0	0	8	1	/var/lib/clickhouse/filesystem_caches/s3_cache_02944_lru/	5	5000	0	16
-10
-98
-set max_elements from 10 to 2
-100	2	10	1	10	0	0	18	2	/var/lib/clickhouse/filesystem_caches/s3_cache_02944_lru/	5	5000	0	16
-2
-18
-set max_elements from 2 to 10
-100	10	10	1	10	0	0	18	2	/var/lib/clickhouse/filesystem_caches/s3_cache_02944_lru/	5	5000	0	16
-=======
 10	10
 1
 8
@@ -35,26 +16,5 @@
 18
 set max_elements from 2 to 10
 100	10
->>>>>>> 7951c172
 10
-98
-100	10	4	1	4	0	0	0	0	/var/lib/clickhouse/filesystem_caches/s3_cache_02944_slru/	5	5000	0	16
-0
-4
-16
-set max_size from 100 to 10
-10	10	4	1	4	0	0	4	1	/var/lib/clickhouse/filesystem_caches/s3_cache_02944_slru/	5	5000	0	16
-1
-4
-set max_size from 10 to 100
-100	10	4	1	4	0	0	4	1	/var/lib/clickhouse/filesystem_caches/s3_cache_02944_slru/	5	5000	0	16
-4
-16
-set max_elements from 10 to 2
-100	2	4	1	4	0	0	4	1	/var/lib/clickhouse/filesystem_caches/s3_cache_02944_slru/	5	5000	0	16
-1
-4
-set max_elements from 2 to 10
-100	10	4	1	4	0	0	4	1	/var/lib/clickhouse/filesystem_caches/s3_cache_02944_slru/	5	5000	0	16
-4
-16+98