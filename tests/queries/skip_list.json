/** List of tests which should be skipped depending on clickhouse build options.
  * This file in json format, but javascript-style comments are allowed.
  */
{
    "thread-sanitizer": [
        "00877",
        "query_profiler",
        "memory_profiler",
        "01103_check_cpu_instructions_at_startup",
        "00152_insert_different_granularity",
        "00151_replace_partition_with_different_granularity",
        "00157_cache_dictionary",
        "01193_metadata_loading",
        "01473_event_time_microseconds",
        "01526_max_untracked_memory", /// requires TraceCollector, does not available under sanitizers
        "01594_too_low_memory_limits", /// requires jemalloc to track small allocations
        "01474_executable_dictionary", /// informational stderr from sanitizer at start
        "functions_bad_arguments", /// Too long for TSan
        "01603_read_with_backoff_bug", /// Too long for TSan
        "01646_system_restart_replicas_smoke", /// RESTART REPLICAS can acquire too much locks, while only 64 is possible from one thread under TSan
        "01017_uniqCombined_memory_usage" /// Fine thresholds on memory usage
    ],
    "address-sanitizer": [
        "00877",
        "query_profiler",
        "memory_profiler",
        "odbc_roundtrip",
        "01103_check_cpu_instructions_at_startup",
        "01473_event_time_microseconds",
        "01526_max_untracked_memory", /// requires TraceCollector, does not available under sanitizers
        "01594_too_low_memory_limits", /// requires jemalloc to track small allocations
        "01193_metadata_loading",
        "01017_uniqCombined_memory_usage" /// Fine thresholds on memory usage
    ],
    "ub-sanitizer": [
        "capnproto",
        "query_profiler",
        "memory_profiler",
        "01103_check_cpu_instructions_at_startup",
        "00900_orc_load",
        "01473_event_time_microseconds",
        "01526_max_untracked_memory", /// requires TraceCollector, does not available under sanitizers
        "01594_too_low_memory_limits", /// requires jemalloc to track small allocations
        "01193_metadata_loading"
    ],
    "memory-sanitizer": [
        "capnproto",
        "query_profiler",
        "memory_profiler",
        "01175_distributed_ddl_output_mode_long",  /// issue 21600
        "01103_check_cpu_instructions_at_startup",
        "01086_odbc_roundtrip", /// can't pass because odbc libraries are not instrumented
        "00877_memory_limit_for_new_delete", /// memory limits don't work correctly under msan because it replaces malloc/free
        "01473_event_time_microseconds",
        "01526_max_untracked_memory", /// requires TraceCollector, does not available under sanitizers
        "01594_too_low_memory_limits", /// requires jemalloc to track small allocations
        "01193_metadata_loading",
        "01017_uniqCombined_memory_usage" /// Fine thresholds on memory usage
    ],
    "debug-build": [
        "query_profiler",
        "memory_profiler",
        "00899_long_attach",
        "00980_alter_settings_race",
        "00834_kill_mutation_replicated_zookeeper",
        "00834_kill_mutation",
        "01200_mutations_memory_consumption",
        "01103_check_cpu_instructions_at_startup",
        "01037_polygon_dicts_",
        "hyperscan",
        "01193_metadata_loading",
        "01473_event_time_microseconds",
        "01396_inactive_replica_cleanup_nodes"
    ],
    "unbundled-build": [
        "00429",
        "00877",
        "pocopatch",
        "parquet",
        "xxhash",
        "_h3",
        "query_profiler",
        "memory_profiler",
        "orc_load",
        "01033_storage_odbc_parsing_exception_check",
        "avro",
        "01072_optimize_skip_unused_shards_const_expr_eval",
        "00505_secure",
        "00505_shard_secure",
        "odbc_roundtrip",
        "01103_check_cpu_instructions_at_startup",
        "01114_mysql_database_engine_segfault",
        "00834_cancel_http_readonly_queries_on_client_close",
        "_arrow",
        "01099_parallel_distributed_insert_select",
        "01300_client_save_history_when_terminated",
        "orc_output",
        "01370_client_autocomplete_word_break_characters",
        "01676_clickhouse_client_autocomplete",
        "01193_metadata_loading",
        "01455_time_zones",
        "01755_client_highlight_multi_line_comment_regression"
    ],
    "release-build": [
    ],
    "database-ordinary": [
        "00604_show_create_database",
        "00609_mv_index_in_in",
        "00510_materizlized_view_and_deduplication_zookeeper",
        "00738_lock_for_inner_table",
        "01153_attach_mv_uuid",
        /// Sometimes cannot lock file most likely due to concurrent or adjacent tests, but we don't care how it works in Ordinary database.
        "rocksdb",
        "01914_exchange_dictionaries" /// Requires Atomic database
    ],
    "database-replicated": [
        /// Unclassified
        "memory_tracking",
        "memory_usage",
        "live_view",
        "01181_db_atomic_drop_on_cluster",
        "01175_distributed_ddl_output_mode",
        "01415_sticking_mutations",
        "00980_zookeeper_merge_tree_alter_settings",
        "01148_zookeeper_path_macros_unfolding",
        "01294_system_distributed_on_cluster",
        "01269_create_with_null",
        "01451_replicated_detach_drop_and_quorum",
        "01188_attach_table_from_path",
        "01149_zookeeper_mutation_stuck_after_replace_partition",
        /// user_files
        "01721_engine_file_truncate_on_insert",
        /// Fails due to additional replicas or shards
        "quorum",
        "01650_drop_part_and_deduplication_zookeeper",
        "01532_execute_merges_on_single_replica",
        "00652_replicated_mutations_default_database_zookeeper",
        "00620_optimize_on_nonleader_replica_zookeeper",
        /// grep -c
        "01018_ddl_dictionaries_bad_queries",
        "00908_bloom_filter_index",
        /// Unsupported type of ALTER query
        "01650_fetch_patition_with_macro_in_zk_path",
        "01451_detach_drop_part",
        "01451_replicated_detach_drop_part",
        "01417_freeze_partition_verbose",
        "01417_freeze_partition_verbose_zookeeper",
        "01130_in_memory_parts_partitons",
        "01060_shutdown_table_after_detach",
        "01021_only_tuple_columns",
        "01015_attach_part",
        "00955_test_final_mark",
        "00753_alter_attach",
        "00626_replace_partition_from_table_zookeeper",
        "00626_replace_partition_from_table",
        "00152_insert_different_granularity",
        "00054_merge_tree_partitions",
        "01781_merge_tree_deduplication",
        /// Old syntax is not allowed
        "01062_alter_on_mutataion_zookeeper",
        "00925_zookeeper_empty_replicated_merge_tree_optimize_final",
        "00754_alter_modify_order_by_replicated_zookeeper",
        "00652_replicated_mutations_zookeeper",
        "00623_replicated_truncate_table_zookeeper",
        "00516_deduplication_after_drop_partition_zookeeper",
        "00446_clear_column_in_partition_concurrent_zookeeper",
        "00236_replicated_drop_on_non_leader_zookeeper",
        "00226_zookeeper_deduplication_and_unexpected_parts",
        "00215_primary_key_order_zookeeper",
        "00121_drop_column_zookeeper",
        "00083_create_merge_tree_zookeeper",
        "00062_replicated_merge_tree_alter_zookeeper",
        /// Does not support renaming of multiple tables in single query
        "00634_rename_view",
        "00140_rename",
        /// Requires investigation
        "00953_zookeeper_suetin_deduplication_bug",
        "01783_http_chunk_size"
    ],
    "polymorphic-parts": [
        "01508_partition_pruning_long", /// bug, shoud be fixed
        "01482_move_to_prewhere_and_cast" /// bug, shoud be fixed
    ],
    "antlr": [
        "00011_array_join_alias",
        "00186_very_long_arrays",
        "00233_position_function_sql_comparibilty",
        "00417_kill_query",
        "00534_functions_bad_arguments12",
        "00534_functions_bad_arguments2",
        "00534_functions_bad_arguments4",
        "00534_functions_bad_arguments9",
        "00564_temporary_table_management",
        "00600_replace_running_query",
        "00626_replace_partition_from_table_zookeeper",
        "00652_replicated_mutations_zookeeper",
        "00687_top_and_offset",
        "00746_sql_fuzzy",
        "00763_create_query_as_table_engine_bug",
        "00765_sql_compatibility_aliases",
        "00825_protobuf_format_array_3dim",
        "00825_protobuf_format_array_of_arrays",
        "00825_protobuf_format_enum_mapping",
        "00825_protobuf_format_map",
        "00825_protobuf_format_nested_in_nested",
        "00825_protobuf_format_nested_optional",
        "00825_protobuf_format_no_length_delimiter",
        "00825_protobuf_format_persons",
        "00825_protobuf_format_splitted_nested",
        "00825_protobuf_format_squares",
        "00825_protobuf_format_table_default",
        "00826_cross_to_inner_join",
        "00834_not_between",
        "00855_join_with_array_join",
        "00909_kill_not_initialized_query",
        "00938_template_input_format",
        "00939_limit_by_offset",
        "00943_materialize_index",
        "00944_clear_index_in_partition",
        "00952_input_function",
        "00953_constraints_operations",
        "00954_client_prepared_statements",
        "00956_sensitive_data_masking",
        "00969_columns_clause",
        "00975_indices_mutation_replicated_zookeeper_long",
        "00975_values_list",
        "00976_system_stop_ttl_merges",
        "00977_int_div",
        "00978_table_function_values_alias",
        "00980_merge_alter_settings",
        "00980_zookeeper_merge_tree_alter_settings",
        "00982_array_enumerate_uniq_ranked",
        "00984_materialized_view_to_columns",
        "00988_constraints_replication_zookeeper",
        "00995_order_by_with_fill",
        "01001_enums_in_in_section",
        "01011_group_uniq_array_memsan",
        "01011_test_create_as_skip_indices",
        "01014_format_custom_separated",
        "01015_attach_part",
        "01015_database_bad_tables",
        "01017_uniqCombined_memory_usage",
        "01018_ddl_dictionaries_concurrent_requrests",  /// Cannot parse ATTACH DICTIONARY IF NOT EXISTS
        "01019_alter_materialized_view_atomic",
        "01019_alter_materialized_view_consistent",
        "01019_alter_materialized_view_query",
        "01021_tuple_parser",
        "01025_array_compact_generic",
        "01030_limit_by_with_ties_error",
        "01033_quota_dcl",
        "01034_with_fill_and_push_down_predicate",
        "01035_avg_weighted_long",
        "01039_row_policy_dcl",
        "01039_test_setting_parse",
        "01042_system_reload_dictionary_reloads_completely",
        "01045_dictionaries_restrictions",
        "01053_ssd_dictionary",
        "01055_compact_parts_1",
        "01056_create_table_as",
        "01066_bit_count",
        "01070_materialize_ttl",
        "01070_mutations_with_dependencies",
        "01073_grant_and_revoke",
        "01073_show_tables_not_like",
        "01074_partial_revokes",
        "01075_allowed_client_hosts",
        "01083_expressions_in_engine_arguments",
        "01085_regexp_input_format",
        "01086_regexp_input_format_skip_unmatched",
        "01089_alter_settings_old_format",
        "01095_tpch_like_smoke",
        "01107_atomic_db_detach_attach",
        "01109_exchange_tables",
        "01109_sc0rp10_string_hash_map_zero_bytes",
        "01110_dictionary_layout_without_arguments",
        "01114_database_atomic",
        "01114_materialize_clear_index_compact_parts",
        "01115_join_with_dictionary",
        "01117_comma_and_others_join_mix",
        "01125_dict_ddl_cannot_add_column",
        "01130_in_memory_parts",
        "01144_multiple_joins_rewriter_v2_and_lambdas",
        "01144_multiword_data_types",
        "01145_with_fill_const",
        "01149_zookeeper_mutation_stuck_after_replace_partition",
        "01150_ddl_guard_rwr",
        "01153_attach_mv_uuid",
        "01155_old_mutation_parts_to_do",
        "01155_rename_move_materialized_view",
        "01182_materialized_view_different_structure",
        "01185_create_or_replace_table",
        "01187_set_profile_as_setting",
        "01188_attach_table_from_path",
        "01190_full_attach_syntax",
        "01191_rename_dictionary",
        "01192_rename_database_zookeeper",
        "01213_alter_rename_column",
        "01232_untuple",
        "01240_join_get_or_null",
        "01244_optimize_distributed_group_by_sharding_key",
        "01254_dict_load_after_detach_attach",
        "01256_misspell_layout_name_podshumok",
        "01257_dictionary_mismatch_types",
        "01267_alter_default_key_columns_zookeeper",
        "01268_mv_scalars",
        "01269_create_with_null",
        "01271_show_privileges",
        "01272_offset_without_limit",
        "01277_alter_rename_column_constraint_zookeeper",
        "01278_min_insert_block_size_rows_for_materialized_views",
        "01280_min_map_max_map",
        "01280_null_in",
        "01280_ssd_complex_key_dictionary",
        "01280_ttl_where_group_by_negative",
        "01280_ttl_where_group_by",
        "01280_unicode_whitespaces_lexer",
        "01292_create_user",
        "01293_create_role",
        "01293_pretty_max_value_width",
        "01293_show_clusters",
        "01293_show_settings",
        "01294_create_settings_profile",
        "01294_lazy_database_concurrent_recreate_reattach_and_show_tables_long",
        "01294_system_distributed_on_cluster",
        "01295_create_row_policy",
        "01296_create_row_policy_in_current_database",
        "01297_create_quota",
        "01308_row_policy_and_trivial_count_query",
        "01317_no_password_in_command_line",
        "01318_map_add_map_subtract",
        "01322_any_input_optimize",
        "01324_if_transform_strings_to_enum",
        "01337_mysql_global_variables",
        "01355_alter_column_with_order",
        "01355_ilike",
        "01373_is_zero_or_null",
        "01374_if_nullable_filimonov",
        "01378_alter_rename_with_ttl_zookeeper",
        "01379_with_fill_several_columns",
        "01397_in_bad_arguments",
        "01412_mod_float",
        "01415_table_function_view",
        "01417_freeze_partition_verbose_zookeeper",
        "01417_freeze_partition_verbose",
        "01418_custom_settings",
        "01419_merge_tree_settings_sanity_check",
        "01430_modify_sample_by_zookeeper",
        "01447_json_strings",
        "01449_json_compact_strings",
        "01451_detach_drop_part",
        "01451_replicated_detach_drop_and_quorum",
        "01451_replicated_detach_drop_part",
        "01457_create_as_table_function_structure",
        "01460_allow_dollar_and_number_in_identifier",
        "01463_test_alter_live_view_refresh",
        "01465_ttl_recompression",
        "01470_columns_transformers",
        "01470_columns_transformers2",
        "01470_explain",
        "01470_show_databases_like",
        "01470_test_insert_select_asterisk",
        "01475_read_subcolumns_2",
        "01475_read_subcolumns_3",
        "01475_read_subcolumns_storages",
        "01475_read_subcolumns",
        "01480_binary_operator_monotonicity",
        "01491_nested_multiline_comments",
        "01493_table_function_null",
        "01495_subqueries_in_with_statement_2",
        "01495_subqueries_in_with_statement_3",
        "01495_subqueries_in_with_statement",
        "01501_clickhouse_client_INSERT_exception",
        "01504_compression_multiple_streams",
        "01504_rocksdb",
        "01506_ttl_same_with_order_by",
        "01508_explain_header",
        "01508_partition_pruning_long",
        "01509_check_parallel_quorum_inserts_long",
        "01509_dictionary_preallocate",
        "01509_parallel_quorum_and_merge_long",
        "01515_mv_and_array_join_optimisation_bag",
        "01515_with_global_and_with_propagation",
        "01516_create_table_primary_key",
        "01517_drop_mv_with_inner_table",
        "01523_client_local_queries_file_parameter",
        "01523_interval_operator_support_string_literal",
        "01525_select_with_offset_fetch_clause",
        "01526_client_start_and_exit",
        "01527_dist_sharding_key_dictGet_reload",
        "01529_union_distinct_and_setting_union_default_mode",
        "01530_drop_database_atomic_sync",
        "01532_execute_merges_on_single_replica",
        "01532_primary_key_without_order_by_zookeeper",
        "01533_multiple_nested",
        "01541_max_memory_usage_for_user_long",
        "01551_mergetree_read_in_order_spread",
        "01552_dict_fixedstring",
        "01554_bloom_filter_index_big_integer_uuid",
        "01556_explain_select_with_union_query",
        "01561_aggregate_functions_of_key_with_join",
        "01562_optimize_monotonous_functions_in_order_by",
        "01568_window_functions_distributed",
        "01571_window_functions",
        "01576_alias_column_rewrite",
        "01581_deduplicate_by_columns_local",
        "01581_deduplicate_by_columns_replicated",
        "01582_any_join_supertype",
        "01582_distinct_optimization",
        "01590_countSubstrings",
        "01591_window_functions",
        "01592_long_window_functions1",
        "01592_window_functions",
        "01593_insert_settings",
        "01594_too_low_memory_limits",
        "01596_setting_limit_offset",
        "01600_log_queries_with_extensive_info",
        "01600_quota_by_forwarded_ip",
        "01601_detach_permanently",
        "01602_show_create_view",
        "01603_read_with_backoff_bug",
        "01604_explain_ast_of_nonselect_query",
        "01605_drop_settings_profile_while_assigned",
        "01605_skip_idx_compact_parts",
        "01606_git_import",
        "01606_merge_from_wide_to_compact",
        "01614_with_fill_with_limit",
        "01622_multiple_ttls",
        "01630_disallow_floating_point_as_partition_key",
        "01632_max_partitions_to_read",
        "01632_select_all_syntax",
        "01638_div_mod_ambiguities",
        "01642_if_nullable_regression",
        "01643_system_suspend",
        "01646_system_restart_replicas_smoke",
        "01650_drop_part_and_deduplication_zookeeper",
        "01650_fetch_patition_with_macro_in_zk_path",
        "01651_lc_insert_tiny_log",
        "01655_plan_optimizations",
        "01656_test_query_log_factories_info",
        "01658_values_ubsan",
        "01663_quantile_weighted_overflow",
        "01666_blns",
        "01666_merge_tree_max_query_limit",
        "01666_merge_tree_max_query_limit",
        "01674_clickhouse_client_query_param_cte",
        "01674_unicode_asan",
        "01676_dictget_in_default_expression",
        "01680_predicate_pushdown_union_distinct_subquery",
        "01681_cache_dictionary_simple_key",
        "01682_cache_dictionary_complex_key",
        "01683_flat_dictionary",
        "01684_ssd_cache_dictionary_simple_key",
        "01685_ssd_cache_dictionary_complex_key",
        "01686_rocksdb",
        "01699_timezoneOffset",
        "01702_bitmap_native_integers",
        "01702_system_query_log",
        "01710_projections",
        "01711_cte_subquery_fix",
        "01712_no_adaptive_granularity_vertical_merge",
        "01715_table_function_view_fix",
        "01720_dictionary_create_source_with_functions",
        "01720_union_distinct_with_limit",
        "01721_dictionary_decimal_p_s",
        "01721_engine_file_truncate_on_insert",
        "01730_distributed_group_by_no_merge_order_by_long",
        "01732_explain_syntax_union_query",
        "01732_union_and_union_all",
        "01747_join_view_filter_dictionary",
        "01748_dictionary_table_dot",
        "01753_direct_dictionary_simple_key",
        "01754_direct_dictionary_complex_key",
        "01756_optimize_skip_unused_shards_rewrite_in",
        "01757_optimize_skip_unused_shards_limit",
        "01759_dictionary_unique_attribute_names",
        "01760_polygon_dictionaries",
        "01760_system_dictionaries",
        "01763_long_ttl_group_by",
        "01765_hashed_dictionary_simple_key",
        "01766_hashed_dictionary_complex_key",
        "01774_tuple_null_in",
        "01778_hierarchical_dictionaries",
        "01778_mmap_cache_infra",
        "01780_clickhouse_dictionary_source_loop",
        "01781_merge_tree_deduplication",
        "01785_dictionary_element_count",
        "01786_explain_merge_tree",
        "01801_distinct_group_by_shard",
        "01802_rank_corr_mann_whitney_over_window",
        "01802_test_postgresql_protocol_with_row_policy", /// It cannot parse DROP ROW POLICY
        "01818_move_partition_simple",
        "01821_table_comment",
        "01823_explain_json",
        "01837_database_memory_ddl_dictionaries",
        "01839_join_to_subqueries_rewriter_columns_matcher",
        "01840_tupleElement_formatting_fuzzer",
        "01851_fix_row_policy_empty_result",
        "01851_hedged_connections_external_tables",
        "01852_cast_operator_bad_cases",
        "01852_cast_operator",
        "01861_explain_pipeline",
        "01868_order_by_fill_with_datetime64",
        "01870_buffer_flush",
        "01871_merge_tree_compile_expressions",
        "01872_functions_to_subcolumns",
        "01881_union_header_mismatch_bug",
        "01883_subcolumns_distributed",
        "01889_postgresql_protocol_null_fields",
        "01889_check_row_policy_defined_using_user_function",
        "01892_setting_limit_offset_distributed",
        "01902_dictionary_array_type",
        "01903_ssd_cache_dictionary_array_type",
        "01905_to_json_string",
        "01913_fix_column_transformer_replace_format",
        "01913_if_int_decimal",
        "01913_join_push_down_bug",
        "01921_with_fill_with_totals",
        "01924_argmax_bitmap_state",
        "01913_replace_dictionary",
        "01914_exchange_dictionaries",
        "01915_create_or_replace_dictionary",
        "01913_names_of_tuple_literal",
        "01925_merge_prewhere_table",
<<<<<<< HEAD
        "01932_null_valid_identifier"
=======
        "01934_constexpr_aggregate_function_parameters"
>>>>>>> 9169a4cb
    ],
    "parallel":
    [
        /// Pessimistic list of tests which work badly in parallel.
        /// Probably they need better investigation.
        "00062_replicated_merge_tree_alter_zookeeper",
        "00080_show_tables_and_system_tables",
        "00101_materialized_views_and_insert_without_explicit_database",
        "00109_shard_totals_after_having",
        "00110_external_sort",
        "00116_storage_set",
        "00121_drop_column_zookeeper",
        "00133_long_shard_memory_tracker_and_exception_safety",
        "00158_buffer_and_nonexistent_table",
        "00180_attach_materialized_view",
        "00226_zookeeper_deduplication_and_unexpected_parts",
        "00236_replicated_drop_on_non_leader_zookeeper",
        "00305_http_and_readonly",
        "00311_array_primary_key",
        "00417_kill_query",
        "00423_storage_log_single_thread",
        "00429_long_http_bufferization",
        "00446_clear_column_in_partition_concurrent_zookeeper",
        "00446_clear_column_in_partition_zookeeper",
        "00463_long_sessions_in_http_interface",
        "00505_shard_secure",
        "00508_materialized_view_to",
        "00516_deduplication_after_drop_partition_zookeeper",
        "00534_functions_bad_arguments10",
        "00552_or_nullable",
        "00564_versioned_collapsing_merge_tree",
        "00571_non_exist_database_when_create_materializ_view",
        "00575_illegal_column_exception_when_drop_depen_column",
        "00599_create_view_with_subquery",
        "00600_replace_running_query",
        "00604_show_create_database",
        "00612_http_max_query_size",
        "00619_union_highlite",
        "00620_optimize_on_nonleader_replica_zookeeper",
        "00623_truncate_table",
        "00623_truncate_table_throw_exception",
        "00625_arrays_in_nested",
        "00626_replace_partition_from_table",
        "00626_replace_partition_from_table_zookeeper",
        "00633_materialized_view_and_too_many_parts_zookeeper",
        "00643_cast_zookeeper",
        "00652_mergetree_mutations",
        "00652_replicated_mutations_zookeeper",
        "00682_empty_parts_merge",
        "00688_low_cardinality_serialization",
        "00693_max_block_size_system_tables_columns",
        "00699_materialized_view_mutations",
        "00701_rollup",
        "00715_fetch_merged_or_mutated_part_zookeeper",
        "00716_allow_ddl",
        "00719_parallel_ddl_db",
        "00740_database_in_nested_view",
        "00741_client_comment_multiline",
        "00751_default_databasename_for_view",
        "00753_alter_attach",
        "00754_alter_modify_column_partitions",
        "00754_alter_modify_order_by_replicated_zookeeper",
        "00763_long_lock_buffer_alter_destination_table",
        "00800_versatile_storage_join",
        "00804_test_alter_compression_codecs",
        "00804_test_custom_compression_codecs",
        "00804_test_custom_compression_codes_log_storages",
        "00804_test_delta_codec_compression",
        "00815_left_join_on_stepanel",
        "00834_cancel_http_readonly_queries_on_client_close",
        "00834_kill_mutation",
        "00834_kill_mutation_replicated_zookeeper",
        "00840_long_concurrent_select_and_drop_deadlock",
        "00857_global_joinsavel_table_alias",
        "00899_long_attach_memory_limit",
        "00910_buffer_prewhere",
        "00910_zookeeper_custom_compression_codecs_replicated",
        "00926_adaptive_index_granularity_merge_tree",
        "00926_adaptive_index_granularity_pk",
        "00926_adaptive_index_granularity_replacing_merge_tree",
        "00926_zookeeper_adaptive_index_granularity_replicated_merge_tree",
        "00933_alter_ttl",
        "00933_reserved_word",
        "00933_test_fix_extra_seek_on_compressed_cache",
        "00933_ttl_replicated_zookeeper",
        "00933_ttl_with_default",
        "00950_dict_get",
        "00955_test_final_mark",
        "00976_ttl_with_old_parts",
        "00980_merge_alter_settings",
        "00980_zookeeper_merge_tree_alter_settings",
        "00988_constraints_replication_zookeeper",
        "00989_parallel_parts_loading",
        "00992_system_parts_race_condition_zookeeper_long",
        "00993_system_parts_race_condition_drop_zookeeper",
        "01012_show_tables_limit",
        "01013_sync_replica_timeout_zookeeper",
        "01014_lazy_database_basic",
        "01014_lazy_database_concurrent_recreate_reattach_and_show_tables",
        "01015_attach_part",
        "01015_database_bad_tables",
        "01018_ddl_dictionaries_concurrent_requrests",
        "01018_ddl_dictionaries_create",
        "01018_ddl_dictionaries_select",
        "01018_ddl_dictionaries_special",
        "01018_dictionaries_from_dictionaries",
        "01018_ip_dictionary_long",
        "01021_only_tuple_columns",
        "01023_materialized_view_query_context",
        "01031_mutations_interpreter_and_context",
        "01033_dictionaries_lifetime",
        "01035_concurrent_move_partition_from_table_zookeeper",
        "01036_no_superfluous_dict_reload_on_create_database",
        "01036_no_superfluous_dict_reload_on_create_database_2",
        "01037_polygon_dicts_correctness_all",
        "01037_polygon_dicts_correctness_fast",
        "01037_polygon_dicts_simple_functions",
        "01038_dictionary_lifetime_min_zero_sec",
        "01040_dictionary_invalidate_query_switchover_long",
        "01041_create_dictionary_if_not_exists",
        "01042_system_reload_dictionary_reloads_completely",
        "01043_dictionary_attribute_properties_values",
        "01045_dictionaries_restrictions",
        "01045_zookeeper_system_mutations_with_parts_names",
        "01048_exists_query",
        "01053_drop_database_mat_view",
        "01053_ssd_dictionary",
        "01054_cache_dictionary_bunch_update",
        "01054_cache_dictionary_overflow_cell",
        "01055_compact_parts_1",
        "01056_create_table_as",
        "01060_avro",
        "01060_shutdown_table_after_detach",
        "01069_database_memory",
        "01070_materialize_ttl",
        "01070_modify_ttl",
        "01070_mutations_with_dependencies",
        "01071_live_view_detach_dependency",
        "01071_prohibition_secondary_index_with_old_format_merge_tree",
        "01073_attach_if_not_exists",
        "01073_show_tables_not_like",
        "01076_cache_dictionary_datarace_exception_ptr",
        "01076_parallel_alter_replicated_zookeeper",
        "01079_parallel_alter_add_drop_column_zookeeper",
        "01079_parallel_alter_detach_table_zookeeper",
        "01080_check_for_error_incorrect_size_of_nested_column",
        "01083_expressions_in_engine_arguments",
        "01084_regexp_empty",
        "01085_max_distributed_connections_http",
        "01092_memory_profiler",
        "01098_temporary_and_external_tables",
        "01103_distributed_product_mode_local_column_renames",
        "01107_atomic_db_detach_attach",
        "01108_restart_replicas_rename_deadlock_zookeeper",
        "01109_exchange_tables",
        "01110_dictionary_layout_without_arguments",
        "01113_local_dictionary_type_conversion",
        "01114_database_atomic",
        "01114_mysql_database_engine_segfault",
        "01115_join_with_dictionary",
        "01125_dict_ddl_cannot_add_column",
        "01127_month_partitioning_consistency_select",
        "01130_in_memory_parts_partitons",
        "01135_default_and_alter_zookeeper",
        "01148_zookeeper_path_macros_unfolding",
        "01150_ddl_guard_rwr",
        "01153_attach_mv_uuid",
        "01152_cross_replication",
        "01154_move_partition_long",
        "01155_rename_move_materialized_view",
        "01185_create_or_replace_table",
        "01190_full_attach_syntax",
        "01191_rename_dictionary",
        "01192_rename_database_zookeeper",
        "01193_metadata_loading",
        "01200_mutations_memory_consumption",
        "01224_no_superfluous_dict_reload",
        "01225_drop_dictionary_as_table",
        "01225_show_create_table_from_dictionary",
        "01231_distributed_aggregation_memory_efficient_mix_levels",
        "01232_extremes",
        "01238_http_memory_tracking",
        "01249_bad_arguments_for_bloom_filter",
        "01251_dict_is_in_infinite_loop",
        "01254_dict_create_without_db",
        "01254_dict_load_after_detach_attach",
        "01257_dictionary_mismatch_types",
        "01259_dictionary_custom_settings_ddl",
        "01267_alter_default_key_columns_zookeeper",
        "01268_dictionary_direct_layout",
        "01269_alias_type_differs",
        "01272_suspicious_codecs",
        "01277_alter_rename_column_constraint_zookeeper",
        "01280_ssd_complex_key_dictionary",
        "01280_ttl_where_group_by",
        "01281_group_by_limit_memory_tracking",
        "01281_unsucceeded_insert_select_queries_counter",
        "01293_system_distribution_queue",
        "01294_lazy_database_concurrent",
        "01294_lazy_database_concurrent_recreate_reattach_and_show_tables_long",
        "01294_system_distributed_on_cluster",
        "01296_create_row_policy_in_current_database",
        "01297_create_quota",
        "01305_replica_create_drop_zookeeper",
        "01307_multiple_leaders_zookeeper",
        "01318_long_unsuccessful_mutation_zookeeper",
        "01319_manual_write_to_replicas",
        "01320_create_sync_race_condition_zookeeper",
        "01338_long_select_and_alter",
        "01338_long_select_and_alter_zookeeper",
        "01355_alter_column_with_order",
        "01355_ilike",
        "01357_version_collapsing_attach_detach_zookeeper",
        "01375_compact_parts_codecs",
        "01376_GROUP_BY_injective_elimination_dictGet",
        "01378_alter_rename_with_ttl_zookeeper",
        "01383_remote_ambiguous_column_shard",
        "01388_clear_all_columns",
        "01391_join_on_dict_crash",
        "01392_column_resolve",
        "01396_inactive_replica_cleanup_nodes_zookeeper",
        "01412_cache_dictionary_race",
        "01414_mutations_and_errors_zookeeper",
        "01415_inconsistent_merge_tree_settings",
        "01415_sticking_mutations",
        "01417_freeze_partition_verbose",
        "01417_freeze_partition_verbose_zookeeper",
        "01430_modify_sample_by_zookeeper",
        "01444_create_table_drop_database_race",
        "01454_storagememory_data_race_challenge",
        "01455_rank_correlation_spearman",
        "01456_modify_column_type_via_add_drop_update",
        "01457_create_as_table_function_structure",
        "01459_manual_write_to_replicas",
        "01460_DistributedFilesToInsert",
        "01465_ttl_recompression",
        "01470_show_databases_like",
        "01471_calculate_ttl_during_merge",
        "01487_distributed_in_not_default_db",
        "01493_alter_remove_properties_zookeeper",
        "01493_storage_set_persistency",
        "01494_storage_join_persistency",
        "01501_cache_dictionary_all_fields",
        "01507_clickhouse_server_start_with_embedded_config",
        "01509_dictionary_preallocate",
        "01516_create_table_primary_key",
        "01516_drop_table_stress",
        "01517_drop_mv_with_inner_table",
        "01526_complex_key_dict_direct_layout",
        "01527_clickhouse_local_optimize",
        "01527_dist_sharding_key_dictGet_reload",
        "01530_drop_database_atomic_sync",
        "01541_max_memory_usage_for_user_long",
        "01542_dictionary_load_exception_race",
        "01545_system_errors", // looks at the difference of values in system.errors
        "01560_optimize_on_insert_zookeeper",
        "01563_distributed_query_finish", // looks at system.errors which is global
        "01575_disable_detach_table_of_dictionary",
        "01593_concurrent_alter_mutations_kill",
        "01593_concurrent_alter_mutations_kill_many_replicas",
        "01600_count_of_parts_metrics", // tests global system metrics
        "01600_detach_permanently",
        "01600_log_queries_with_extensive_info",
        "01600_multiple_left_join_with_aliases",
        "01601_detach_permanently",
        "01602_show_create_view",
        "01603_rename_overwrite_bug",
        "01666_blns",
        "01646_system_restart_replicas_smoke", // system restart replicas is a global query
        "01656_test_query_log_factories_info",
        "01658_read_file_to_stringcolumn",
        "01669_columns_declaration_serde",
        "01676_dictget_in_default_expression",
        "01681_cache_dictionary_simple_key",
        "01682_cache_dictionary_complex_key",
        "01683_flat_dictionary",
        "01684_ssd_cache_dictionary_simple_key",
        "01685_ssd_cache_dictionary_complex_key",
        "01700_system_zookeeper_path_in",
        "01702_system_query_log", // It's ok to execute in parallel with oter tests but not several instances of the same test.
        "01702_system_query_log", // Runs many global system queries
        "01715_background_checker_blather_zookeeper",
        "01721_engine_file_truncate_on_insert", // It's ok to execute in parallel but not several instances of the same test.
        "01722_long_brotli_http_compression_json_format", // It is broken in some unimaginable way with the genius error 'cannot write to ofstream'. Not sure how to debug this
        "01747_alter_partition_key_enum_zookeeper",
        "01748_dictionary_table_dot", // creates database
        "01760_polygon_dictionaries",
        "01760_system_dictionaries",
        "01761_alter_decimal_zookeeper",
        "01360_materialized_view_with_join_on_query_log", // creates and drops MVs on query_log, which may interrupt flushes.
        "01509_parallel_quorum_insert_no_replicas", // It's ok to execute in parallel with oter tests but not several instances of the same test.
        "attach",
        "ddl_dictionaries",
        "dictionary",
        "limit_memory",
        "live_view",
        "memory_leak",
        "memory_limit",
        "polygon_dicts", // they use an explicitly specified database
        "01658_read_file_to_stringcolumn",
        "01721_engine_file_truncate_on_insert", // It's ok to execute in parallel but not several instances of the same test.
        "01702_system_query_log", // It's ok to execute in parallel with oter tests but not several instances of the same test.
        "01748_dictionary_table_dot", // creates database
        "00950_dict_get",
        "01683_flat_dictionary",
        "01681_cache_dictionary_simple_key",
        "01682_cache_dictionary_complex_key",
        "01684_ssd_cache_dictionary_simple_key",
        "01685_ssd_cache_dictionary_complex_key",
        "01737_clickhouse_server_wait_server_pool_long", // This test is fully compatible to run in parallel, however under ASAN processes are pretty heavy and may fail under flaky adress check.
        "01594_too_low_memory_limits", // This test is fully compatible to run in parallel, however under ASAN processes are pretty heavy and may fail under flaky adress check.
        "01760_system_dictionaries",
        "01760_polygon_dictionaries",
        "01778_hierarchical_dictionaries",
        "01780_clickhouse_dictionary_source_loop",
        "01785_dictionary_element_count",
        "01802_test_postgresql_protocol_with_row_policy", /// Creates database and users
        "01804_dictionary_decimal256_type",
        "01850_dist_INSERT_preserve_error", // uses cluster with different static databases shard_0/shard_1
        "01821_table_comment",
        "01710_projection_fetch",
        "01824_prefer_global_in_and_join",
        "01870_modulo_partition_key",
        "01870_buffer_flush", // creates database
        "01889_postgresql_protocol_null_fields",
        "01889_check_row_policy_defined_using_user_function",
        "01921_concurrent_ttl_and_normal_merges_zookeeper_long", // heavy test, better to run sequentially
        "01913_replace_dictionary",
        "01914_exchange_dictionaries",
        "01915_create_or_replace_dictionary",
        "01925_test_storage_merge_aliases",
        "01933_client_replxx_convert_history" /// Uses non unique history file
    ]
}<|MERGE_RESOLUTION|>--- conflicted
+++ resolved
@@ -520,12 +520,9 @@
         "01914_exchange_dictionaries",
         "01915_create_or_replace_dictionary",
         "01913_names_of_tuple_literal",
-        "01925_merge_prewhere_table",
-<<<<<<< HEAD
-        "01932_null_valid_identifier"
-=======
+        "01925_merge_prewhere_table"
+        "01932_null_valid_identifier",
         "01934_constexpr_aggregate_function_parameters"
->>>>>>> 9169a4cb
     ],
     "parallel":
     [
