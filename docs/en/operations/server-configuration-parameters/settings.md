--- conflicted
+++ resolved
@@ -2665,9 +2665,8 @@
 </clickhouse>
 ```
 
-<<<<<<< HEAD
 <SystemLogParameters/>
-=======
+
 ## latency_log
 
 It is disabled by default.
@@ -2700,7 +2699,6 @@
 <latency_log remove="1" />
 </clickhouse>
 ```
->>>>>>> e31bdea1
 
 ## replicated_merge_tree
 
@@ -2809,30 +2807,9 @@
 
 <SystemLogParameters/>
 
-<<<<<<< HEAD
-**Example**
-
-```xml
-=======
-| Parameter                          | Description                                                                                                                                                                                                 | Default             |
-|------------------------------------|-------------------------------------------------------------------------------------------------------------------------------------------------------------------------------------------------------------|---------------------|
-| `database`                         | Name of the database.                                                                                                                                                                                       |                     |
-| `table`                            | Name of the system table.                                                                                                                                                                                   |                     |
-| `partition_by`                     | [Custom partitioning key](../../engines/table-engines/mergetree-family/custom-partitioning-key.md) for a system table. Can't be used if `engine` defined.                                                                                                                       |                     |
-| `order_by`                         | [Custom sorting key](../../engines/table-engines/mergetree-family/mergetree.md#order_by) for a system table. Can't be used if `engine` defined.                                                             |                     |
-| `engine`                           | [MergeTree Engine Definition](../../engines/table-engines/mergetree-family/mergetree.md#table_engine-mergetree-creating-a-table) for a system table. Can't be used if `partition_by` or `order_by` defined. |                     |
-| `flush_interval_milliseconds`      | Interval for flushing data from the buffer in memory to the table.                                                                                                                                          |                     |
-| `max_size_rows`                    | Maximal size in lines for the logs. When non-flushed logs amount reaches max_size, logs dumped to the disk.                                                                                                 | `1048576`           |
-| `reserved_size_rows`               | Pre-allocated memory size in lines for the logs.                                                                                                                                                            | `8192`              |
-| `buffer_size_rows_flush_threshold` | Lines amount threshold, reaching it launches flushing logs to the disk in background.                                                                                                                       | `max_size_rows / 2` |
-| `flush_on_crash`                   | Indication whether logs should be dumped to the disk in case of a crash.                                                                                                                                    | `false`             |
-| `storage_policy`                   | Name of storage policy to use for the table (optional)                                                                                                                                                      |                     |
-| `settings`                         | [Additional parameters](../../engines/table-engines/mergetree-family/mergetree.md/#settings) that control the behavior of the MergeTree (optional).                                                         |                     |
-
 **Example**
 
 ``` xml
->>>>>>> e31bdea1
 <part_log>
     <database>system</database>
     <table>part_log</table>
@@ -3014,26 +2991,7 @@
 
 Queries are logged in the [system.query_thread_log](../../operations/system-tables/query_thread_log.md#system_tables-query_thread_log) table, not in a separate file. You can change the name of the table in the `table` parameter (see below).
 
-<<<<<<< HEAD
 <SystemLogParameters/>
-=======
-Use the following parameters to configure logging:
-
-| Parameter                          | Description                                                                                                                                                                                                     | Default Value       |
-|------------------------------------|-----------------------------------------------------------------------------------------------------------------------------------------------------------------------------------------------------------------|---------------------|
-| `database`                         | Name of the database.                                                                                                                                                                                           |                     |
-| `table`                            | Name of the system table the queries will be logged in.                                                                                                                                                         |                     |
-| `partition_by`                     | [Custom partitioning key](../../engines/table-engines/mergetree-family/custom-partitioning-key.md) for a system table. Can't be used if `engine` is defined.                                                                                                                        |                     |
-| `order_by`                         | [Custom sorting key](../../engines/table-engines/mergetree-family/mergetree.md#order_by) for a system table. Can't be used if `engine` is defined.                                                                                                                             |                     |
-| `engine`                           | [MergeTree Engine Definition](../../engines/table-engines/mergetree-family/mergetree.md#table_engine-mergetree-creating-a-table) for a system table. Can't be used if `partition_by` or `order_by` are defined. |                     |
-| `flush_interval_milliseconds`      | Interval for flushing data from the buffer in memory to the table.                                                                                                                                              |                     |
-| `max_size_rows`                    | Maximal size in lines for the logs. When non-flushed logs amount reaches max_size_rows, logs dumped to the disk.                                                                                                | `1048576`           |
-| `reserved_size_rows`               | Pre-allocated memory size in lines for the logs.                                                                                                                                                                | `8192`              |
-| `buffer_size_rows_flush_threshold` | Lines amount threshold, reaching it launches flushing logs to the disk in background.                                                                                                                           | `max_size_rows / 2` |
-| `flush_on_crash`                   | Indication whether logs should be dumped to the disk in case of a crash                                                                                                                                         | `false`             |
-| `storage_policy`                   | Name of storage policy to use for the table (optional)                                                                                                                                                          |                     |
-| `settings`                         | [Additional parameters](../../engines/table-engines/mergetree-family/mergetree.md/#settings) that control the behavior of the MergeTree (optional).                                                             |                     |
->>>>>>> e31bdea1
 
 If the table does not exist, ClickHouse will create it. If the structure of the query thread log changed when the ClickHouse server was updated, the table with the old structure is renamed, and a new table is created automatically.
 
