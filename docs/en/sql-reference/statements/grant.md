---
slug: /sql-reference/statements/grant
sidebar_position: 38
sidebar_label: GRANT
---

import CloudNotSupportedBadge from '@theme/badges/CloudNotSupportedBadge';

# GRANT Statement

- Grants [privileges](#privileges) to ClickHouse user accounts or roles.
- Assigns roles to user accounts or to the other roles.

To revoke privileges, use the [REVOKE](../../sql-reference/statements/revoke.md) statement. Also you can list granted privileges with the [SHOW GRANTS](../../sql-reference/statements/show.md#show-grants) statement.

## Granting Privilege Syntax {#granting-privilege-syntax}

``` sql
GRANT [ON CLUSTER cluster_name] privilege[(column_name [,...])] [,...] ON {db.table[*]|db[*].*|*.*|table[*]|*} TO {user | role | CURRENT_USER} [,...] [WITH GRANT OPTION] [WITH REPLACE OPTION]
```

- `privilege` — Type of privilege.
- `role` — ClickHouse user role.
- `user` — ClickHouse user account.

The `WITH GRANT OPTION` clause grants `user` or `role` with permission to execute the `GRANT` query. Users can grant privileges of the same scope they have and less.
The `WITH REPLACE OPTION` clause replace old privileges by new privileges for the `user` or `role`, if is not specified it appends privileges.

## Assigning Role Syntax {#assigning-role-syntax}

``` sql
GRANT [ON CLUSTER cluster_name] role [,...] TO {user | another_role | CURRENT_USER} [,...] [WITH ADMIN OPTION] [WITH REPLACE OPTION]
```

- `role` — ClickHouse user role.
- `user` — ClickHouse user account.

The `WITH ADMIN OPTION` clause grants [ADMIN OPTION](#admin-option) privilege to `user` or `role`.
The `WITH REPLACE OPTION` clause replace old roles by new role for the `user` or `role`, if is not specified it appends roles.

## Grant Current Grants Syntax {#grant-current-grants-syntax}
``` sql
GRANT CURRENT GRANTS{(privilege[(column_name [,...])] [,...] ON {db.table|db.*|*.*|table|*}) | ON {db.table|db.*|*.*|table|*}} TO {user | role | CURRENT_USER} [,...] [WITH GRANT OPTION] [WITH REPLACE OPTION]
```

-   `privilege` — Type of privilege.
-   `role` — ClickHouse user role.
-   `user` — ClickHouse user account.

Using the `CURRENT GRANTS` statement allows you to give all specified privileges to the given user or role.
If none of the privileges were specified, then the given user or role will receive all available privileges for `CURRENT_USER`.

## Usage {#usage}

To use `GRANT`, your account must have the `GRANT OPTION` privilege. You can grant privileges only inside the scope of your account privileges.

For example, administrator has granted privileges to the `john` account by the query:

``` sql
GRANT SELECT(x,y) ON db.table TO john WITH GRANT OPTION
```

It means that `john` has the permission to execute:

- `SELECT x,y FROM db.table`.
- `SELECT x FROM db.table`.
- `SELECT y FROM db.table`.

`john` can't execute `SELECT z FROM db.table`. The `SELECT * FROM db.table` also is not available. Processing this query, ClickHouse does not return any data, even `x` and `y`. The only exception is if a table contains only `x` and `y` columns. In this case ClickHouse returns all the data.

Also `john` has the `GRANT OPTION` privilege, so it can grant other users with privileges of the same or smaller scope.

Access to the `system` database is always allowed (since this database is used for processing queries).

You can grant multiple privileges to multiple accounts in one query. The query `GRANT SELECT, INSERT ON *.* TO john, robin` allows accounts `john` and `robin` to execute the `INSERT` and `SELECT` queries over all the tables in all the databases on the server.

## Wildcard grants {#wildcard-grants}

Specifying privileges you can use asterisk (`*`) instead of a table or a database name. For example, the `GRANT SELECT ON db.* TO john` query allows `john` to execute the `SELECT` query over all the tables in `db` database.
Also, you can omit database name. In this case privileges are granted for current database.
For example, `GRANT SELECT ON * TO john` grants the privilege on all the tables in the current database, `GRANT SELECT ON mytable TO john` grants the privilege on the `mytable` table in the current database.

:::note
The feature described below is available starting with the 24.10 ClickHouse version.
:::

You can also put asterisks at the end of a table or a database name. This feature allows you to grant privileges on an abstract prefix of the table's path.
Example: `GRANT SELECT ON db.my_tables* TO john`. This query allows `john` to execute the `SELECT` query over all the `db` database tables with the prefix `my_tables*`.

More examples:

`GRANT SELECT ON db.my_tables* TO john`
```sql
SELECT * FROM db.my_tables -- granted
SELECT * FROM db.my_tables_0 -- granted
SELECT * FROM db.my_tables_1 -- granted

SELECT * FROM db.other_table -- not_granted
SELECT * FROM db2.my_tables -- not_granted
```

`GRANT SELECT ON db*.* TO john`
```sql
SELECT * FROM db.my_tables -- granted
SELECT * FROM db.my_tables_0 -- granted
SELECT * FROM db.my_tables_1 -- granted
SELECT * FROM db.other_table -- granted
SELECT * FROM db2.my_tables -- granted
```

All newly created tables within granted paths will automatically inherit all grants from their parents.
For example, if you run the `GRANT SELECT ON db.* TO john` query and then create a new table `db.new_table`, the user `john` will be able to run the `SELECT * FROM db.new_table` query.

You can specify asterisk **only** for the prefixes:
```sql
GRANT SELECT ON db.* TO john -- correct
GRANT SELECT ON db*.* TO john -- correct

GRANT SELECT ON *.my_table TO john -- wrong
GRANT SELECT ON foo*bar TO john -- wrong
GRANT SELECT ON *suffix TO john -- wrong
GRANT SELECT(foo) ON db.table* TO john -- wrong
```

## Privileges {#privileges}

A Privilege is a permission given to a user to execute specific kinds of queries.

Privileges have a hierarchical structure and a set of permitted queries depends on the privilege scope.

The hierarchy of privileges in ClickHouse is shown below:

- [`ALL`](#all)
    - [`ACCESS MANAGEMENT`](#access-management)
          - `ALLOW SQL SECURITY NONE`
          - `ALTER QUOTA`
          - `ALTER ROLE`
          - `ALTER ROW POLICY` 
          - `ALTER SETTINGS PROFILE`
          - `ALTER USER`
          - `CREATE QUOTA`
          - `CREATE ROLE`
          - `CREATE ROW POLICY`
          - `CREATE SETTINGS PROFILE`
          - `CREATE USER`
          - `DROP QUOTA`
          - `DROP ROLE`
          - `DROP ROW POLICY`
          - `DROP SETTINGS PROFILE`
          - `DROP USER`
          - `ROLE ADMIN`
          - `SHOW ACCESS`
              - `SHOW QUOTAS`
              - `SHOW ROLES`
              - `SHOW ROW POLICIES`
              - `SHOW SETTINGS PROFILES`
              - `SHOW USERS`
    - [`ALTER`](#alter)
          - `ALTER DATABASE`
              - `ALTER DATABASE SETTINGS`
          - `ALTER TABLE`
                - `ALTER COLUMN`
                    - `ALTER ADD COLUMN`
                    - `ALTER CLEAR COLUMN`
                    - `ALTER COMMENT COLUMN`
                    - `ALTER DROP COLUMN`
                    - `ALTER MATERIALIZE COLUMN`
                    - `ALTER MODIFY COLUMN`
                    - `ALTER RENAME COLUMN` 
                - `ALTER CONSTRAINT`
                    - `ALTER ADD CONSTRAINT`
                    - `ALTER DROP CONSTRAINT` 
                - `ALTER DELETE`
                - `ALTER FETCH PARTITION`
                - `ALTER FREEZE PARTITION`
                - `ALTER INDEX`
                    - `ALTER ADD INDEX`
                    - `ALTER CLEAR INDEX`
                    - `ALTER DROP INDEX`
                    - `ALTER MATERIALIZE INDEX`
                    - `ALTER ORDER BY`
                    - `ALTER SAMPLE BY` 
                - `ALTER MATERIALIZE TTL`
                - `ALTER MODIFY COMMENT`
                - `ALTER MOVE PARTITION`
                - `ALTER PROJECTION`
                - `ALTER SETTINGS`
                - `ALTER STATISTICS`
                    - `ALTER ADD STATISTICS`
                    - `ALTER DROP STATISTICS`
                    - `ALTER MATERIALIZE STATISTICS`
                    - `ALTER MODIFY STATISTICS` 
                - `ALTER TTL`
                - `ALTER UPDATE` 
          - `ALTER VIEW`
              - `ALTER VIEW MODIFY QUERY`
              - `ALTER VIEW REFRESH`
              - `ALTER VIEW MODIFY SQL SECURITY`
    - [`BACKUP`](#backup)
    - [`CLUSTER`](#cluster)
    - [`CREATE`](#create)
        - `CREATE ARBITRARY TEMPORARY TABLE`
            - `CREATE TEMPORARY TABLE`
        - `CREATE DATABASE`
        - `CREATE DICTIONARY`
        - `CREATE FUNCTION`
        - `CREATE RESOURCE`
        - `CREATE TABLE`
        - `CREATE VIEW`
        - `CREATE WORKLOAD`
    - [`dictGet`](#dictget)
    - [`displaySecretsInShowAndSelect`](#displaysecretsinshowandselect)
    - [`DROP`](#drop)
        - `DROP DATABASE`
        - `DROP DICTIONARY`
        - `DROP FUNCTION`
        - `DROP RESOURCE`
        - `DROP TABLE`
        - `DROP VIEW` 
        - `DROP WORKLOAD`
    - [`INSERT`](#insert)
    - [`INTROSPECTION`](#introspection)
        - `addressToLine`
        - `addressToLineWithInlines`
        - `addressToSymbol`
        - `demangle`
    - `KILL QUERY`
    - `KILL TRANSACTION`
    - `MOVE PARTITION BETWEEN SHARDS`
    - [`NAMED COLLECTION ADMIN`](#named-collection-admin)
        - `ALTER NAMED COLLECTION`
        - `CREATE NAMED COLLECTION`
        - `DROP NAMED COLLECTION`
        - `NAMED COLLECTION`
        - `SHOW NAMED COLLECTIONS`
        - `SHOW NAMED COLLECTIONS SECRETS`
    - [`OPTIMIZE`](#optimize)
    - [`SELECT`](#select)
    - [`SET DEFINER`](/docs/en/sql-reference/statements/create/view#sql_security)
    - [`SHOW`](#show)
        - `SHOW COLUMNS` 
        - `SHOW DATABASES`
        - `SHOW DICTIONARIES`
        - `SHOW TABLES`
    - `SHOW FILESYSTEM CACHES`
    - [`SOURCES`](#sources)
        - `AZURE`
        - `FILE`
        - `HDFS`
        - `HIVE`
        - `JDBC`
        - `KAFKA`
        - `MONGO`
        - `MYSQL`
        - `NATS`
        - `ODBC`
        - `POSTGRES`
        - `RABBITMQ`
        - `REDIS`
        - `REMOTE`
        - `S3`
        - `SQLITE`
        - `URL`
    - [`SYSTEM`](#system)
        - `SYSTEM CLEANUP`
        - `SYSTEM DROP CACHE`
            - `SYSTEM DROP COMPILED EXPRESSION CACHE`
            - `SYSTEM DROP CONNECTIONS CACHE`
            - `SYSTEM DROP DISTRIBUTED CACHE`
            - `SYSTEM DROP DNS CACHE`
            - `SYSTEM DROP FILESYSTEM CACHE`
            - `SYSTEM DROP FORMAT SCHEMA CACHE`
            - `SYSTEM DROP MARK CACHE`
            - `SYSTEM DROP MMAP CACHE`
            - `SYSTEM DROP PAGE CACHE`
            - `SYSTEM DROP PRIMARY INDEX CACHE`
            - `SYSTEM DROP QUERY CACHE`
            - `SYSTEM DROP S3 CLIENT CACHE`
            - `SYSTEM DROP SCHEMA CACHE`
            - `SYSTEM DROP UNCOMPRESSED CACHE`
        - `SYSTEM DROP PRIMARY INDEX CACHE`
        - `SYSTEM DROP REPLICA`
        - `SYSTEM FAILPOINT`
        - `SYSTEM FETCHES`
        - `SYSTEM FLUSH`
            - `SYSTEM FLUSH ASYNC INSERT QUEUE`
            - `SYSTEM FLUSH LOGS`
        - `SYSTEM JEMALLOC`
        - `SYSTEM KILL QUERY`
        - `SYSTEM KILL TRANSACTION`
        - `SYSTEM LISTEN`
        - `SYSTEM LOAD PRIMARY KEY`
        - `SYSTEM MERGES`
        - `SYSTEM MOVES`
        - `SYSTEM PULLING REPLICATION LOG`
        - `SYSTEM REDUCE BLOCKING PARTS`
        - `SYSTEM REPLICATION QUEUES`
        - `SYSTEM REPLICA READINESS`
        - `SYSTEM RESTART DISK`
        - `SYSTEM RESTART REPLICA`
        - `SYSTEM RESTORE REPLICA`
        - `SYSTEM RELOAD`
            - `SYSTEM RELOAD ASYNCHRONOUS METRICS`
            - `SYSTEM RELOAD CONFIG`
                - `SYSTEM RELOAD DICTIONARY`
                - `SYSTEM RELOAD EMBEDDED DICTIONARIES`
                - `SYSTEM RELOAD FUNCTION`
                - `SYSTEM RELOAD MODEL`
                - `SYSTEM RELOAD USERS`
        - `SYSTEM SENDS`
            - `SYSTEM DISTRIBUTED SENDS`
            - `SYSTEM REPLICATED SENDS`
        - `SYSTEM SHUTDOWN`
        - `SYSTEM SYNC DATABASE REPLICA`
        - `SYSTEM SYNC FILE CACHE`
        - `SYSTEM SYNC FILESYSTEM CACHE`
        - `SYSTEM SYNC REPLICA`
        - `SYSTEM SYNC TRANSACTION LOG`
        - `SYSTEM THREAD FUZZER`
        - `SYSTEM TTL MERGES`
        - `SYSTEM UNFREEZE`
        - `SYSTEM UNLOAD PRIMARY KEY`
        - `SYSTEM VIEWS`
        - `SYSTEM VIRTUAL PARTS UPDATE`
        - `SYSTEM WAIT LOADING PARTS`
    - [`TABLE ENGINE`](#table-engine)
    - [`TRUNCATE`](#truncate)
    - `UNDROP TABLE` 
- [`NONE`](#none)

Examples of how this hierarchy is treated:

- The `ALTER` privilege includes all other `ALTER*` privileges.
- `ALTER CONSTRAINT` includes `ALTER ADD CONSTRAINT` and `ALTER DROP CONSTRAINT` privileges.

Privileges are applied at different levels. Knowing of a level suggests syntax available for privilege.

Levels (from lower to higher):

- `COLUMN` — Privilege can be granted for column, table, database, or globally.
- `TABLE` — Privilege can be granted for table, database, or globally.
- `VIEW` — Privilege can be granted for view, database, or globally.
- `DICTIONARY` — Privilege can be granted for dictionary, database, or globally.
- `DATABASE` — Privilege can be granted for database or globally.
- `GLOBAL` — Privilege can be granted only globally.
- `GROUP` — Groups privileges of different levels. When `GROUP`-level privilege is granted, only that privileges from the group are granted which correspond to the used syntax.

Examples of allowed syntax:

- `GRANT SELECT(x) ON db.table TO user`
- `GRANT SELECT ON db.* TO user`

Examples of disallowed syntax:

- `GRANT CREATE USER(x) ON db.table TO user`
- `GRANT CREATE USER ON db.* TO user`

The special privilege [ALL](#all) grants all the privileges to a user account or a role.

By default, a user account or a role has no privileges.

If a user or a role has no privileges, it is displayed as [NONE](#none) privilege.

Some queries by their implementation require a set of privileges. For example, to execute the [RENAME](../../sql-reference/statements/optimize.md) query you need the following privileges: `SELECT`, `CREATE TABLE`, `INSERT` and `DROP TABLE`.

### SELECT {#select}

Allows executing [SELECT](../../sql-reference/statements/select/index.md) queries.

Privilege level: `COLUMN`.

**Description**

User granted with this privilege can execute `SELECT` queries over a specified list of columns in the specified table and database. If user includes other columns then specified a query returns no data.

Consider the following privilege:

``` sql
GRANT SELECT(x,y) ON db.table TO john
```

This privilege allows `john` to execute any `SELECT` query that involves data from the `x` and/or `y` columns in `db.table`, for example, `SELECT x FROM db.table`. `john` can't execute `SELECT z FROM db.table`. The `SELECT * FROM db.table` also is not available. Processing this query, ClickHouse does not return any data, even `x` and `y`. The only exception is if a table contains only `x` and `y` columns, in this case ClickHouse returns all the data.

### INSERT {#insert}

Allows executing [INSERT](../../sql-reference/statements/insert-into.md) queries.

Privilege level: `COLUMN`.

**Description**

User granted with this privilege can execute `INSERT` queries over a specified list of columns in the specified table and database. If user includes other columns then specified a query does not insert any data.

**Example**

``` sql
GRANT INSERT(x,y) ON db.table TO john
```

The granted privilege allows `john` to insert data to the `x` and/or `y` columns in `db.table`.

### ALTER {#alter}

Allows executing [ALTER](../../sql-reference/statements/alter/index.md) queries according to the following hierarchy of privileges:

- `ALTER`. Level: `COLUMN`.
    - `ALTER TABLE`. Level: `GROUP`
        - `ALTER UPDATE`. Level: `COLUMN`. Aliases: `UPDATE`
        - `ALTER DELETE`. Level: `COLUMN`. Aliases: `DELETE`
        - `ALTER COLUMN`. Level: `GROUP`
            - `ALTER ADD COLUMN`. Level: `COLUMN`. Aliases: `ADD COLUMN`
            - `ALTER DROP COLUMN`. Level: `COLUMN`. Aliases: `DROP COLUMN`
            - `ALTER MODIFY COLUMN`. Level: `COLUMN`. Aliases: `MODIFY COLUMN`
            - `ALTER COMMENT COLUMN`. Level: `COLUMN`. Aliases: `COMMENT COLUMN`
            - `ALTER CLEAR COLUMN`. Level: `COLUMN`. Aliases: `CLEAR COLUMN`
            - `ALTER RENAME COLUMN`. Level: `COLUMN`. Aliases: `RENAME COLUMN`
        - `ALTER INDEX`. Level: `GROUP`. Aliases: `INDEX`
            - `ALTER ORDER BY`. Level: `TABLE`. Aliases: `ALTER MODIFY ORDER BY`, `MODIFY ORDER BY`
            - `ALTER SAMPLE BY`. Level: `TABLE`. Aliases: `ALTER MODIFY SAMPLE BY`, `MODIFY SAMPLE BY`
            - `ALTER ADD INDEX`. Level: `TABLE`. Aliases: `ADD INDEX`
            - `ALTER DROP INDEX`. Level: `TABLE`. Aliases: `DROP INDEX`
            - `ALTER MATERIALIZE INDEX`. Level: `TABLE`. Aliases: `MATERIALIZE INDEX`
            - `ALTER CLEAR INDEX`. Level: `TABLE`. Aliases: `CLEAR INDEX`
        - `ALTER CONSTRAINT`. Level: `GROUP`. Aliases: `CONSTRAINT`
            - `ALTER ADD CONSTRAINT`. Level: `TABLE`. Aliases: `ADD CONSTRAINT`
            - `ALTER DROP CONSTRAINT`. Level: `TABLE`. Aliases: `DROP CONSTRAINT`
        - `ALTER TTL`. Level: `TABLE`. Aliases: `ALTER MODIFY TTL`, `MODIFY TTL`
            - `ALTER MATERIALIZE TTL`. Level: `TABLE`. Aliases: `MATERIALIZE TTL`
        - `ALTER SETTINGS`. Level: `TABLE`. Aliases: `ALTER SETTING`, `ALTER MODIFY SETTING`, `MODIFY SETTING`
        - `ALTER MOVE PARTITION`. Level: `TABLE`. Aliases: `ALTER MOVE PART`, `MOVE PARTITION`, `MOVE PART`
        - `ALTER FETCH PARTITION`. Level: `TABLE`. Aliases: `ALTER FETCH PART`, `FETCH PARTITION`, `FETCH PART`
        - `ALTER FREEZE PARTITION`. Level: `TABLE`. Aliases: `FREEZE PARTITION`
    - `ALTER VIEW` Level: `GROUP`
        - `ALTER VIEW REFRESH`. Level: `VIEW`. Aliases: `ALTER LIVE VIEW REFRESH`, `REFRESH VIEW`
        - `ALTER VIEW MODIFY QUERY`. Level: `VIEW`. Aliases: `ALTER TABLE MODIFY QUERY`
        - `ALTER VIEW MODIFY SQL SECURITY`. Level: `VIEW`. Aliases: `ALTER TABLE MODIFY SQL SECURITY`

Examples of how this hierarchy is treated:

- The `ALTER` privilege includes all other `ALTER*` privileges.
- `ALTER CONSTRAINT` includes `ALTER ADD CONSTRAINT` and `ALTER DROP CONSTRAINT` privileges.

**Notes**

- The `MODIFY SETTING` privilege allows modifying table engine settings. It does not affect settings or server configuration parameters.
- The `ATTACH` operation needs the [CREATE](#create) privilege.
- The `DETACH` operation needs the [DROP](#drop) privilege.
- To stop mutation by the [KILL MUTATION](../../sql-reference/statements/kill.md#kill-mutation) query, you need to have a privilege to start this mutation. For example, if you want to stop the `ALTER UPDATE` query, you need the `ALTER UPDATE`, `ALTER TABLE`, or `ALTER` privilege.

<<<<<<< HEAD
### CREATE {#create}
=======
### BACKUP

Allows execution of [`BACKUP`] in queries. For more information on backups see ["Backup and Restore"](../../operations/backup.md).

### CREATE
>>>>>>> 6f6ff76b

Allows executing [CREATE](../../sql-reference/statements/create/index.md) and [ATTACH](../../sql-reference/statements/attach.md) DDL-queries according to the following hierarchy of privileges:

- `CREATE`. Level: `GROUP`
    - `CREATE DATABASE`. Level: `DATABASE`
    - `CREATE TABLE`. Level: `TABLE`
        - `CREATE ARBITRARY TEMPORARY TABLE`. Level: `GLOBAL`
            - `CREATE TEMPORARY TABLE`. Level: `GLOBAL`
    - `CREATE VIEW`. Level: `VIEW`
    - `CREATE DICTIONARY`. Level: `DICTIONARY`

**Notes**

- To delete the created table, a user needs [DROP](#drop).

### CLUSTER {#cluster}

Allows executing `ON CLUSTER` queries.

```sql title="Syntax"
GRANT CLUSTER ON *.* TO <username>
```

By default, queries with `ON CLUSTER` require the user to have the `CLUSTER` grant.
You will get the following error if you to try to use `ON CLUSTER` in a query without first granting the `CLUSTER` privilege:

```text
Not enough privileges. To execute this query, it's necessary to have the grant CLUSTER ON *.*. 
```

The default behavior can be changed by setting the `on_cluster_queries_require_cluster_grant` setting,
located in the `access_control_improvements` section of `config.xml` (see below), to `false`.

```yaml title="config.xml"
<access_control_improvements>
    <on_cluster_queries_require_cluster_grant>true</on_cluster_queries_require_cluster_grant>
</access_control_improvements>
```

### DROP {#drop}

Allows executing [DROP](../../sql-reference/statements/drop.md) and [DETACH](../../sql-reference/statements/detach.md) queries according to the following hierarchy of privileges:

- `DROP`. Level: `GROUP`
    - `DROP DATABASE`. Level: `DATABASE`
    - `DROP TABLE`. Level: `TABLE`
    - `DROP VIEW`. Level: `VIEW`
    - `DROP DICTIONARY`. Level: `DICTIONARY`

### TRUNCATE {#truncate}

Allows executing [TRUNCATE](../../sql-reference/statements/truncate.md) queries.

Privilege level: `TABLE`.

### OPTIMIZE {#optimize}

Allows executing [OPTIMIZE TABLE](../../sql-reference/statements/optimize.md) queries.

Privilege level: `TABLE`.

### SHOW {#show}

Allows executing `SHOW`, `DESCRIBE`, `USE`, and `EXISTS` queries according to the following hierarchy of privileges:

- `SHOW`. Level: `GROUP`
    - `SHOW DATABASES`. Level: `DATABASE`. Allows to execute `SHOW DATABASES`, `SHOW CREATE DATABASE`, `USE <database>` queries.
    - `SHOW TABLES`. Level: `TABLE`. Allows to execute `SHOW TABLES`, `EXISTS <table>`, `CHECK <table>` queries.
    - `SHOW COLUMNS`. Level: `COLUMN`. Allows to execute `SHOW CREATE TABLE`, `DESCRIBE` queries.
    - `SHOW DICTIONARIES`. Level: `DICTIONARY`. Allows to execute `SHOW DICTIONARIES`, `SHOW CREATE DICTIONARY`, `EXISTS <dictionary>` queries.

**Notes**

A user has the `SHOW` privilege if it has any other privilege concerning the specified table, dictionary or database.

### KILL QUERY {#kill-query}

Allows executing [KILL](../../sql-reference/statements/kill.md#kill-query) queries according to the following hierarchy of privileges:

Privilege level: `GLOBAL`.

**Notes**

`KILL QUERY` privilege allows one user to kill queries of other users.

### ACCESS MANAGEMENT {#access-management}

Allows a user to execute queries that manage users, roles and row policies.

- `ACCESS MANAGEMENT`. Level: `GROUP`
    - `CREATE USER`. Level: `GLOBAL`
    - `ALTER USER`. Level: `GLOBAL`
    - `DROP USER`. Level: `GLOBAL`
    - `CREATE ROLE`. Level: `GLOBAL`
    - `ALTER ROLE`. Level: `GLOBAL`
    - `DROP ROLE`. Level: `GLOBAL`
    - `ROLE ADMIN`. Level: `GLOBAL`
    - `CREATE ROW POLICY`. Level: `GLOBAL`. Aliases: `CREATE POLICY`
    - `ALTER ROW POLICY`. Level: `GLOBAL`. Aliases: `ALTER POLICY`
    - `DROP ROW POLICY`. Level: `GLOBAL`. Aliases: `DROP POLICY`
    - `CREATE QUOTA`. Level: `GLOBAL`
    - `ALTER QUOTA`. Level: `GLOBAL`
    - `DROP QUOTA`. Level: `GLOBAL`
    - `CREATE SETTINGS PROFILE`. Level: `GLOBAL`. Aliases: `CREATE PROFILE`
    - `ALTER SETTINGS PROFILE`. Level: `GLOBAL`. Aliases: `ALTER PROFILE`
    - `DROP SETTINGS PROFILE`. Level: `GLOBAL`. Aliases: `DROP PROFILE`
    - `SHOW ACCESS`. Level: `GROUP`
        - `SHOW_USERS`. Level: `GLOBAL`. Aliases: `SHOW CREATE USER`
        - `SHOW_ROLES`. Level: `GLOBAL`. Aliases: `SHOW CREATE ROLE`
        - `SHOW_ROW_POLICIES`. Level: `GLOBAL`. Aliases: `SHOW POLICIES`, `SHOW CREATE ROW POLICY`, `SHOW CREATE POLICY`
        - `SHOW_QUOTAS`. Level: `GLOBAL`. Aliases: `SHOW CREATE QUOTA`
        - `SHOW_SETTINGS_PROFILES`. Level: `GLOBAL`. Aliases: `SHOW PROFILES`, `SHOW CREATE SETTINGS PROFILE`, `SHOW CREATE PROFILE`
    - `ALLOW SQL SECURITY NONE`. Level: `GLOBAL`. Aliases: `CREATE SQL SECURITY NONE`, `SQL SECURITY NONE`, `SECURITY NONE`

The `ROLE ADMIN` privilege allows a user to assign and revoke any roles including those which are not assigned to the user with the admin option.

### SYSTEM {#system}

Allows a user to execute [SYSTEM](../../sql-reference/statements/system.md) queries according to the following hierarchy of privileges.

- `SYSTEM`. Level: `GROUP`
    - `SYSTEM SHUTDOWN`. Level: `GLOBAL`. Aliases: `SYSTEM KILL`, `SHUTDOWN`
    - `SYSTEM DROP CACHE`. Aliases: `DROP CACHE`
        - `SYSTEM DROP DNS CACHE`. Level: `GLOBAL`. Aliases: `SYSTEM DROP DNS`, `DROP DNS CACHE`, `DROP DNS`
        - `SYSTEM DROP MARK CACHE`. Level: `GLOBAL`. Aliases: `SYSTEM DROP MARK`, `DROP MARK CACHE`, `DROP MARKS`
        - `SYSTEM DROP UNCOMPRESSED CACHE`. Level: `GLOBAL`. Aliases: `SYSTEM DROP UNCOMPRESSED`, `DROP UNCOMPRESSED CACHE`, `DROP UNCOMPRESSED`
    - `SYSTEM RELOAD`. Level: `GROUP`
        - `SYSTEM RELOAD CONFIG`. Level: `GLOBAL`. Aliases: `RELOAD CONFIG`
        - `SYSTEM RELOAD DICTIONARY`. Level: `GLOBAL`. Aliases: `SYSTEM RELOAD DICTIONARIES`, `RELOAD DICTIONARY`, `RELOAD DICTIONARIES`
            - `SYSTEM RELOAD EMBEDDED DICTIONARIES`. Level: `GLOBAL`. Aliases: `RELOAD EMBEDDED DICTIONARIES`
    - `SYSTEM MERGES`. Level: `TABLE`. Aliases: `SYSTEM STOP MERGES`, `SYSTEM START MERGES`, `STOP MERGES`, `START MERGES`
    - `SYSTEM TTL MERGES`. Level: `TABLE`. Aliases: `SYSTEM STOP TTL MERGES`, `SYSTEM START TTL MERGES`, `STOP TTL MERGES`, `START TTL MERGES`
    - `SYSTEM FETCHES`. Level: `TABLE`. Aliases: `SYSTEM STOP FETCHES`, `SYSTEM START FETCHES`, `STOP FETCHES`, `START FETCHES`
    - `SYSTEM MOVES`. Level: `TABLE`. Aliases: `SYSTEM STOP MOVES`, `SYSTEM START MOVES`, `STOP MOVES`, `START MOVES`
    - `SYSTEM SENDS`. Level: `GROUP`. Aliases: `SYSTEM STOP SENDS`, `SYSTEM START SENDS`, `STOP SENDS`, `START SENDS`
        - `SYSTEM DISTRIBUTED SENDS`. Level: `TABLE`. Aliases: `SYSTEM STOP DISTRIBUTED SENDS`, `SYSTEM START DISTRIBUTED SENDS`, `STOP DISTRIBUTED SENDS`, `START DISTRIBUTED SENDS`
        - `SYSTEM REPLICATED SENDS`. Level: `TABLE`. Aliases: `SYSTEM STOP REPLICATED SENDS`, `SYSTEM START REPLICATED SENDS`, `STOP REPLICATED SENDS`, `START REPLICATED SENDS`
    - `SYSTEM REPLICATION QUEUES`. Level: `TABLE`. Aliases: `SYSTEM STOP REPLICATION QUEUES`, `SYSTEM START REPLICATION QUEUES`, `STOP REPLICATION QUEUES`, `START REPLICATION QUEUES`
    - `SYSTEM SYNC REPLICA`. Level: `TABLE`. Aliases: `SYNC REPLICA`
    - `SYSTEM RESTART REPLICA`. Level: `TABLE`. Aliases: `RESTART REPLICA`
    - `SYSTEM FLUSH`. Level: `GROUP`
        - `SYSTEM FLUSH DISTRIBUTED`. Level: `TABLE`. Aliases: `FLUSH DISTRIBUTED`
        - `SYSTEM FLUSH LOGS`. Level: `GLOBAL`. Aliases: `FLUSH LOGS`

The `SYSTEM RELOAD EMBEDDED DICTIONARIES` privilege implicitly granted by the `SYSTEM RELOAD DICTIONARY ON *.*` privilege.

### INTROSPECTION {#introspection}

Allows using [introspection](../../operations/optimizing-performance/sampling-query-profiler.md) functions.

- `INTROSPECTION`. Level: `GROUP`. Aliases: `INTROSPECTION FUNCTIONS`
    - `addressToLine`. Level: `GLOBAL`
    - `addressToLineWithInlines`. Level: `GLOBAL`
    - `addressToSymbol`. Level: `GLOBAL`
    - `demangle`. Level: `GLOBAL`

### SOURCES {#sources}

Allows using external data sources. Applies to [table engines](../../engines/table-engines/index.md) and [table functions](../../sql-reference/table-functions/index.md#table-functions).

- `SOURCES`. Level: `GROUP`
    - `AZURE`. Level: `GLOBAL`
    - `FILE`. Level: `GLOBAL`
    - `HDFS`. Level: `GLOBAL`
    - `HIVE`. Level: `GLOBAL`
    - `JDBC`. Level: `GLOBAL`
    - `KAFKA`. Level: `GLOBAL`
    - `MONGO`. Level: `GLOBAL`
    - `MYSQL`. Level: `GLOBAL`
    - `NATS`. Level: `GLOBAL`
    - `ODBC`. Level: `GLOBAL`
    - `POSTGRES`. Level: `GLOBAL`
    - `RABBITMQ`. Level: `GLOBAL`
    - `REDIS`. Level: `GLOBAL`
    - `REMOTE`. Level: `GLOBAL`
    - `S3`. Level: `GLOBAL`
    - `SQLITE`. Level: `GLOBAL`
    - `URL`. Level: `GLOBAL`

The `SOURCES` privilege enables use of all the sources. Also you can grant a privilege for each source individually. To use sources, you need additional privileges.

Examples:

- To create a table with the [MySQL table engine](../../engines/table-engines/integrations/mysql.md), you need `CREATE TABLE (ON db.table_name)` and `MYSQL` privileges.
- To use the [mysql table function](../../sql-reference/table-functions/mysql.md), you need `CREATE TEMPORARY TABLE` and `MYSQL` privileges.

### dictGet {#dictget}

- `dictGet`. Aliases: `dictHas`, `dictGetHierarchy`, `dictIsIn`

Allows a user to execute [dictGet](../../sql-reference/functions/ext-dict-functions.md#dictget), [dictHas](../../sql-reference/functions/ext-dict-functions.md#dicthas), [dictGetHierarchy](../../sql-reference/functions/ext-dict-functions.md#dictgethierarchy), [dictIsIn](../../sql-reference/functions/ext-dict-functions.md#dictisin) functions.

Privilege level: `DICTIONARY`.

**Examples**

- `GRANT dictGet ON mydb.mydictionary TO john`
- `GRANT dictGet ON mydictionary TO john`


### displaySecretsInShowAndSelect {#displaysecretsinshowandselect}

Allows a user to view secrets in `SHOW` and `SELECT` queries if both
[`display_secrets_in_show_and_select` server setting](../../operations/server-configuration-parameters/settings#display_secrets_in_show_and_select)
and
[`format_display_secrets_in_show_and_select` format setting](../../operations/settings/formats#format_display_secrets_in_show_and_select)
are turned on.


### NAMED COLLECTION ADMIN {#named-collection-admin}

Allows a certain operation on a specified named collection. Before version 23.7 it was called NAMED COLLECTION CONTROL, and after 23.7 NAMED COLLECTION ADMIN was added and NAMED COLLECTION CONTROL is preserved as an alias.

- `NAMED COLLECTION ADMIN`. Level: `NAMED_COLLECTION`. Aliases: `NAMED COLLECTION CONTROL`
    - `CREATE NAMED COLLECTION`. Level: `NAMED_COLLECTION`
    - `DROP NAMED COLLECTION`. Level: `NAMED_COLLECTION`
    - `ALTER NAMED COLLECTION`. Level: `NAMED_COLLECTION`
    - `SHOW NAMED COLLECTIONS`. Level: `NAMED_COLLECTION`. Aliases: `SHOW NAMED COLLECTIONS`
    - `SHOW NAMED COLLECTIONS SECRETS`. Level: `NAMED_COLLECTION`. Aliases: `SHOW NAMED COLLECTIONS SECRETS`
    - `NAMED COLLECTION`. Level: `NAMED_COLLECTION`. Aliases: `NAMED COLLECTION USAGE, USE NAMED COLLECTION`

Unlike all other grants (CREATE, DROP, ALTER, SHOW) grant NAMED COLLECTION was added only in 23.7, while all others were added earlier - in 22.12.

**Examples**

Assuming a named collection is called abc, we grant privilege CREATE NAMED COLLECTION to user john.
- `GRANT CREATE NAMED COLLECTION ON abc TO john`


### TABLE ENGINE {#table-engine}

Allows using a specified table engine when creating a table. Applies to [table engines](../../engines/table-engines/index.md).

**Examples**

- `GRANT TABLE ENGINE ON * TO john`
- `GRANT TABLE ENGINE ON TinyLog TO john`


### ALL {#all}

<CloudNotSupportedBadge/>

Grants all the privileges on regulated entity to a user account or a role.

:::note
The privilege `ALL` is not supported in ClickHouse Cloud, where the `default` user has limited permissions. Users can grant the maximum permissions to a user by granting the `default_role`. See [here](/docs/cloud/security/cloud-access-management#initial-settings) for further details.
Users can also use the `GRANT CURRENT GRANTS` as the default user to achieve similar effects to `ALL`.
:::

### NONE {#none}

Doesn't grant any privileges.

### ADMIN OPTION {#admin-option}

The `ADMIN OPTION` privilege allows a user to grant their role to another user.<|MERGE_RESOLUTION|>--- conflicted
+++ resolved
@@ -447,15 +447,11 @@
 - The `DETACH` operation needs the [DROP](#drop) privilege.
 - To stop mutation by the [KILL MUTATION](../../sql-reference/statements/kill.md#kill-mutation) query, you need to have a privilege to start this mutation. For example, if you want to stop the `ALTER UPDATE` query, you need the `ALTER UPDATE`, `ALTER TABLE`, or `ALTER` privilege.
 
-<<<<<<< HEAD
+### BACKUP
+
+Allows execution of [`BACKUP`] in queries. For more information on backups see ["Backup and Restore"](../../operations/backup.md).
+
 ### CREATE {#create}
-=======
-### BACKUP
-
-Allows execution of [`BACKUP`] in queries. For more information on backups see ["Backup and Restore"](../../operations/backup.md).
-
-### CREATE
->>>>>>> 6f6ff76b
 
 Allows executing [CREATE](../../sql-reference/statements/create/index.md) and [ATTACH](../../sql-reference/statements/attach.md) DDL-queries according to the following hierarchy of privileges:
 
