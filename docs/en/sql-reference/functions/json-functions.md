--- conflicted
+++ resolved
@@ -34,11 +34,8 @@
 **Parameters**
 
 - `json` — The JSON in which the field is searched for. [String](/sql-reference/data-types/string)
-<<<<<<< HEAD
-- `field_name` — The name of the field to search for. [String literal](../syntax#string)
-=======
 - `field_name` — The name of the field to search for. [String literal](/sql-reference/syntax#string)
->>>>>>> 350ea05d
+
 
 **Returned value**
 
@@ -82,11 +79,7 @@
 **Parameters**
 
 - `json` — The JSON in which the field is searched for. [String](/sql-reference/data-types/string)
-<<<<<<< HEAD
-- `field_name` — The name of the field to search for. [String literal](../syntax#string)
-=======
 - `field_name` — The name of the field to search for. [String literal](/sql-reference/syntax#string)
->>>>>>> 350ea05d
 
 **Returned value**
 
@@ -137,11 +130,7 @@
 **Parameters**
 
 - `json` — The JSON in which the field is searched for. [String](/sql-reference/data-types/string)
-<<<<<<< HEAD
-- `field_name` — The name of the field to search for. [String literal](../syntax#string)
-=======
 - `field_name` — The name of the field to search for. [String literal](/sql-reference/syntax#string)
->>>>>>> 350ea05d
 
 **Returned value**
 
@@ -192,11 +181,7 @@
 **Parameters**
 
 - `json` — The JSON in which the field is searched for. [String](/sql-reference/data-types/string)
-<<<<<<< HEAD
-- `field_name` — The name of the field to search for. [String literal](../syntax#string)
-=======
 - `field_name` — The name of the field to search for. [String literal](/sql-reference/syntax#string)
->>>>>>> 350ea05d
 
 **Returned value**
 
@@ -247,11 +232,7 @@
 **Parameters**
 
 - `json` — The JSON in which the field is searched for. [String](/sql-reference/data-types/string)
-<<<<<<< HEAD
-- `field_name` — The name of the field to search for. [String literal](../syntax#string)
-=======
 - `field_name` — The name of the field to search for. [String literal](/sql-reference/syntax#string)
->>>>>>> 350ea05d
 
 **Returned value**
 
@@ -302,11 +283,7 @@
 **Parameters**
 
 - `json` — The JSON in which the field is searched for. [String](/sql-reference/data-types/string)
-<<<<<<< HEAD
-- `field_name` — The name of the field to search for. [String literal](../syntax#string)
-=======
 - `field_name` — The name of the field to search for. [String literal](/sql-reference/syntax#string)
->>>>>>> 350ea05d
 
 **Returned value**
 
@@ -357,11 +334,7 @@
 **Parameters**
 
 - `json` — The JSON in which the field is searched for. [String](/sql-reference/data-types/string)
-<<<<<<< HEAD
-- `field_name` — The name of the field to search for. [String literal](../syntax#string)
-=======
 - `field_name` — The name of the field to search for. [String literal](/sql-reference/syntax#string)
->>>>>>> 350ea05d
 
 **Returned value**
 
